--- conflicted
+++ resolved
@@ -148,15 +148,6 @@
   done
 }
 
-<<<<<<< HEAD
-=======
-# Creates the repository metadata.
-create_repo() {
-  repo_dir=$1
-
-  "$NEWROOT/usr/bin/chroot" "$NEWROOT" createrepo_c "${repo_dir##"$NEWROOT"}"
-}
-
 # Finds the kernel modules to update
 #
 # It searches for the modules in the modules/ directory of the update.
@@ -246,7 +237,6 @@
   depmod -a -b "$NEWROOT"
 }
 
->>>>>>> f8c27b2d
 if [ -f "$AGAMA_DUD_INFO" ]; then
   apply_updates
 fi