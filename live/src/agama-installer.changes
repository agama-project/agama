--- conflicted
+++ resolved
@@ -1,17 +1,13 @@
 -------------------------------------------------------------------
-<<<<<<< HEAD
-Fri Jan 31 11:37:57 UTC 2025 - Michal Filka <mfilka@suse.com>
-
-- added fonts to avoid xterm crash when trying to open xterm's
-  popup menu (Ctrl + click) 
-
--------------------------------------------------------------------
-Wed Jan 22 09:46:50 UTC 2025 - Michal Filka <mfilka@suse.com>
-
+Tue Feb  4 13:25:35 UTC 2025 - Ladislav Slezák <lslezak@suse.com>
+
+- configure xterm to use the default fixed font also in the
+  configuration popup menu (Ctrl + click) to avoid crash
 - bsc#1235478
   - tuned IceWM setup to disable some desktop functionality like
-    opening main menu using the Win key 
-=======
+    opening main menu using the Win key (by mfilka@suse.com)
+
+-------------------------------------------------------------------
 Mon Feb  3 23:08:34 UTC 2025 - Eugenio Paolantonio <eugenio.paolantonio@suse.com>
 
 - live: fix_bootconfig.s390x: use initrd.ofs for the initrd
@@ -21,7 +17,6 @@
 Mon Feb  3 23:01:37 UTC 2025 - Eugenio Paolantonio <eugenio.paolantonio@suse.com>
 
 - fix_bootimage: exit on failures (gh#agama-project/agama#1969)
->>>>>>> c3c8fc44
 
 -------------------------------------------------------------------
 Mon Jan 20 10:37:43 UTC 2025 - Imobach Gonzalez Sosa <igonzalezsosa@suse.com>
