-------------------------------------------------------------------
<<<<<<< HEAD
Mon Feb 24 16:30:28 UTC 2025 - Lubos Kocman <lubos.kocman@suse.com>

- Add kernel-firmware-iwlwifi to support latest Intel WiFi
  gh#agama-project/agama#2059
 
=======
Mon Feb 24 17:07:07 UTC 2025 - Ladislav Slezák <lslezak@suse.com>

- Fixed build in SLE16, some packages to remove are not
  preinstalled in SLE16, do not fail in that case

-------------------------------------------------------------------
Mon Feb 24 16:19:03 UTC 2025 - Ladislav Slezák <lslezak@suse.com>

- Reduce the PPC initrd size (gh#agama-project/agama#2026),
  use the same solution from installation-images
  (gh#openSUSE/installation-images#754)
>>>>>>> 086bb9ae

-------------------------------------------------------------------
Mon Feb 24 13:35:04 UTC 2025 - Ladislav Slezák <lslezak@suse.com>

- Use a TrueType font in xterm

-------------------------------------------------------------------
Fri Feb 21 16:34:08 UTC 2025 - Ladislav Slezák <lslezak@suse.com>

- ISO size reduction, delete not needed packages (python, Mesa,
  libyui-qt, Qt libs,...)
- Use XZ compression for initrd to have a smaller image
  (esp. important for PPC) (part of gh#agama-project/agama#2026)

-------------------------------------------------------------------
Fri Feb 21 16:03:42 UTC 2025 - Ladislav Slezák <lslezak@suse.com>

- Fixed broken "live.password_dialog" boot option
  (gh#agama-project/agama#2043)

-------------------------------------------------------------------
Wed Feb 19 10:38:45 UTC 2025 - Imobach Gonzalez Sosa <igonzalezsosa@suse.com>

- Add the QEMU guest agent (gh#agama-project/agama#1816,
  gh#agama-project/agama#2025).

-------------------------------------------------------------------
Wed Feb 19 08:49:24 UTC 2025 - Knut Anderssen <kanderssen@suse.com>

- Added support for giving a file URL with extra kernel cmdline
  arguments (agama.info) which was known as the info file in 
  linuxrc.
- Added basic support for translating the ifcfg kernel cmdline arg
  to its ip equivalent (gh#agama-project/agama#1896).
- Moved the kernel cmdline conf under /run/agama/cmdline.d

-------------------------------------------------------------------
Wed Feb 19 07:37:51 UTC 2025 - Ladislav Slezák <lslezak@suse.com>

- Fixed reboot delay caused by the root shell service
  (gh#agama-project/agama#2018)
- Run the shell at tty8 (there was a collision with the login
  prompt at tty2)

-------------------------------------------------------------------
Tue Feb 18 13:14:30 UTC 2025 - Imobach Gonzalez Sosa <igonzalezsosa@suse.com>

- Rename kiwi profiles to avoid using dashes, using underscores
  instead (gh#agama-project/agama#2014).
- Enable PXE support for SLE 16 distributions.
- Add Agama CLI Bash completion support.

-------------------------------------------------------------------
Tue Feb 18 11:10:22 UTC 2025 - Ladislav Slezák <lslezak@suse.com>

- Add the xhci-pci-renesas driver to the initrd if available
  (workaround for bsc#1237235)

-------------------------------------------------------------------
Wed Feb 12 12:02:39 UTC 2025 - Ladislav Slezák <lslezak@suse.com>

- Do not print details about removed kernel drivers and firmware
  files during build, this speeds up the build significantly
  (~1 minute faster build) and avoids huge build log.
- Uncompress the kernel drivers, no need to compress them twice
  (they are compressed by the squashfs as well). Compressing
  all drivers together in the image is more effective than
  compressing several thousands individual files.
  This makes the image about 33MB smaller (on x86_64). (boo#1192457)
- Hardlink the duplicate licenses, makes the ISO ~1MB smaller

-------------------------------------------------------------------
Wed Feb 12 10:17:47 UTC 2025 - Giacomo Leidi <giacomo.leidi@suse.com>

- Add ISO publisher (gh#agama-project/agama#1967)

-------------------------------------------------------------------
Wed Feb 12 08:04:11 UTC 2025 - Ladislav Slezák <lslezak@suse.com>

- Start root shell in a free terminal (usually tty2)
- Fixed restarting the x11-autologin service
- Do not ask to restore the browser session after restarting it
- Print only kernel errors or more severe messages on the console,
  avoid spamming the terminal with useless texts (bsc#1237056)

-------------------------------------------------------------------
Fri Feb  7 16:31:50 UTC 2025 - Eugenio Paolantonio <eugenio.paolantonio@suse.com>

- live: fix_bootconfig.s390x: restore initrd.off naming for the initrd offset
  This essentially reverts the previous change (bsc#1236781, gh#agama-project/agama#1969,
  gh#agama-project/agama#1974)

-------------------------------------------------------------------
Fri Feb  7 09:15:02 UTC 2025 - Ladislav Slezák <lslezak@suse.com>

- In local installation prefer the language configured in the
  UEFI firmware

-------------------------------------------------------------------
Fri Feb  7 08:21:29 UTC 2025 - Ladislav Slezák <lslezak@suse.com>

- Implemented media check functionality (bsc#1236103)

-------------------------------------------------------------------
Fri Feb  7 08:10:46 UTC 2025 - Ladislav Slezák <lslezak@suse.com>

- Use better ISO Volume ID labels (bsc#1236401)
- Improve also the boot menu labels
- Use the graphical boot menu also in SLE
- Added UEFI firmware settings boot menu option

-------------------------------------------------------------------
Tue Feb  4 13:25:35 UTC 2025 - Ladislav Slezák <lslezak@suse.com>

- configure xterm to use the default fixed font also in the
  configuration popup menu (Ctrl + click) to avoid crash
- bsc#1235478
  - tuned IceWM setup to disable some desktop functionality like
    opening main menu using the Win key (by mfilka@suse.com)

-------------------------------------------------------------------
Mon Feb  3 23:08:34 UTC 2025 - Eugenio Paolantonio <eugenio.paolantonio@suse.com>

- live: fix_bootconfig.s390x: use initrd.ofs for the initrd
  offset filename (gh#agama-project/agama#1969)

-------------------------------------------------------------------
Mon Feb  3 23:01:37 UTC 2025 - Eugenio Paolantonio <eugenio.paolantonio@suse.com>

- fix_bootimage: exit on failures (gh#agama-project/agama#1969)

-------------------------------------------------------------------
Mon Jan 20 10:37:43 UTC 2025 - Imobach Gonzalez Sosa <igonzalezsosa@suse.com>

- Add SUSE licenses (jsc#PED-11987).

-------------------------------------------------------------------
Wed Jan 15 16:53:28 UTC 2025 - Eugenio Paolantonio <eugenio.paolantonio@suse.com>

- Drop patterns-yast-yast2_basis requirement
  yast packages should be installed per package and not as
  a whole pattern.
  (gh#agama-project/agama#1893).

-------------------------------------------------------------------
Fri Jan 10 21:22:03 UTC 2025 - Imobach Gonzalez Sosa <igonzalezsosa@suse.com>

- Version 11

-------------------------------------------------------------------
Fri Jan 10 09:03:06 UTC 2025 - Imobach Gonzalez Sosa <igonzalezsosa@suse.com>

- Depend on Ruby's default version (gh#agama-project/agama#1872).

-------------------------------------------------------------------
Wed Jan  8 12:10:39 UTC 2025 - Knut Anderssen <kanderssen@suse.com>

- Make agama kernel cmdline options available in the sysroot at
  /etc/agama.d/cmdline.conf and set it as a EnvironmentFile
  in Agama related services (gh#agama-project/agama#1866).

-------------------------------------------------------------------
Tue Dec 10 12:46:06 UTC 2024 - Michal Filka <mfilka@suse.com>

- Updated config.sh to enable agama-dbus-monitor service
  (gh#agama-project/agama#1824).

-------------------------------------------------------------------
Thu Dec  5 11:19:10 UTC 2024 - Ladislav Slezák <lslezak@suse.com>

- Fixed missing firmware for some drivers (gh#agama-project/agama#1756)
  - Support wildcards ("*") in the references firmware files
  - Handle symbolic links

-------------------------------------------------------------------
Tue Dec  3 12:41:31 UTC 2024 - Imobach Gonzalez Sosa <igonzalezsosa@suse.com>

- Drop unneeded packages (gh#agama-project/agama#1805):
  - xf86-video-* are obsoleted by the modesetting driver.
  - xf86-input-wacom is obsoleted by libinput.

-------------------------------------------------------------------
Mon Dec  2 14:53:12 UTC 2024 - Ladislav Slezák <lslezak@suse.com>

- Use the installation-images config file for removing the kernel
  drivers, it deletes even more not needed drivers and it is
  a reliable source (related to gh#agama-project/agama#1665)
- The ISO size decreased by ~40MB

-------------------------------------------------------------------
Thu Nov 28 08:58:21 UTC 2024 - Ladislav Slezák <lslezak@suse.com>

- Less aggressive kernel driver cleanup, keep the multimedia
  drivers which are needed as dependencies of other drivers
  (usually graphic card drivers) (gh#agama-project/agama#1665)

-------------------------------------------------------------------
Wed Nov 13 12:20:23 UTC 2024 - Lubos Kocman <lubos.kocman@suse.com>

- Temporarily drop xf86-video-fbdev as it seems to be missing
  in the repo
  (gh#agama-project/agama#1752)

-------------------------------------------------------------------
Wed Nov 13 10:29:31 UTC 2024 - Lubos Kocman <lubos.kocman@suse.com>

- Add common xf86-video drives + x86-input for tablets
  (gh#agama-project/agama#1752)

-------------------------------------------------------------------
Thu Nov  7 11:32:09 UTC 2024 - Lubos Kocman <lubos.kocman@suse.com>

- Add Leap,Leap-PXE profiles
  The openSUSE profile is basically Tumbleweed
  Leap has ruby version from SLE profile, and Leap specific branding

-------------------------------------------------------------------
Tue Nov  5 12:41:19 UTC 2024 - Eugenio Paolantonio <eugenio.paolantonio@suse.com>

- config.sh: ignore non-existent translations if already missing.

-------------------------------------------------------------------
Fri Sep 20 11:44:43 UTC 2024 - Imobach Gonzalez Sosa <igonzalezsosa@suse.com>

- Version 10

-------------------------------------------------------------------
Thu Sep 19 12:02:59 UTC 2024 - Joaquín Rivera <jeriveramoya@suse.com>

- Revert to use tty7 (gh#openSUSE/agama#1582)
  openQA tty expectations for installer are always in this tty.
  The change to tty2 created an sporadic failure assigning tty2
  as a non-grafical one anyway in ppc64le and aarch64.

-------------------------------------------------------------------
Mon Sep 16 15:46:23 UTC 2024 - Lubos Kocman <lubos.kocman@suse.com>

- Define boot menu for all arches by scripts in config-cdroot
  newly added x86_64 and aarch64 write stock copies from kiwi
  generated grub.cfg

- intel uefi boot fix from "Boot from disk item" (gh#openSUSE/agama#1609)

- Keep -x on purpose for future trubleshooting (advice from Marcus)

- Use $kiwi_iname instead of static agama-live reference in all of
  config-cdroom/* with exception of s390x, where for some reason
  we use SUSE Linux... string instead


-------------------------------------------------------------------
Mon Sep  9 15:55:16 UTC 2024 - Eugenio Paolantonio <eugenio.paolantonio@suse.com>

- Firefox: set browser.startup.homepage_override.mstone to ignore
  (gh#openSUSE/agama#1593)

-------------------------------------------------------------------
Sun Sep  8 06:28:35 UTC 2024 - Lubos Kocman <lubos.kocman@suse.com>

- Use tty2 instead of tty7 (gh#openSUSE/agama#1582)
  This matches openQA tty expectations for >SLES12

-------------------------------------------------------------------
Wed Sep  4 07:08:30 UTC 2024 - Ladislav Slezák <lslezak@suse.com>

- Install Firefox on all architectures, install
  MozillaFirefox-branding-SLE in the SLE image
  (gh#openSUSE/agama#1574)

-------------------------------------------------------------------
Tue Sep  3 14:50:58 UTC 2024 - Ladislav Slezák <lslezak@suse.com>

- Firefox: disable the initial configuration workflow
  (gh#openSUSE/agama#1573)

-------------------------------------------------------------------
Fri Aug 30 13:05:53 UTC 2024 - Thomas Blume <Thomas.Blume@suse.com>

- remove memcheck workaround in images.sh (bsc#1228621)

-------------------------------------------------------------------
Mon Aug 26 10:05:01 UTC 2024 - Imobach Gonzalez Sosa <igonzalezsosa@suse.com>

- Include the procps instead of the procps4 package
  (jsc#PED-8669, gh#openSUSE/agama#1554).

-------------------------------------------------------------------
Mon Aug 19 17:54:55 UTC 2024 - Josef Reidinger <jreidinger@suse.com>

- Add beside staging-build-keys also openSUSE-build-keys to not
  require import of keys for official opensuse repos
  (gh#openSUSE/agama#1538)

-------------------------------------------------------------------
Mon Aug 12 12:38:45 UTC 2024 - Josef Reidinger <jreidinger@suse.com>

- Do not fail if there is no opensuse keys on medium for PXE
  (gh#openSUSE/agama#1535)

-------------------------------------------------------------------
Fri Aug  2 08:02:41 UTC 2024 - Ladislav Slezák <lslezak@suse.com>

- Display QR codes at the console for easier connecting to Agama
  with smartphones (gh#openSUSE/agama#1522)

-------------------------------------------------------------------
Thu Jul 25 13:18:38 UTC 2024 - Ladislav Slezák <lslezak@suse.com>

- Increase the available disk space in the Live system to allow
  installing additional development or debugging tools
  (gh#openSUSE/agama#1501)

-------------------------------------------------------------------
Fri Jul 19 09:43:06 UTC 2024 - Imobach Gonzalez Sosa <igonzalezsosa@suse.com>

- Add a new profile for SLE-based distributions
  (gh#openSUSE/agama#1475).
- Rename the package to "agama-installer".
- Do not include the full "base-x11" pattern but only the needed
  packages.

-------------------------------------------------------------------
Thu Jul 18 15:25:39 UTC 2024 - Ladislav Slezák <lslezak@suse.com>

- Include Puppeteer in all ISO images (gh#openSUSE/agama#1477)
- Drop Playwright ISO flavor (gh#openSUSE/agama#1481)

-------------------------------------------------------------------
Tue Jul  9 13:26:38 UTC 2024 - Knut Anderssen <kanderssen@suse.com>

- Added agama-installer-openSUSE PXE images
  (gh#openSUSE/agama#1450).

-------------------------------------------------------------------
Thu Jul  4 11:24:47 UTC 2024 - Lubos Kocman <lubos.kocman@suse.com>

- Update src/live to match rename to agama-installer-openSUSE
  fixes issue that bot updates wrong spec/changes file

- Update README and PXE to reference to agama-installer-openSUSE

- Update PXE instructions to create 25GB image instead of 20
  Current agama can't deploy e.g. Leap 16 on 20GB disk image
  with default layout including swap

-------------------------------------------------------------------
Wed Jul  3 10:41:32 UTC 2024 - Knut Anderssen <kanderssen@suse.com>

- Set agama as a transient hostname instead of an static one
  (gh#openSUSE/agama#1432).

-------------------------------------------------------------------
Fri Jun 28 13:40:35 UTC 2024 - Ladislav Slezák <lslezak@suse.com>

- Syntax highlighting for "agama config edit"
  (gh#openSUSE/agama#1411)

-------------------------------------------------------------------
Thu Jun 27 14:33:24 UTC 2024 -Steffen Winterfeldt <snwint@suse.com>

- Enable checksum generation for s390x agama live images
  (gh#openSUSE/agama#1406).

-------------------------------------------------------------------
Thu Jun 27 13:24:19 UTC 2024 - Imobach Gonzalez Sosa <igonzalezsosa@suse.com>

- Version 9

-------------------------------------------------------------------
Fri Jun 14 10:36:52 UTC 2024 - Ladislav Slezák <lslezak@suse.com>

- Experimental Agama self-update (gh#openSUSE/agama#1341)

-------------------------------------------------------------------
Thu Jun 13 16:07:08 UTC 2024 - Ladislav Slezák <lslezak@suse.com>

- Added Tumbleweed OSS and Agama Staging repositories to the Live
  system itself (gh#openSUSE/agama#1332)

-------------------------------------------------------------------
Tue Jun 11 21:39:51 UTC 2024 - Imobach Gonzalez Sosa <igonzalezsosa@suse.com>

- Add the jq package to the image (gh#openSUSE/agama#1314).

-------------------------------------------------------------------
Thu Jun  6 14:30:19 UTC 2024 - Ladislav Slezák <lslezak@suse.com>

- Automatically generate the root password (gh#openSUSE/agama#1292)
- Allow setting the default root password in ISO metadata
  (gh#openSUSE/agama#1290)
- Alloe setting teh root password from boot command line or set
  it interactively during boot (gh#openSUSE/agama#1288)

-------------------------------------------------------------------
Wed Jun  5 15:40:43 UTC 2024 - Knut Anderssen <kanderssen@suse.com>

- Fix the cd.ikr content for booting the s390x iso
  (gh#openSUSE/agama#1289).

-------------------------------------------------------------------
Tue May 21 10:38:39 UTC 2024 - Imobach Gonzalez Sosa <igonzalezsosa@suse.com>

- Add the procps4 package to the image (gh#openSUSE/agama#1245).

-------------------------------------------------------------------
Fri May 17 09:52:27 UTC 2024 - Imobach Gonzalez Sosa <igonzalezsosa@suse.com>

- Version 8

-------------------------------------------------------------------
Fri Feb  9 16:16:29 UTC 2024 - Ladislav Slezák <lslezak@suse.com>

- Image size reduced:
  - Removed translations and locale definitions for unsupported
    languages, removed translations for unused tools
  - Removed sound card and TV card drivers (not needed for the installer)
  - Removed alsa packages
  - Removed unused firmware files
- Require 25GB disk space for build (PXE build might fail with
  just 20GB)

-------------------------------------------------------------------
Thu Feb  1 08:27:29 UTC 2024 - Josef Reidinger <jreidinger@suse.com>

- Improve multipath experience: preload kernel module and set probing
  to smart option (bsc#1215598)

-------------------------------------------------------------------
Thu Dec 21 15:43:06 UTC 2023 - Imobach Gonzalez Sosa <igonzalezsosa@suse.com>

- Version 7

-------------------------------------------------------------------
Mon Dec  4 16:03:08 UTC 2023 - José Iván López González <jlopez@suse.com>

- Remove dependencies included by Agama packages (related to
  gh#openSUSE/agama#911).

-------------------------------------------------------------------
Fri Dec  1 14:23:09 UTC 2023 - Imobach Gonzalez Sosa <igonzalezsosa@suse.com>

- Version 6

-------------------------------------------------------------------
Mon Nov 13 18:02:39 UTC 2023 - Josef Reidinger <jreidinger@suse.com>

- Use by default zram to allow having 2GiB memory requirements
  (jsc#PED-7303)

-------------------------------------------------------------------
Mon Nov  6 08:30:01 UTC 2023 - Marcus Schäfer <marcus.schaefer@suse.com>

- Fix s390 PXE build by using 'custom' bootloader for s390 target
  There is an error inside grub2-zipl-setup which calls zipl that
  then complains with "Unable to create temporary device node: No such device or address".
  We don't see this issue with zipl in the kiwi integration test from here:
  https://build.opensuse.org/project/show/Virtualization:Appliances:Images:Testing_s390:tumbleweed
  Thus I don't think it's an issue with kiwi but most probably a conflict
  between the zipl setup and the raw btrfs filesystem usage in this case.
  Long story short, the zipl issue needs extra inspection and the fix
  here is simple because we actually don't need a bootloader to be installed
  into the disk image because it is expected to be deployed via a remote
  boot infrastructure. Therefore this change disables the bootloader
  install for s390 by setting the attribute: bootloader="custom"

-------------------------------------------------------------------
Tue Oct 24 08:04:07 UTC 2023 - Marcus Schäfer <marcus.schaefer@suse.com>

- Add new profile ALP-PXE which builds a variant of the agama
  installer that is an oem disk image which can be remote deployed
  into a ramdisk to boot into the agama installation. The size constraints
  are similar to the live-iso size. For more details please refer
  to README.pxe

----------------------------------------------------------------------------
Mon Oct 23 12:03:55 UTC 2023 - Imobach González Sosa <igonzalezsosa@suse.com>

- Add adobe-sourcehansans-jp-fonts
- Version 5

----------------------------------------------------------------------------
Thu Oct 19 20:19:11 UTC 2023 - Imobach González Sosa <igonzalezsosa@suse.com>

- Add libstorage-ng translations

----------------------------------------------------------------------------
Wed Sep 27 08:45:26 UTC 2023 - Imobach González Sosa <igonzalezsosa@suse.com>

- Version 4

----------------------------------------------------------------------------
Tue Sep 26 07:55:34 UTC 2023 - Imobach González Sosa <igonzalezsosa@suse.com>

- Clean-up zypper logs

----------------------------------------------------------------------------
Tue Sep 26 05:28:35 UTC 2023 - Imobach González Sosa <igonzalezsosa@suse.com>

- Added nvme-cli requested by https://bugzilla.suse.com/show_bug.cgi?id=1215572

----------------------------------------------------------------------------
Wed Aug 30 09:44:04 UTC 2023 - Imobach González Sosa <igonzalezsosa@suse.com>

- Add microos-tools package and enable proxy setup services.

----------------------------------------------------------------------------
Tue Aug 29 09:19:26 UTC 2023 - Imobach González Sosa <igonzalezsosa@suse.com>

- Enable ppc64le images

----------------------------------------------------------------------------
Thu Aug 03 10:23:49 UTC 2023 - Imobach González Sosa <igonzalezsosa@suse.com>

- Disable building the ALP image for ppc64le

----------------------------------------------------------------------------
Wed Aug 02 10:37:21 UTC 2023 - Imobach González Sosa <igonzalezsosa@suse.com>

- Version 3

----------------------------------------------------------------------------
Tue Aug 01 09:56:42 UTC 2023 - Imobach González Sosa <igonzalezsosa@suse.com>

- Replace "default" flavor with a new "openSUSE" flavor that only includes
  openSUSE-based products.
- Replace ALP-build-key with suse-build-key.

----------------------------------------------------------------------------
Mon Jul 31 11:34:26 UTC 2023 - Imobach González Sosa <igonzalezsosa@suse.com>

- Replace ALP-build-key with suse-build-key

----------------------------------------------------------------------------
Tue Jul 25 14:43:39 UTC 2023 - José Iván López González <jlopez@suse.com>

- Update filtering

----------------------------------------------------------------------------
Wed Jul 05 08:27:33 UTC 2023 - Imobach González Sosa <igonzalezsosa@suse.com>

- Bump version to match Agama

----------------------------------------------------------------------------
Thu Jun 08 14:12:15 UTC 2023 - Josef Reidinger <jreidinger@suse.com>

- add to live image also dbus services written in rust

----------------------------------------------------------------------------
Thu Jun 01 14:05:13 UTC 2023 - Ladislav Slezák <lslezak@suse.com>

- osc copypac from project:YaST:Head:Agama package:agama-live revision:13<|MERGE_RESOLUTION|>--- conflicted
+++ resolved
@@ -1,11 +1,10 @@
 -------------------------------------------------------------------
-<<<<<<< HEAD
-Mon Feb 24 16:30:28 UTC 2025 - Lubos Kocman <lubos.kocman@suse.com>
+Tue Feb 25 12:27:06 UTC 2025 - Lubos Kocman <lubos.kocman@suse.com>
 
 - Add kernel-firmware-iwlwifi to support latest Intel WiFi
   gh#agama-project/agama#2059
  
-=======
+-------------------------------------------------------------------
 Mon Feb 24 17:07:07 UTC 2025 - Ladislav Slezák <lslezak@suse.com>
 
 - Fixed build in SLE16, some packages to remove are not
@@ -17,7 +16,6 @@
 - Reduce the PPC initrd size (gh#agama-project/agama#2026),
   use the same solution from installation-images
   (gh#openSUSE/installation-images#754)
->>>>>>> 086bb9ae
 
 -------------------------------------------------------------------
 Mon Feb 24 13:35:04 UTC 2025 - Ladislav Slezák <lslezak@suse.com>
