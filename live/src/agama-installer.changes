-------------------------------------------------------------------
<<<<<<< HEAD
Wed Apr 30 11:14:55 UTC 2025 - Ladislav Slezák <lslezak@suse.com>

- Fixed locale cleanup to not delete all locales
  (related to bsc#1238584)
- Delete the non-UTF-8 locales, this saves some space, they are not
  supported anyway
=======
Tue May  6 14:14:50 UTC 2025 - Imobach Gonzalez Sosa <igonzalezsosa@suse.com>

- Add perl-XML-Simple for backward compatibility (jsc#PED-10122,
  gh#agama-project/agama#2331).
>>>>>>> d5b17202

-------------------------------------------------------------------
Tue Apr 29 11:30:59 UTC 2025 - Ladislav Slezák <lslezak@suse.com>

- Predefine some useful commands in the default bash history for
  easier use. It can serve also as a hint how to save logs, etc...

-------------------------------------------------------------------
Thu Apr 28 16:40:41 UTC 2025 - Knut Anderssen <kanderssen@suse.com>

- Ensure the persistent NetworkManager connections are copied if 
  not explicitlly disabled (related to gh#agama-project/agama#2291)

-------------------------------------------------------------------
Mon Apr 28 12:14:51 UTC 2025 - Ladislav Slezák <lslezak@suse.com>

- Fixed missing drivers in ppc64le initrd, fixes broken
  installation via PXE (bsc#1241887)
- Removed the workaround for adding the xhci-pci-renesas driver,
  now it is included in the default dracut drivers

-------------------------------------------------------------------
Fri Apr 25 14:10:04 UTC 2025 - Ladislav Slezák <lslezak@suse.com>

- Display Firefox devtool in fullscreen window, display the
  console by default after pressing F12, display timestamps
  in console

-------------------------------------------------------------------
Thu Apr 24 16:40:41 UTC 2025 - Knut Anderssen <kanderssen@suse.com>

- bsc#1239777, bsc#1236885 gh#agama-project/agama#2291.
  - Persist the NetworkManager runtime config created by 
    nm-initrd-generator when given explicitlly with the 'ip=' 
    kernel cmdline argument.
  - Allow to disable the copy of the persistent configuration with
    the inst.copy_network kernel cmdline argument.
  - Do not copy the NetworkManager runtime configuration to the 
    target system anymore.

-------------------------------------------------------------------
Thu Apr 24 15:11:35 UTC 2025 - Ladislav Slezák <lslezak@suse.com>

- Filter out the special PXE boot parameters, do not pass them
  to the installed system. Remove also most of the network
  settings (gh#agama-project/agama#2280)

-------------------------------------------------------------------
Wed Apr 23 08:39:34 UTC 2025 - Ladislav Slezák <lslezak@suse.com>

- Rename "root" source directory to "live-root" to avoid confusion
  with root/root directory
- Removed duplicate files which are located in root/root
  (live-root/root now)

-------------------------------------------------------------------
Wed Apr 23 05:47:23 UTC 2025 - Ladislav Slezák <lslezak@suse.com>

- Include the kernel-default-optional package in the Live ISO
  to support more hardware (bsc#1241099)

-------------------------------------------------------------------
Tue Apr 22 14:14:54 UTC 2025 - Imobach Gonzalez Sosa <igonzalezsosa@suse.com>

- Version 14

-------------------------------------------------------------------
Thu Apr 10 05:20:55 UTC 2025 - Imobach Gonzalez Sosa <igonzalezsosa@suse.com>

- Add a new SUSE_SLE_16_PXE_MINI that only includes the software
  to use Agama remotely (jsc#PED-12152).

-------------------------------------------------------------------
Tue Apr  8 15:52:18 UTC 2025 - Josef Reidinger <jreidinger@suse.com>

- Fix boot from Hard Disk for EFI x86_64 (bsc#1240646)

-------------------------------------------------------------------
Thu Apr  3 08:28:18 UTC 2025 - Ladislav Slezák <lslezak@suse.com>

- Workaround for a not working file picker in local installation
  (gh#agama-project/agama#2243)

-------------------------------------------------------------------
Wed Apr  2 05:47:01 UTC 2025 - Imobach Gonzalez Sosa <igonzalezsosa@suse.com>

- Use "agama download" to fetch the info file (gh#agama-project/agama#2176).

-------------------------------------------------------------------
Mon Mar 31 13:06:53 UTC 2025 - Ladislav Slezák <lslezak@suse.com>

- Print also the IPv6 installer URLs in the console (bsc#1240197)

-------------------------------------------------------------------
Thu Mar 27 15:56:11 UTC 2025 - Ladislav Slezák <lslezak@suse.com>

- Version 14pre

-------------------------------------------------------------------
Thu Mar 27 12:40:06 UTC 2025 - Imobach Gonzalez Sosa <igonzalezsosa@suse.com>

- Version 13

-------------------------------------------------------------------
Tue Mar 25 13:28:15 UTC 2025 - Giacomo Leidi <giacomo.leidi@suse.com>

- live/src/agama-installer.kiwi: Adapt to latest patterns (SR#364982)

-------------------------------------------------------------------
Mon Mar 24 10:57:22 UTC 2025 - Lukas Ocilka <locilka@suse.com>

- Fixed DUD issues (gh#agama-project/agama#2199):
  - Enabling the agama-dud service in the live media
  - Making the agama-dud script executable
  - Disabling dmesg on the console while DUD runs

-------------------------------------------------------------------
Fri Mar 21 09:58:52 AM UTC 2025 - Lukas Ocilka <locilka@suse.com>

- Added the initial functionality for inst.dud
  (jsc#3670 and jsc#AGM-65)

-------------------------------------------------------------------
Fri Mar 21 07:31:34 UTC 2025 - Imobach Gonzalez Sosa <igonzalezsosa@suse.com>

- Add aaa_base-extras which includes setup-systemd-proxy-env.path
  (gh#agama-project/agama#2184).

-------------------------------------------------------------------
Thu Mar 20 15:52:36 UTC 2025 - Knut Anderssen <kanderssen@suse.com>

- Fixed broken "inst.self_update" boot option
  (gh#agama-project/agama#2175)

-------------------------------------------------------------------
Tue Mar 18 16:32:07 UTC 2025 - Knut Anderssen <kanderssen@suse.com>

- Remove /etc/nvme/host* files from the image (bsc#1238038)

-------------------------------------------------------------------
Mon Mar 17 12:12:02 UTC 2025 - Ladislav Slezák <lslezak@suse.com>

- Fixed broken media check service (bsc#1239155)

-------------------------------------------------------------------
Wed Mar 12 17:17:08 UTC 2025 - Knut Anderssen <kanderssen@suse.com>

- (gh#agama-project/agama#2142)
  - Allow to set the static hostname using the hostname kernel 
    cmdline argument.
  - Allow to disable the set of the hostname via DHCP using the 
    SetHostname kernel cmdline argument.

-------------------------------------------------------------------
Tue Mar 11 16:29:40 UTC 2025 - Ladislav Slezák <lslezak@suse.com>

- Bump the version to 13pre

-------------------------------------------------------------------
Wed Mar  5 14:54:48 UTC 2025 - Ladislav Slezák <lslezak@suse.com>

- Decrease the libzypp timeout from the default 60 seconds to
  20 seconds (Agama now does automatic retry)
  (gh#agama-project/agama#2117)
- Display proper Agama version in the console

-------------------------------------------------------------------
Wed Feb 26 11:50:17 UTC 2025 - Ladislav Slezák <lslezak@suse.com>

- Add IPMI drivers to the initrd (bsc#1237354)

-------------------------------------------------------------------
Wed Feb 26 08:08:25 UTC 2025 - Ladislav Slezák <lslezak@suse.com>

- Install additional kernel drivers from the kernel-default-extra
  package (gh#agama-project/agama#2059)

-------------------------------------------------------------------
Wed Feb 26 06:51:38 UTC 2025 - Imobach Gonzalez Sosa <igonzalezsosa@suse.com>

- Version 12

-------------------------------------------------------------------
Mon Feb 24 17:07:07 UTC 2025 - Ladislav Slezák <lslezak@suse.com>

- Fixed build in SLE16, some packages to remove are not
  preinstalled in SLE16, do not fail in that case

-------------------------------------------------------------------
Mon Feb 24 16:19:03 UTC 2025 - Ladislav Slezák <lslezak@suse.com>

- Reduce the PPC initrd size (gh#agama-project/agama#2026),
  use the same solution from installation-images
  (gh#openSUSE/installation-images#754)

-------------------------------------------------------------------
Mon Feb 24 13:35:04 UTC 2025 - Ladislav Slezák <lslezak@suse.com>

- Use a TrueType font in xterm

-------------------------------------------------------------------
Fri Feb 21 16:34:08 UTC 2025 - Ladislav Slezák <lslezak@suse.com>

- ISO size reduction, delete not needed packages (python, Mesa,
  libyui-qt, Qt libs,...)
- Use XZ compression for initrd to have a smaller image
  (esp. important for PPC) (part of gh#agama-project/agama#2026)

-------------------------------------------------------------------
Fri Feb 21 16:03:42 UTC 2025 - Ladislav Slezák <lslezak@suse.com>

- Fixed broken "live.password_dialog" boot option
  (gh#agama-project/agama#2043)

-------------------------------------------------------------------
Wed Feb 19 10:38:45 UTC 2025 - Imobach Gonzalez Sosa <igonzalezsosa@suse.com>

- Add the QEMU guest agent (gh#agama-project/agama#1816,
  gh#agama-project/agama#2025).

-------------------------------------------------------------------
Wed Feb 19 08:49:24 UTC 2025 - Knut Anderssen <kanderssen@suse.com>

- Added support for giving a file URL with extra kernel cmdline
  arguments (agama.info) which was known as the info file in 
  linuxrc.
- Added basic support for translating the ifcfg kernel cmdline arg
  to its ip equivalent (gh#agama-project/agama#1896).
- Moved the kernel cmdline conf under /run/agama/cmdline.d

-------------------------------------------------------------------
Wed Feb 19 07:37:51 UTC 2025 - Ladislav Slezák <lslezak@suse.com>

- Fixed reboot delay caused by the root shell service
  (gh#agama-project/agama#2018)
- Run the shell at tty8 (there was a collision with the login
  prompt at tty2)

-------------------------------------------------------------------
Tue Feb 18 13:14:30 UTC 2025 - Imobach Gonzalez Sosa <igonzalezsosa@suse.com>

- Rename kiwi profiles to avoid using dashes, using underscores
  instead (gh#agama-project/agama#2014).
- Enable PXE support for SLE 16 distributions.
- Add Agama CLI Bash completion support.

-------------------------------------------------------------------
Tue Feb 18 11:10:22 UTC 2025 - Ladislav Slezák <lslezak@suse.com>

- Add the xhci-pci-renesas driver to the initrd if available
  (workaround for bsc#1237235)

-------------------------------------------------------------------
Wed Feb 12 12:02:39 UTC 2025 - Ladislav Slezák <lslezak@suse.com>

- Do not print details about removed kernel drivers and firmware
  files during build, this speeds up the build significantly
  (~1 minute faster build) and avoids huge build log.
- Uncompress the kernel drivers, no need to compress them twice
  (they are compressed by the squashfs as well). Compressing
  all drivers together in the image is more effective than
  compressing several thousands individual files.
  This makes the image about 33MB smaller (on x86_64). (boo#1192457)
- Hardlink the duplicate licenses, makes the ISO ~1MB smaller

-------------------------------------------------------------------
Wed Feb 12 10:17:47 UTC 2025 - Giacomo Leidi <giacomo.leidi@suse.com>

- Add ISO publisher (gh#agama-project/agama#1967)

-------------------------------------------------------------------
Wed Feb 12 08:04:11 UTC 2025 - Ladislav Slezák <lslezak@suse.com>

- Start root shell in a free terminal (usually tty2)
- Fixed restarting the x11-autologin service
- Do not ask to restore the browser session after restarting it
- Print only kernel errors or more severe messages on the console,
  avoid spamming the terminal with useless texts (bsc#1237056)

-------------------------------------------------------------------
Fri Feb  7 16:31:50 UTC 2025 - Eugenio Paolantonio <eugenio.paolantonio@suse.com>

- live: fix_bootconfig.s390x: restore initrd.off naming for the initrd offset
  This essentially reverts the previous change (bsc#1236781, gh#agama-project/agama#1969,
  gh#agama-project/agama#1974)

-------------------------------------------------------------------
Fri Feb  7 09:15:02 UTC 2025 - Ladislav Slezák <lslezak@suse.com>

- In local installation prefer the language configured in the
  UEFI firmware

-------------------------------------------------------------------
Fri Feb  7 08:21:29 UTC 2025 - Ladislav Slezák <lslezak@suse.com>

- Implemented media check functionality (bsc#1236103)

-------------------------------------------------------------------
Fri Feb  7 08:10:46 UTC 2025 - Ladislav Slezák <lslezak@suse.com>

- Use better ISO Volume ID labels (bsc#1236401)
- Improve also the boot menu labels
- Use the graphical boot menu also in SLE
- Added UEFI firmware settings boot menu option

-------------------------------------------------------------------
Tue Feb  4 13:25:35 UTC 2025 - Ladislav Slezák <lslezak@suse.com>

- configure xterm to use the default fixed font also in the
  configuration popup menu (Ctrl + click) to avoid crash
- bsc#1235478
  - tuned IceWM setup to disable some desktop functionality like
    opening main menu using the Win key (by mfilka@suse.com)

-------------------------------------------------------------------
Mon Feb  3 23:08:34 UTC 2025 - Eugenio Paolantonio <eugenio.paolantonio@suse.com>

- live: fix_bootconfig.s390x: use initrd.ofs for the initrd
  offset filename (gh#agama-project/agama#1969)

-------------------------------------------------------------------
Mon Feb  3 23:01:37 UTC 2025 - Eugenio Paolantonio <eugenio.paolantonio@suse.com>

- fix_bootimage: exit on failures (gh#agama-project/agama#1969)

-------------------------------------------------------------------
Mon Jan 20 10:37:43 UTC 2025 - Imobach Gonzalez Sosa <igonzalezsosa@suse.com>

- Add SUSE licenses (jsc#PED-11987).

-------------------------------------------------------------------
Wed Jan 15 16:53:28 UTC 2025 - Eugenio Paolantonio <eugenio.paolantonio@suse.com>

- Drop patterns-yast-yast2_basis requirement
  yast packages should be installed per package and not as
  a whole pattern.
  (gh#agama-project/agama#1893).

-------------------------------------------------------------------
Fri Jan 10 21:22:03 UTC 2025 - Imobach Gonzalez Sosa <igonzalezsosa@suse.com>

- Version 11

-------------------------------------------------------------------
Fri Jan 10 09:03:06 UTC 2025 - Imobach Gonzalez Sosa <igonzalezsosa@suse.com>

- Depend on Ruby's default version (gh#agama-project/agama#1872).

-------------------------------------------------------------------
Wed Jan  8 12:10:39 UTC 2025 - Knut Anderssen <kanderssen@suse.com>

- Make agama kernel cmdline options available in the sysroot at
  /etc/agama.d/cmdline.conf and set it as a EnvironmentFile
  in Agama related services (gh#agama-project/agama#1866).

-------------------------------------------------------------------
Tue Dec 10 12:46:06 UTC 2024 - Michal Filka <mfilka@suse.com>

- Updated config.sh to enable agama-dbus-monitor service
  (gh#agama-project/agama#1824).

-------------------------------------------------------------------
Thu Dec  5 11:19:10 UTC 2024 - Ladislav Slezák <lslezak@suse.com>

- Fixed missing firmware for some drivers (gh#agama-project/agama#1756)
  - Support wildcards ("*") in the references firmware files
  - Handle symbolic links

-------------------------------------------------------------------
Tue Dec  3 12:41:31 UTC 2024 - Imobach Gonzalez Sosa <igonzalezsosa@suse.com>

- Drop unneeded packages (gh#agama-project/agama#1805):
  - xf86-video-* are obsoleted by the modesetting driver.
  - xf86-input-wacom is obsoleted by libinput.

-------------------------------------------------------------------
Mon Dec  2 14:53:12 UTC 2024 - Ladislav Slezák <lslezak@suse.com>

- Use the installation-images config file for removing the kernel
  drivers, it deletes even more not needed drivers and it is
  a reliable source (related to gh#agama-project/agama#1665)
- The ISO size decreased by ~40MB

-------------------------------------------------------------------
Thu Nov 28 08:58:21 UTC 2024 - Ladislav Slezák <lslezak@suse.com>

- Less aggressive kernel driver cleanup, keep the multimedia
  drivers which are needed as dependencies of other drivers
  (usually graphic card drivers) (gh#agama-project/agama#1665)

-------------------------------------------------------------------
Wed Nov 13 12:20:23 UTC 2024 - Lubos Kocman <lubos.kocman@suse.com>

- Temporarily drop xf86-video-fbdev as it seems to be missing
  in the repo
  (gh#agama-project/agama#1752)

-------------------------------------------------------------------
Wed Nov 13 10:29:31 UTC 2024 - Lubos Kocman <lubos.kocman@suse.com>

- Add common xf86-video drives + x86-input for tablets
  (gh#agama-project/agama#1752)

-------------------------------------------------------------------
Thu Nov  7 11:32:09 UTC 2024 - Lubos Kocman <lubos.kocman@suse.com>

- Add Leap,Leap-PXE profiles
  The openSUSE profile is basically Tumbleweed
  Leap has ruby version from SLE profile, and Leap specific branding

-------------------------------------------------------------------
Tue Nov  5 12:41:19 UTC 2024 - Eugenio Paolantonio <eugenio.paolantonio@suse.com>

- config.sh: ignore non-existent translations if already missing.

-------------------------------------------------------------------
Fri Sep 20 11:44:43 UTC 2024 - Imobach Gonzalez Sosa <igonzalezsosa@suse.com>

- Version 10

-------------------------------------------------------------------
Thu Sep 19 12:02:59 UTC 2024 - Joaquín Rivera <jeriveramoya@suse.com>

- Revert to use tty7 (gh#openSUSE/agama#1582)
  openQA tty expectations for installer are always in this tty.
  The change to tty2 created an sporadic failure assigning tty2
  as a non-grafical one anyway in ppc64le and aarch64.

-------------------------------------------------------------------
Mon Sep 16 15:46:23 UTC 2024 - Lubos Kocman <lubos.kocman@suse.com>

- Define boot menu for all arches by scripts in config-cdroot
  newly added x86_64 and aarch64 write stock copies from kiwi
  generated grub.cfg

- intel uefi boot fix from "Boot from disk item" (gh#openSUSE/agama#1609)

- Keep -x on purpose for future trubleshooting (advice from Marcus)

- Use $kiwi_iname instead of static agama-live reference in all of
  config-cdroom/* with exception of s390x, where for some reason
  we use SUSE Linux... string instead


-------------------------------------------------------------------
Mon Sep  9 15:55:16 UTC 2024 - Eugenio Paolantonio <eugenio.paolantonio@suse.com>

- Firefox: set browser.startup.homepage_override.mstone to ignore
  (gh#openSUSE/agama#1593)

-------------------------------------------------------------------
Sun Sep  8 06:28:35 UTC 2024 - Lubos Kocman <lubos.kocman@suse.com>

- Use tty2 instead of tty7 (gh#openSUSE/agama#1582)
  This matches openQA tty expectations for >SLES12

-------------------------------------------------------------------
Wed Sep  4 07:08:30 UTC 2024 - Ladislav Slezák <lslezak@suse.com>

- Install Firefox on all architectures, install
  MozillaFirefox-branding-SLE in the SLE image
  (gh#openSUSE/agama#1574)

-------------------------------------------------------------------
Tue Sep  3 14:50:58 UTC 2024 - Ladislav Slezák <lslezak@suse.com>

- Firefox: disable the initial configuration workflow
  (gh#openSUSE/agama#1573)

-------------------------------------------------------------------
Fri Aug 30 13:05:53 UTC 2024 - Thomas Blume <Thomas.Blume@suse.com>

- remove memcheck workaround in images.sh (bsc#1228621)

-------------------------------------------------------------------
Mon Aug 26 10:05:01 UTC 2024 - Imobach Gonzalez Sosa <igonzalezsosa@suse.com>

- Include the procps instead of the procps4 package
  (jsc#PED-8669, gh#openSUSE/agama#1554).

-------------------------------------------------------------------
Mon Aug 19 17:54:55 UTC 2024 - Josef Reidinger <jreidinger@suse.com>

- Add beside staging-build-keys also openSUSE-build-keys to not
  require import of keys for official opensuse repos
  (gh#openSUSE/agama#1538)

-------------------------------------------------------------------
Mon Aug 12 12:38:45 UTC 2024 - Josef Reidinger <jreidinger@suse.com>

- Do not fail if there is no opensuse keys on medium for PXE
  (gh#openSUSE/agama#1535)

-------------------------------------------------------------------
Fri Aug  2 08:02:41 UTC 2024 - Ladislav Slezák <lslezak@suse.com>

- Display QR codes at the console for easier connecting to Agama
  with smartphones (gh#openSUSE/agama#1522)

-------------------------------------------------------------------
Thu Jul 25 13:18:38 UTC 2024 - Ladislav Slezák <lslezak@suse.com>

- Increase the available disk space in the Live system to allow
  installing additional development or debugging tools
  (gh#openSUSE/agama#1501)

-------------------------------------------------------------------
Fri Jul 19 09:43:06 UTC 2024 - Imobach Gonzalez Sosa <igonzalezsosa@suse.com>

- Add a new profile for SLE-based distributions
  (gh#openSUSE/agama#1475).
- Rename the package to "agama-installer".
- Do not include the full "base-x11" pattern but only the needed
  packages.

-------------------------------------------------------------------
Thu Jul 18 15:25:39 UTC 2024 - Ladislav Slezák <lslezak@suse.com>

- Include Puppeteer in all ISO images (gh#openSUSE/agama#1477)
- Drop Playwright ISO flavor (gh#openSUSE/agama#1481)

-------------------------------------------------------------------
Tue Jul  9 13:26:38 UTC 2024 - Knut Anderssen <kanderssen@suse.com>

- Added agama-installer-openSUSE PXE images
  (gh#openSUSE/agama#1450).

-------------------------------------------------------------------
Thu Jul  4 11:24:47 UTC 2024 - Lubos Kocman <lubos.kocman@suse.com>

- Update src/live to match rename to agama-installer-openSUSE
  fixes issue that bot updates wrong spec/changes file

- Update README and PXE to reference to agama-installer-openSUSE

- Update PXE instructions to create 25GB image instead of 20
  Current agama can't deploy e.g. Leap 16 on 20GB disk image
  with default layout including swap

-------------------------------------------------------------------
Wed Jul  3 10:41:32 UTC 2024 - Knut Anderssen <kanderssen@suse.com>

- Set agama as a transient hostname instead of an static one
  (gh#openSUSE/agama#1432).

-------------------------------------------------------------------
Fri Jun 28 13:40:35 UTC 2024 - Ladislav Slezák <lslezak@suse.com>

- Syntax highlighting for "agama config edit"
  (gh#openSUSE/agama#1411)

-------------------------------------------------------------------
Thu Jun 27 14:33:24 UTC 2024 -Steffen Winterfeldt <snwint@suse.com>

- Enable checksum generation for s390x agama live images
  (gh#openSUSE/agama#1406).

-------------------------------------------------------------------
Thu Jun 27 13:24:19 UTC 2024 - Imobach Gonzalez Sosa <igonzalezsosa@suse.com>

- Version 9

-------------------------------------------------------------------
Fri Jun 14 10:36:52 UTC 2024 - Ladislav Slezák <lslezak@suse.com>

- Experimental Agama self-update (gh#openSUSE/agama#1341)

-------------------------------------------------------------------
Thu Jun 13 16:07:08 UTC 2024 - Ladislav Slezák <lslezak@suse.com>

- Added Tumbleweed OSS and Agama Staging repositories to the Live
  system itself (gh#openSUSE/agama#1332)

-------------------------------------------------------------------
Tue Jun 11 21:39:51 UTC 2024 - Imobach Gonzalez Sosa <igonzalezsosa@suse.com>

- Add the jq package to the image (gh#openSUSE/agama#1314).

-------------------------------------------------------------------
Thu Jun  6 14:30:19 UTC 2024 - Ladislav Slezák <lslezak@suse.com>

- Automatically generate the root password (gh#openSUSE/agama#1292)
- Allow setting the default root password in ISO metadata
  (gh#openSUSE/agama#1290)
- Alloe setting teh root password from boot command line or set
  it interactively during boot (gh#openSUSE/agama#1288)

-------------------------------------------------------------------
Wed Jun  5 15:40:43 UTC 2024 - Knut Anderssen <kanderssen@suse.com>

- Fix the cd.ikr content for booting the s390x iso
  (gh#openSUSE/agama#1289).

-------------------------------------------------------------------
Tue May 21 10:38:39 UTC 2024 - Imobach Gonzalez Sosa <igonzalezsosa@suse.com>

- Add the procps4 package to the image (gh#openSUSE/agama#1245).

-------------------------------------------------------------------
Fri May 17 09:52:27 UTC 2024 - Imobach Gonzalez Sosa <igonzalezsosa@suse.com>

- Version 8

-------------------------------------------------------------------
Fri Feb  9 16:16:29 UTC 2024 - Ladislav Slezák <lslezak@suse.com>

- Image size reduced:
  - Removed translations and locale definitions for unsupported
    languages, removed translations for unused tools
  - Removed sound card and TV card drivers (not needed for the installer)
  - Removed alsa packages
  - Removed unused firmware files
- Require 25GB disk space for build (PXE build might fail with
  just 20GB)

-------------------------------------------------------------------
Thu Feb  1 08:27:29 UTC 2024 - Josef Reidinger <jreidinger@suse.com>

- Improve multipath experience: preload kernel module and set probing
  to smart option (bsc#1215598)

-------------------------------------------------------------------
Thu Dec 21 15:43:06 UTC 2023 - Imobach Gonzalez Sosa <igonzalezsosa@suse.com>

- Version 7

-------------------------------------------------------------------
Mon Dec  4 16:03:08 UTC 2023 - José Iván López González <jlopez@suse.com>

- Remove dependencies included by Agama packages (related to
  gh#openSUSE/agama#911).

-------------------------------------------------------------------
Fri Dec  1 14:23:09 UTC 2023 - Imobach Gonzalez Sosa <igonzalezsosa@suse.com>

- Version 6

-------------------------------------------------------------------
Mon Nov 13 18:02:39 UTC 2023 - Josef Reidinger <jreidinger@suse.com>

- Use by default zram to allow having 2GiB memory requirements
  (jsc#PED-7303)

-------------------------------------------------------------------
Mon Nov  6 08:30:01 UTC 2023 - Marcus Schäfer <marcus.schaefer@suse.com>

- Fix s390 PXE build by using 'custom' bootloader for s390 target
  There is an error inside grub2-zipl-setup which calls zipl that
  then complains with "Unable to create temporary device node: No such device or address".
  We don't see this issue with zipl in the kiwi integration test from here:
  https://build.opensuse.org/project/show/Virtualization:Appliances:Images:Testing_s390:tumbleweed
  Thus I don't think it's an issue with kiwi but most probably a conflict
  between the zipl setup and the raw btrfs filesystem usage in this case.
  Long story short, the zipl issue needs extra inspection and the fix
  here is simple because we actually don't need a bootloader to be installed
  into the disk image because it is expected to be deployed via a remote
  boot infrastructure. Therefore this change disables the bootloader
  install for s390 by setting the attribute: bootloader="custom"

-------------------------------------------------------------------
Tue Oct 24 08:04:07 UTC 2023 - Marcus Schäfer <marcus.schaefer@suse.com>

- Add new profile ALP-PXE which builds a variant of the agama
  installer that is an oem disk image which can be remote deployed
  into a ramdisk to boot into the agama installation. The size constraints
  are similar to the live-iso size. For more details please refer
  to README.pxe

----------------------------------------------------------------------------
Mon Oct 23 12:03:55 UTC 2023 - Imobach González Sosa <igonzalezsosa@suse.com>

- Add adobe-sourcehansans-jp-fonts
- Version 5

----------------------------------------------------------------------------
Thu Oct 19 20:19:11 UTC 2023 - Imobach González Sosa <igonzalezsosa@suse.com>

- Add libstorage-ng translations

----------------------------------------------------------------------------
Wed Sep 27 08:45:26 UTC 2023 - Imobach González Sosa <igonzalezsosa@suse.com>

- Version 4

----------------------------------------------------------------------------
Tue Sep 26 07:55:34 UTC 2023 - Imobach González Sosa <igonzalezsosa@suse.com>

- Clean-up zypper logs

----------------------------------------------------------------------------
Tue Sep 26 05:28:35 UTC 2023 - Imobach González Sosa <igonzalezsosa@suse.com>

- Added nvme-cli requested by https://bugzilla.suse.com/show_bug.cgi?id=1215572

----------------------------------------------------------------------------
Wed Aug 30 09:44:04 UTC 2023 - Imobach González Sosa <igonzalezsosa@suse.com>

- Add microos-tools package and enable proxy setup services.

----------------------------------------------------------------------------
Tue Aug 29 09:19:26 UTC 2023 - Imobach González Sosa <igonzalezsosa@suse.com>

- Enable ppc64le images

----------------------------------------------------------------------------
Thu Aug 03 10:23:49 UTC 2023 - Imobach González Sosa <igonzalezsosa@suse.com>

- Disable building the ALP image for ppc64le

----------------------------------------------------------------------------
Wed Aug 02 10:37:21 UTC 2023 - Imobach González Sosa <igonzalezsosa@suse.com>

- Version 3

----------------------------------------------------------------------------
Tue Aug 01 09:56:42 UTC 2023 - Imobach González Sosa <igonzalezsosa@suse.com>

- Replace "default" flavor with a new "openSUSE" flavor that only includes
  openSUSE-based products.
- Replace ALP-build-key with suse-build-key.

----------------------------------------------------------------------------
Mon Jul 31 11:34:26 UTC 2023 - Imobach González Sosa <igonzalezsosa@suse.com>

- Replace ALP-build-key with suse-build-key

----------------------------------------------------------------------------
Tue Jul 25 14:43:39 UTC 2023 - José Iván López González <jlopez@suse.com>

- Update filtering

----------------------------------------------------------------------------
Wed Jul 05 08:27:33 UTC 2023 - Imobach González Sosa <igonzalezsosa@suse.com>

- Bump version to match Agama

----------------------------------------------------------------------------
Thu Jun 08 14:12:15 UTC 2023 - Josef Reidinger <jreidinger@suse.com>

- add to live image also dbus services written in rust

----------------------------------------------------------------------------
Thu Jun 01 14:05:13 UTC 2023 - Ladislav Slezák <lslezak@suse.com>

- osc copypac from project:YaST:Head:Agama package:agama-live revision:13<|MERGE_RESOLUTION|>--- conflicted
+++ resolved
@@ -1,17 +1,16 @@
 -------------------------------------------------------------------
-<<<<<<< HEAD
-Wed Apr 30 11:14:55 UTC 2025 - Ladislav Slezák <lslezak@suse.com>
+Wed May  7 07:07:33 UTC 2025 - Ladislav Slezák <lslezak@suse.com>
 
 - Fixed locale cleanup to not delete all locales
   (related to bsc#1238584)
 - Delete the non-UTF-8 locales, this saves some space, they are not
   supported anyway
-=======
+
+-------------------------------------------------------------------
 Tue May  6 14:14:50 UTC 2025 - Imobach Gonzalez Sosa <igonzalezsosa@suse.com>
 
 - Add perl-XML-Simple for backward compatibility (jsc#PED-10122,
   gh#agama-project/agama#2331).
->>>>>>> d5b17202
 
 -------------------------------------------------------------------
 Tue Apr 29 11:30:59 UTC 2025 - Ladislav Slezák <lslezak@suse.com>
