-------------------------------------------------------------------
<<<<<<< HEAD
Tue Jul  1 15:29:36 UTC 2025 - Bernhard Wiedemann <bwiedemann@suse.com>

- Make agama-installer build more reproducible (boo#1245501)
=======
Wed Jul  2 13:28:46 UTC 2025 - Eugenio Paolantonio <eugenio.paolantonio@suse.com>

- live: fix_bootconfig.s390x: strip CDLABEL from the kiwi-generated
  grub config (bsc#1245453)
>>>>>>> 9f3bf695

-------------------------------------------------------------------
Mon Jun 30 15:51:37 UTC 2025 - Imobach Gonzalez Sosa <igonzalezsosa@suse.com>

- Version 16

-------------------------------------------------------------------
Fri Jun 20 14:57:08 UTC 2025 - Ladislav Slezák <lslezak@suse.com>

- Install "gdm-systemd" and enable "gdm.service" to start the
  graphical desktop, this is a new way for starting display managers

-------------------------------------------------------------------
Thu Jun 19 09:06:50 UTC 2025 - Knut Anderssen <kanderssen@suse.com>

- Add hyper-v on x86_64 and aarch64 only (related to bsc#1236961).

-------------------------------------------------------------------
Wed Jun 18 11:29:08 UTC 2025 - David Diaz <dgonzalez@suse.com>

- Make web bundled fonts available for the system via config
  file (gh#agama-project/agama#2488, bsc#1236261).

-------------------------------------------------------------------
Tue Jun 17 08:47:46 UTC 2025 - Knut Anderssen <kanderssen@suse.com>

- Add hyper-v package (bsc#1236961).

-------------------------------------------------------------------
Fri Jun 13 10:41:15 UTC 2025 - Imobach Gonzalez Sosa <igonzalezsosa@suse.com>

- Add initial support to apply updates from RPM packages and DUD archives
  (gh#agama-project/agama#2466).

-------------------------------------------------------------------
Tue Jun 10 14:40:21 UTC 2025 - José Iván López González <jlopez@suse.com>

- Add iscsiuio kernel driver (gh#agama-project/agama#2460).

-------------------------------------------------------------------
Thu Jun  5 08:28:10 UTC 2025 - Ladislav Slezák <lslezak@suse.com>

- Disable Firefox extensions autoupdate
  (gh#agama-project/agama#2441)

-------------------------------------------------------------------
Tue Jun  3 07:35:56 UTC 2025 - Michal Filka <mfilka@suse.cz>

- Switched live ISO to use Wayland (gh#agama-project/agama#1781)
- Do not require microos-tools as we don't need it anymore. bsc#1237366

-------------------------------------------------------------------
Thu May 29 07:16:11 UTC 2025 - Ladislav Slezák <lslezak@suse.com>

- Keep the nvmem kernel drivers (bsc#1243350)

-------------------------------------------------------------------
Mon May 26 21:35:04 UTC 2025 - Knut Anderssen <kanderssen@suse.com>

- Generate systemd network link files below Agama run folder to
  be copied at the end of the installation (bsc#1237327,
  bsc#1241969, gh#agama-project/agama#2404).

-------------------------------------------------------------------
Mon May 26 19:51:55 UTC 2025 - Imobach Gonzalez Sosa <igonzalezsosa@suse.com>

- Version 15

-------------------------------------------------------------------
Mon May 26 14:22:03 UTC 2025 - Lukas Ocilka <locilka@suse.com>

- Added a simple Rescue System by reusing the Installation Live
  Image and disabling the Agama services

-------------------------------------------------------------------
Wed May 21 12:42:34 UTC 2025 - Knut Anderssen <kanderssen@suse.com>

- Do not set root= dracut configuration in PXE images
  (gh#agama-project/agama#2377).

-------------------------------------------------------------------
Tue May 20 08:42:29 UTC 2025 - Ladislav Slezák <lslezak@suse.com>

- Disable sending Firefox usage data to Mozilla for increased
  privacy, disable installing studies

-------------------------------------------------------------------
Tue May 13 16:56:56 UTC 2025 - Ladislav Slezák <lslezak@suse.com>

- Do not set the root in /boot/grub2/grub.cfg file, it was wrong
  and the root is already set in the /boot/grub2/earlyboot.cfg
  file (bsc#1236873)
- Replace underscores in the boot menu label by spaces

-------------------------------------------------------------------
Wed May  7 07:07:33 UTC 2025 - Ladislav Slezák <lslezak@suse.com>

- Fixed locale cleanup to not delete all locales
  (related to bsc#1238584)
- Keep only the UTF-8 locales, non-UTF-8 are not supported

-------------------------------------------------------------------
Tue May  6 14:14:50 UTC 2025 - Imobach Gonzalez Sosa <igonzalezsosa@suse.com>

- Add perl-XML-Simple for backward compatibility (jsc#PED-10122,
  gh#agama-project/agama#2331).

-------------------------------------------------------------------
Tue Apr 29 11:30:59 UTC 2025 - Ladislav Slezák <lslezak@suse.com>

- Predefine some useful commands in the default bash history for
  easier use. It can serve also as a hint how to save logs, etc...

-------------------------------------------------------------------
Thu Apr 28 16:40:41 UTC 2025 - Knut Anderssen <kanderssen@suse.com>

- Ensure the persistent NetworkManager connections are copied if
  not explicitlly disabled (related to gh#agama-project/agama#2291)

-------------------------------------------------------------------
Mon Apr 28 12:14:51 UTC 2025 - Ladislav Slezák <lslezak@suse.com>

- Fixed missing drivers in ppc64le initrd, fixes broken
  installation via PXE (bsc#1241887)
- Removed the workaround for adding the xhci-pci-renesas driver,
  now it is included in the default dracut drivers

-------------------------------------------------------------------
Fri Apr 25 14:10:04 UTC 2025 - Ladislav Slezák <lslezak@suse.com>

- Display Firefox devtool in fullscreen window, display the
  console by default after pressing F12, display timestamps
  in console

-------------------------------------------------------------------
Thu Apr 24 16:40:41 UTC 2025 - Knut Anderssen <kanderssen@suse.com>

- bsc#1239777, bsc#1236885 gh#agama-project/agama#2291.
  - Persist the NetworkManager runtime config created by
    nm-initrd-generator when given explicitlly with the 'ip='
    kernel cmdline argument.
  - Allow to disable the copy of the persistent configuration with
    the inst.copy_network kernel cmdline argument.
  - Do not copy the NetworkManager runtime configuration to the
    target system anymore.

-------------------------------------------------------------------
Thu Apr 24 15:11:35 UTC 2025 - Ladislav Slezák <lslezak@suse.com>

- Filter out the special PXE boot parameters, do not pass them
  to the installed system. Remove also most of the network
  settings (gh#agama-project/agama#2280)

-------------------------------------------------------------------
Wed Apr 23 08:39:34 UTC 2025 - Ladislav Slezák <lslezak@suse.com>

- Rename "root" source directory to "live-root" to avoid confusion
  with root/root directory
- Removed duplicate files which are located in root/root
  (live-root/root now)

-------------------------------------------------------------------
Wed Apr 23 05:47:23 UTC 2025 - Ladislav Slezák <lslezak@suse.com>

- Include the kernel-default-optional package in the Live ISO
  to support more hardware (bsc#1241099)

-------------------------------------------------------------------
Tue Apr 22 14:14:54 UTC 2025 - Imobach Gonzalez Sosa <igonzalezsosa@suse.com>

- Version 14

-------------------------------------------------------------------
Thu Apr 10 05:20:55 UTC 2025 - Imobach Gonzalez Sosa <igonzalezsosa@suse.com>

- Add a new SUSE_SLE_16_PXE_MINI that only includes the software
  to use Agama remotely (jsc#PED-12152).

-------------------------------------------------------------------
Tue Apr  8 15:52:18 UTC 2025 - Josef Reidinger <jreidinger@suse.com>

- Fix boot from Hard Disk for EFI x86_64 (bsc#1240646)

-------------------------------------------------------------------
Thu Apr  3 08:28:18 UTC 2025 - Ladislav Slezák <lslezak@suse.com>

- Workaround for a not working file picker in local installation
  (gh#agama-project/agama#2243)

-------------------------------------------------------------------
Wed Apr  2 05:47:01 UTC 2025 - Imobach Gonzalez Sosa <igonzalezsosa@suse.com>

- Use "agama download" to fetch the info file (gh#agama-project/agama#2176).

-------------------------------------------------------------------
Mon Mar 31 13:06:53 UTC 2025 - Ladislav Slezák <lslezak@suse.com>

- Print also the IPv6 installer URLs in the console (bsc#1240197)

-------------------------------------------------------------------
Thu Mar 27 15:56:11 UTC 2025 - Ladislav Slezák <lslezak@suse.com>

- Version 14pre

-------------------------------------------------------------------
Thu Mar 27 12:40:06 UTC 2025 - Imobach Gonzalez Sosa <igonzalezsosa@suse.com>

- Version 13

-------------------------------------------------------------------
Tue Mar 25 13:28:15 UTC 2025 - Giacomo Leidi <giacomo.leidi@suse.com>

- live/src/agama-installer.kiwi: Adapt to latest patterns (SR#364982)

-------------------------------------------------------------------
Mon Mar 24 10:57:22 UTC 2025 - Lukas Ocilka <locilka@suse.com>

- Fixed DUD issues (gh#agama-project/agama#2199):
  - Enabling the agama-dud service in the live media
  - Making the agama-dud script executable
  - Disabling dmesg on the console while DUD runs

-------------------------------------------------------------------
Fri Mar 21 09:58:52 AM UTC 2025 - Lukas Ocilka <locilka@suse.com>

- Added the initial functionality for inst.dud
  (jsc#3670 and jsc#AGM-65)

-------------------------------------------------------------------
Fri Mar 21 07:31:34 UTC 2025 - Imobach Gonzalez Sosa <igonzalezsosa@suse.com>

- Add aaa_base-extras which includes setup-systemd-proxy-env.path
  (gh#agama-project/agama#2184).

-------------------------------------------------------------------
Thu Mar 20 15:52:36 UTC 2025 - Knut Anderssen <kanderssen@suse.com>

- Fixed broken "inst.self_update" boot option
  (gh#agama-project/agama#2175)

-------------------------------------------------------------------
Tue Mar 18 16:32:07 UTC 2025 - Knut Anderssen <kanderssen@suse.com>

- Remove /etc/nvme/host* files from the image (bsc#1238038)

-------------------------------------------------------------------
Mon Mar 17 12:12:02 UTC 2025 - Ladislav Slezák <lslezak@suse.com>

- Fixed broken media check service (bsc#1239155)

-------------------------------------------------------------------
Wed Mar 12 17:17:08 UTC 2025 - Knut Anderssen <kanderssen@suse.com>

- (gh#agama-project/agama#2142)
  - Allow to set the static hostname using the hostname kernel
    cmdline argument.
  - Allow to disable the set of the hostname via DHCP using the
    SetHostname kernel cmdline argument.

-------------------------------------------------------------------
Tue Mar 11 16:29:40 UTC 2025 - Ladislav Slezák <lslezak@suse.com>

- Bump the version to 13pre

-------------------------------------------------------------------
Wed Mar  5 14:54:48 UTC 2025 - Ladislav Slezák <lslezak@suse.com>

- Decrease the libzypp timeout from the default 60 seconds to
  20 seconds (Agama now does automatic retry)
  (gh#agama-project/agama#2117)
- Display proper Agama version in the console

-------------------------------------------------------------------
Wed Feb 26 11:50:17 UTC 2025 - Ladislav Slezák <lslezak@suse.com>

- Add IPMI drivers to the initrd (bsc#1237354)

-------------------------------------------------------------------
Wed Feb 26 08:08:25 UTC 2025 - Ladislav Slezák <lslezak@suse.com>

- Install additional kernel drivers from the kernel-default-extra
  package (gh#agama-project/agama#2059)

-------------------------------------------------------------------
Wed Feb 26 06:51:38 UTC 2025 - Imobach Gonzalez Sosa <igonzalezsosa@suse.com>

- Version 12

-------------------------------------------------------------------
Mon Feb 24 17:07:07 UTC 2025 - Ladislav Slezák <lslezak@suse.com>

- Fixed build in SLE16, some packages to remove are not
  preinstalled in SLE16, do not fail in that case

-------------------------------------------------------------------
Mon Feb 24 16:19:03 UTC 2025 - Ladislav Slezák <lslezak@suse.com>

- Reduce the PPC initrd size (gh#agama-project/agama#2026),
  use the same solution from installation-images
  (gh#openSUSE/installation-images#754)

-------------------------------------------------------------------
Mon Feb 24 13:35:04 UTC 2025 - Ladislav Slezák <lslezak@suse.com>

- Use a TrueType font in xterm

-------------------------------------------------------------------
Fri Feb 21 16:34:08 UTC 2025 - Ladislav Slezák <lslezak@suse.com>

- ISO size reduction, delete not needed packages (python, Mesa,
  libyui-qt, Qt libs,...)
- Use XZ compression for initrd to have a smaller image
  (esp. important for PPC) (part of gh#agama-project/agama#2026)

-------------------------------------------------------------------
Fri Feb 21 16:03:42 UTC 2025 - Ladislav Slezák <lslezak@suse.com>

- Fixed broken "live.password_dialog" boot option
  (gh#agama-project/agama#2043)

-------------------------------------------------------------------
Wed Feb 19 10:38:45 UTC 2025 - Imobach Gonzalez Sosa <igonzalezsosa@suse.com>

- Add the QEMU guest agent (gh#agama-project/agama#1816,
  gh#agama-project/agama#2025).

-------------------------------------------------------------------
Wed Feb 19 08:49:24 UTC 2025 - Knut Anderssen <kanderssen@suse.com>

- Added support for giving a file URL with extra kernel cmdline
  arguments (agama.info) which was known as the info file in
  linuxrc.
- Added basic support for translating the ifcfg kernel cmdline arg
  to its ip equivalent (gh#agama-project/agama#1896).
- Moved the kernel cmdline conf under /run/agama/cmdline.d

-------------------------------------------------------------------
Wed Feb 19 07:37:51 UTC 2025 - Ladislav Slezák <lslezak@suse.com>

- Fixed reboot delay caused by the root shell service
  (gh#agama-project/agama#2018)
- Run the shell at tty8 (there was a collision with the login
  prompt at tty2)

-------------------------------------------------------------------
Tue Feb 18 13:14:30 UTC 2025 - Imobach Gonzalez Sosa <igonzalezsosa@suse.com>

- Rename kiwi profiles to avoid using dashes, using underscores
  instead (gh#agama-project/agama#2014).
- Enable PXE support for SLE 16 distributions.
- Add Agama CLI Bash completion support.

-------------------------------------------------------------------
Tue Feb 18 11:10:22 UTC 2025 - Ladislav Slezák <lslezak@suse.com>

- Add the xhci-pci-renesas driver to the initrd if available
  (workaround for bsc#1237235)

-------------------------------------------------------------------
Wed Feb 12 12:02:39 UTC 2025 - Ladislav Slezák <lslezak@suse.com>

- Do not print details about removed kernel drivers and firmware
  files during build, this speeds up the build significantly
  (~1 minute faster build) and avoids huge build log.
- Uncompress the kernel drivers, no need to compress them twice
  (they are compressed by the squashfs as well). Compressing
  all drivers together in the image is more effective than
  compressing several thousands individual files.
  This makes the image about 33MB smaller (on x86_64). (boo#1192457)
- Hardlink the duplicate licenses, makes the ISO ~1MB smaller

-------------------------------------------------------------------
Wed Feb 12 10:17:47 UTC 2025 - Giacomo Leidi <giacomo.leidi@suse.com>

- Add ISO publisher (gh#agama-project/agama#1967)

-------------------------------------------------------------------
Wed Feb 12 08:04:11 UTC 2025 - Ladislav Slezák <lslezak@suse.com>

- Start root shell in a free terminal (usually tty2)
- Fixed restarting the x11-autologin service
- Do not ask to restore the browser session after restarting it
- Print only kernel errors or more severe messages on the console,
  avoid spamming the terminal with useless texts (bsc#1237056)

-------------------------------------------------------------------
Fri Feb  7 16:31:50 UTC 2025 - Eugenio Paolantonio <eugenio.paolantonio@suse.com>

- live: fix_bootconfig.s390x: restore initrd.off naming for the initrd offset
  This essentially reverts the previous change (bsc#1236781, gh#agama-project/agama#1969,
  gh#agama-project/agama#1974)

-------------------------------------------------------------------
Fri Feb  7 09:15:02 UTC 2025 - Ladislav Slezák <lslezak@suse.com>

- In local installation prefer the language configured in the
  UEFI firmware

-------------------------------------------------------------------
Fri Feb  7 08:21:29 UTC 2025 - Ladislav Slezák <lslezak@suse.com>

- Implemented media check functionality (bsc#1236103)

-------------------------------------------------------------------
Fri Feb  7 08:10:46 UTC 2025 - Ladislav Slezák <lslezak@suse.com>

- Use better ISO Volume ID labels (bsc#1236401)
- Improve also the boot menu labels
- Use the graphical boot menu also in SLE
- Added UEFI firmware settings boot menu option

-------------------------------------------------------------------
Tue Feb  4 13:25:35 UTC 2025 - Ladislav Slezák <lslezak@suse.com>

- configure xterm to use the default fixed font also in the
  configuration popup menu (Ctrl + click) to avoid crash
- bsc#1235478
  - tuned IceWM setup to disable some desktop functionality like
    opening main menu using the Win key (by mfilka@suse.com)

-------------------------------------------------------------------
Mon Feb  3 23:08:34 UTC 2025 - Eugenio Paolantonio <eugenio.paolantonio@suse.com>

- live: fix_bootconfig.s390x: use initrd.ofs for the initrd
  offset filename (gh#agama-project/agama#1969)

-------------------------------------------------------------------
Mon Feb  3 23:01:37 UTC 2025 - Eugenio Paolantonio <eugenio.paolantonio@suse.com>

- fix_bootimage: exit on failures (gh#agama-project/agama#1969)

-------------------------------------------------------------------
Mon Jan 20 10:37:43 UTC 2025 - Imobach Gonzalez Sosa <igonzalezsosa@suse.com>

- Add SUSE licenses (jsc#PED-11987).

-------------------------------------------------------------------
Wed Jan 15 16:53:28 UTC 2025 - Eugenio Paolantonio <eugenio.paolantonio@suse.com>

- Drop patterns-yast-yast2_basis requirement
  yast packages should be installed per package and not as
  a whole pattern.
  (gh#agama-project/agama#1893).

-------------------------------------------------------------------
Fri Jan 10 21:22:03 UTC 2025 - Imobach Gonzalez Sosa <igonzalezsosa@suse.com>

- Version 11

-------------------------------------------------------------------
Fri Jan 10 09:03:06 UTC 2025 - Imobach Gonzalez Sosa <igonzalezsosa@suse.com>

- Depend on Ruby's default version (gh#agama-project/agama#1872).

-------------------------------------------------------------------
Wed Jan  8 12:10:39 UTC 2025 - Knut Anderssen <kanderssen@suse.com>

- Make agama kernel cmdline options available in the sysroot at
  /etc/agama.d/cmdline.conf and set it as a EnvironmentFile
  in Agama related services (gh#agama-project/agama#1866).

-------------------------------------------------------------------
Tue Dec 10 12:46:06 UTC 2024 - Michal Filka <mfilka@suse.com>

- Updated config.sh to enable agama-dbus-monitor service
  (gh#agama-project/agama#1824).

-------------------------------------------------------------------
Thu Dec  5 11:19:10 UTC 2024 - Ladislav Slezák <lslezak@suse.com>

- Fixed missing firmware for some drivers (gh#agama-project/agama#1756)
  - Support wildcards ("*") in the references firmware files
  - Handle symbolic links

-------------------------------------------------------------------
Tue Dec  3 12:41:31 UTC 2024 - Imobach Gonzalez Sosa <igonzalezsosa@suse.com>

- Drop unneeded packages (gh#agama-project/agama#1805):
  - xf86-video-* are obsoleted by the modesetting driver.
  - xf86-input-wacom is obsoleted by libinput.

-------------------------------------------------------------------
Mon Dec  2 14:53:12 UTC 2024 - Ladislav Slezák <lslezak@suse.com>

- Use the installation-images config file for removing the kernel
  drivers, it deletes even more not needed drivers and it is
  a reliable source (related to gh#agama-project/agama#1665)
- The ISO size decreased by ~40MB

-------------------------------------------------------------------
Thu Nov 28 08:58:21 UTC 2024 - Ladislav Slezák <lslezak@suse.com>

- Less aggressive kernel driver cleanup, keep the multimedia
  drivers which are needed as dependencies of other drivers
  (usually graphic card drivers) (gh#agama-project/agama#1665)

-------------------------------------------------------------------
Wed Nov 13 12:20:23 UTC 2024 - Lubos Kocman <lubos.kocman@suse.com>

- Temporarily drop xf86-video-fbdev as it seems to be missing
  in the repo
  (gh#agama-project/agama#1752)

-------------------------------------------------------------------
Wed Nov 13 10:29:31 UTC 2024 - Lubos Kocman <lubos.kocman@suse.com>

- Add common xf86-video drives + x86-input for tablets
  (gh#agama-project/agama#1752)

-------------------------------------------------------------------
Thu Nov  7 11:32:09 UTC 2024 - Lubos Kocman <lubos.kocman@suse.com>

- Add Leap,Leap-PXE profiles
  The openSUSE profile is basically Tumbleweed
  Leap has ruby version from SLE profile, and Leap specific branding

-------------------------------------------------------------------
Tue Nov  5 12:41:19 UTC 2024 - Eugenio Paolantonio <eugenio.paolantonio@suse.com>

- config.sh: ignore non-existent translations if already missing.

-------------------------------------------------------------------
Fri Sep 20 11:44:43 UTC 2024 - Imobach Gonzalez Sosa <igonzalezsosa@suse.com>

- Version 10

-------------------------------------------------------------------
Thu Sep 19 12:02:59 UTC 2024 - Joaquín Rivera <jeriveramoya@suse.com>

- Revert to use tty7 (gh#openSUSE/agama#1582)
  openQA tty expectations for installer are always in this tty.
  The change to tty2 created an sporadic failure assigning tty2
  as a non-grafical one anyway in ppc64le and aarch64.

-------------------------------------------------------------------
Mon Sep 16 15:46:23 UTC 2024 - Lubos Kocman <lubos.kocman@suse.com>

- Define boot menu for all arches by scripts in config-cdroot
  newly added x86_64 and aarch64 write stock copies from kiwi
  generated grub.cfg

- intel uefi boot fix from "Boot from disk item" (gh#openSUSE/agama#1609)

- Keep -x on purpose for future trubleshooting (advice from Marcus)

- Use $kiwi_iname instead of static agama-live reference in all of
  config-cdroom/* with exception of s390x, where for some reason
  we use SUSE Linux... string instead


-------------------------------------------------------------------
Mon Sep  9 15:55:16 UTC 2024 - Eugenio Paolantonio <eugenio.paolantonio@suse.com>

- Firefox: set browser.startup.homepage_override.mstone to ignore
  (gh#openSUSE/agama#1593)

-------------------------------------------------------------------
Sun Sep  8 06:28:35 UTC 2024 - Lubos Kocman <lubos.kocman@suse.com>

- Use tty2 instead of tty7 (gh#openSUSE/agama#1582)
  This matches openQA tty expectations for >SLES12

-------------------------------------------------------------------
Wed Sep  4 07:08:30 UTC 2024 - Ladislav Slezák <lslezak@suse.com>

- Install Firefox on all architectures, install
  MozillaFirefox-branding-SLE in the SLE image
  (gh#openSUSE/agama#1574)

-------------------------------------------------------------------
Tue Sep  3 14:50:58 UTC 2024 - Ladislav Slezák <lslezak@suse.com>

- Firefox: disable the initial configuration workflow
  (gh#openSUSE/agama#1573)

-------------------------------------------------------------------
Fri Aug 30 13:05:53 UTC 2024 - Thomas Blume <Thomas.Blume@suse.com>

- remove memcheck workaround in images.sh (bsc#1228621)

-------------------------------------------------------------------
Mon Aug 26 10:05:01 UTC 2024 - Imobach Gonzalez Sosa <igonzalezsosa@suse.com>

- Include the procps instead of the procps4 package
  (jsc#PED-8669, gh#openSUSE/agama#1554).

-------------------------------------------------------------------
Mon Aug 19 17:54:55 UTC 2024 - Josef Reidinger <jreidinger@suse.com>

- Add beside staging-build-keys also openSUSE-build-keys to not
  require import of keys for official opensuse repos
  (gh#openSUSE/agama#1538)

-------------------------------------------------------------------
Mon Aug 12 12:38:45 UTC 2024 - Josef Reidinger <jreidinger@suse.com>

- Do not fail if there is no opensuse keys on medium for PXE
  (gh#openSUSE/agama#1535)

-------------------------------------------------------------------
Fri Aug  2 08:02:41 UTC 2024 - Ladislav Slezák <lslezak@suse.com>

- Display QR codes at the console for easier connecting to Agama
  with smartphones (gh#openSUSE/agama#1522)

-------------------------------------------------------------------
Thu Jul 25 13:18:38 UTC 2024 - Ladislav Slezák <lslezak@suse.com>

- Increase the available disk space in the Live system to allow
  installing additional development or debugging tools
  (gh#openSUSE/agama#1501)

-------------------------------------------------------------------
Fri Jul 19 09:43:06 UTC 2024 - Imobach Gonzalez Sosa <igonzalezsosa@suse.com>

- Add a new profile for SLE-based distributions
  (gh#openSUSE/agama#1475).
- Rename the package to "agama-installer".
- Do not include the full "base-x11" pattern but only the needed
  packages.

-------------------------------------------------------------------
Thu Jul 18 15:25:39 UTC 2024 - Ladislav Slezák <lslezak@suse.com>

- Include Puppeteer in all ISO images (gh#openSUSE/agama#1477)
- Drop Playwright ISO flavor (gh#openSUSE/agama#1481)

-------------------------------------------------------------------
Tue Jul  9 13:26:38 UTC 2024 - Knut Anderssen <kanderssen@suse.com>

- Added agama-installer-openSUSE PXE images
  (gh#openSUSE/agama#1450).

-------------------------------------------------------------------
Thu Jul  4 11:24:47 UTC 2024 - Lubos Kocman <lubos.kocman@suse.com>

- Update src/live to match rename to agama-installer-openSUSE
  fixes issue that bot updates wrong spec/changes file

- Update README and PXE to reference to agama-installer-openSUSE

- Update PXE instructions to create 25GB image instead of 20
  Current agama can't deploy e.g. Leap 16 on 20GB disk image
  with default layout including swap

-------------------------------------------------------------------
Wed Jul  3 10:41:32 UTC 2024 - Knut Anderssen <kanderssen@suse.com>

- Set agama as a transient hostname instead of an static one
  (gh#openSUSE/agama#1432).

-------------------------------------------------------------------
Fri Jun 28 13:40:35 UTC 2024 - Ladislav Slezák <lslezak@suse.com>

- Syntax highlighting for "agama config edit"
  (gh#openSUSE/agama#1411)

-------------------------------------------------------------------
Thu Jun 27 14:33:24 UTC 2024 -Steffen Winterfeldt <snwint@suse.com>

- Enable checksum generation for s390x agama live images
  (gh#openSUSE/agama#1406).

-------------------------------------------------------------------
Thu Jun 27 13:24:19 UTC 2024 - Imobach Gonzalez Sosa <igonzalezsosa@suse.com>

- Version 9

-------------------------------------------------------------------
Fri Jun 14 10:36:52 UTC 2024 - Ladislav Slezák <lslezak@suse.com>

- Experimental Agama self-update (gh#openSUSE/agama#1341)

-------------------------------------------------------------------
Thu Jun 13 16:07:08 UTC 2024 - Ladislav Slezák <lslezak@suse.com>

- Added Tumbleweed OSS and Agama Staging repositories to the Live
  system itself (gh#openSUSE/agama#1332)

-------------------------------------------------------------------
Tue Jun 11 21:39:51 UTC 2024 - Imobach Gonzalez Sosa <igonzalezsosa@suse.com>

- Add the jq package to the image (gh#openSUSE/agama#1314).

-------------------------------------------------------------------
Thu Jun  6 14:30:19 UTC 2024 - Ladislav Slezák <lslezak@suse.com>

- Automatically generate the root password (gh#openSUSE/agama#1292)
- Allow setting the default root password in ISO metadata
  (gh#openSUSE/agama#1290)
- Alloe setting teh root password from boot command line or set
  it interactively during boot (gh#openSUSE/agama#1288)

-------------------------------------------------------------------
Wed Jun  5 15:40:43 UTC 2024 - Knut Anderssen <kanderssen@suse.com>

- Fix the cd.ikr content for booting the s390x iso
  (gh#openSUSE/agama#1289).

-------------------------------------------------------------------
Tue May 21 10:38:39 UTC 2024 - Imobach Gonzalez Sosa <igonzalezsosa@suse.com>

- Add the procps4 package to the image (gh#openSUSE/agama#1245).

-------------------------------------------------------------------
Fri May 17 09:52:27 UTC 2024 - Imobach Gonzalez Sosa <igonzalezsosa@suse.com>

- Version 8

-------------------------------------------------------------------
Fri Feb  9 16:16:29 UTC 2024 - Ladislav Slezák <lslezak@suse.com>

- Image size reduced:
  - Removed translations and locale definitions for unsupported
    languages, removed translations for unused tools
  - Removed sound card and TV card drivers (not needed for the installer)
  - Removed alsa packages
  - Removed unused firmware files
- Require 25GB disk space for build (PXE build might fail with
  just 20GB)

-------------------------------------------------------------------
Thu Feb  1 08:27:29 UTC 2024 - Josef Reidinger <jreidinger@suse.com>

- Improve multipath experience: preload kernel module and set probing
  to smart option (bsc#1215598)

-------------------------------------------------------------------
Thu Dec 21 15:43:06 UTC 2023 - Imobach Gonzalez Sosa <igonzalezsosa@suse.com>

- Version 7

-------------------------------------------------------------------
Mon Dec  4 16:03:08 UTC 2023 - José Iván López González <jlopez@suse.com>

- Remove dependencies included by Agama packages (related to
  gh#openSUSE/agama#911).

-------------------------------------------------------------------
Fri Dec  1 14:23:09 UTC 2023 - Imobach Gonzalez Sosa <igonzalezsosa@suse.com>

- Version 6

-------------------------------------------------------------------
Mon Nov 13 18:02:39 UTC 2023 - Josef Reidinger <jreidinger@suse.com>

- Use by default zram to allow having 2GiB memory requirements
  (jsc#PED-7303)

-------------------------------------------------------------------
Mon Nov  6 08:30:01 UTC 2023 - Marcus Schäfer <marcus.schaefer@suse.com>

- Fix s390 PXE build by using 'custom' bootloader for s390 target
  There is an error inside grub2-zipl-setup which calls zipl that
  then complains with "Unable to create temporary device node: No such device or address".
  We don't see this issue with zipl in the kiwi integration test from here:
  https://build.opensuse.org/project/show/Virtualization:Appliances:Images:Testing_s390:tumbleweed
  Thus I don't think it's an issue with kiwi but most probably a conflict
  between the zipl setup and the raw btrfs filesystem usage in this case.
  Long story short, the zipl issue needs extra inspection and the fix
  here is simple because we actually don't need a bootloader to be installed
  into the disk image because it is expected to be deployed via a remote
  boot infrastructure. Therefore this change disables the bootloader
  install for s390 by setting the attribute: bootloader="custom"

-------------------------------------------------------------------
Tue Oct 24 08:04:07 UTC 2023 - Marcus Schäfer <marcus.schaefer@suse.com>

- Add new profile ALP-PXE which builds a variant of the agama
  installer that is an oem disk image which can be remote deployed
  into a ramdisk to boot into the agama installation. The size constraints
  are similar to the live-iso size. For more details please refer
  to README.pxe

----------------------------------------------------------------------------
Mon Oct 23 12:03:55 UTC 2023 - Imobach González Sosa <igonzalezsosa@suse.com>

- Add adobe-sourcehansans-jp-fonts
- Version 5

----------------------------------------------------------------------------
Thu Oct 19 20:19:11 UTC 2023 - Imobach González Sosa <igonzalezsosa@suse.com>

- Add libstorage-ng translations

----------------------------------------------------------------------------
Wed Sep 27 08:45:26 UTC 2023 - Imobach González Sosa <igonzalezsosa@suse.com>

- Version 4

----------------------------------------------------------------------------
Tue Sep 26 07:55:34 UTC 2023 - Imobach González Sosa <igonzalezsosa@suse.com>

- Clean-up zypper logs

----------------------------------------------------------------------------
Tue Sep 26 05:28:35 UTC 2023 - Imobach González Sosa <igonzalezsosa@suse.com>

- Added nvme-cli requested by https://bugzilla.suse.com/show_bug.cgi?id=1215572

----------------------------------------------------------------------------
Wed Aug 30 09:44:04 UTC 2023 - Imobach González Sosa <igonzalezsosa@suse.com>

- Add microos-tools package and enable proxy setup services.

----------------------------------------------------------------------------
Tue Aug 29 09:19:26 UTC 2023 - Imobach González Sosa <igonzalezsosa@suse.com>

- Enable ppc64le images

----------------------------------------------------------------------------
Thu Aug 03 10:23:49 UTC 2023 - Imobach González Sosa <igonzalezsosa@suse.com>

- Disable building the ALP image for ppc64le

----------------------------------------------------------------------------
Wed Aug 02 10:37:21 UTC 2023 - Imobach González Sosa <igonzalezsosa@suse.com>

- Version 3

----------------------------------------------------------------------------
Tue Aug 01 09:56:42 UTC 2023 - Imobach González Sosa <igonzalezsosa@suse.com>

- Replace "default" flavor with a new "openSUSE" flavor that only includes
  openSUSE-based products.
- Replace ALP-build-key with suse-build-key.

----------------------------------------------------------------------------
Mon Jul 31 11:34:26 UTC 2023 - Imobach González Sosa <igonzalezsosa@suse.com>

- Replace ALP-build-key with suse-build-key

----------------------------------------------------------------------------
Tue Jul 25 14:43:39 UTC 2023 - José Iván López González <jlopez@suse.com>

- Update filtering

----------------------------------------------------------------------------
Wed Jul 05 08:27:33 UTC 2023 - Imobach González Sosa <igonzalezsosa@suse.com>

- Bump version to match Agama

----------------------------------------------------------------------------
Thu Jun 08 14:12:15 UTC 2023 - Josef Reidinger <jreidinger@suse.com>

- add to live image also dbus services written in rust

----------------------------------------------------------------------------
Thu Jun 01 14:05:13 UTC 2023 - Ladislav Slezák <lslezak@suse.com>

- osc copypac from project:YaST:Head:Agama package:agama-live revision:13<|MERGE_RESOLUTION|>--- conflicted
+++ resolved
@@ -1,14 +1,13 @@
 -------------------------------------------------------------------
-<<<<<<< HEAD
-Tue Jul  1 15:29:36 UTC 2025 - Bernhard Wiedemann <bwiedemann@suse.com>
-
-- Make agama-installer build more reproducible (boo#1245501)
-=======
 Wed Jul  2 13:28:46 UTC 2025 - Eugenio Paolantonio <eugenio.paolantonio@suse.com>
 
 - live: fix_bootconfig.s390x: strip CDLABEL from the kiwi-generated
   grub config (bsc#1245453)
->>>>>>> 9f3bf695
+
+-------------------------------------------------------------------
+Tue Jul  1 15:29:36 UTC 2025 - Bernhard Wiedemann <bwiedemann@suse.com>
+
+- Make agama-installer build more reproducible (boo#1245501)
 
 -------------------------------------------------------------------
 Mon Jun 30 15:51:37 UTC 2025 - Imobach Gonzalez Sosa <igonzalezsosa@suse.com>
