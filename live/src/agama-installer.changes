-------------------------------------------------------------------
<<<<<<< HEAD
Wed Jun 18 11:29:08 UTC 2025 - David Diaz <dgonzalez@suse.com>

- Make web bundled fonts available for the system via config
  file (gh#agama-project/agama#2488, bsc#1236261).
=======
Tue Jun 17 08:47:46 UTC 2025 - Knut Anderssen <kanderssen@suse.com>

- Add hyper-v package (bsc#1236961).
>>>>>>> 3e05d9bd

-------------------------------------------------------------------
Fri Jun 13 10:41:15 UTC 2025 - Imobach Gonzalez Sosa <igonzalezsosa@suse.com>

- Add initial support to apply updates from RPM packages and DUD archives
  (gh#agama-project/agama#2466).

-------------------------------------------------------------------
Tue Jun 10 14:40:21 UTC 2025 - José Iván López González <jlopez@suse.com>

- Add iscsiuio kernel driver (gh#agama-project/agama#2460).

-------------------------------------------------------------------
Thu Jun  5 08:28:10 UTC 2025 - Ladislav Slezák <lslezak@suse.com>

- Disable Firefox extensions autoupdate
  (gh#agama-project/agama#2441)

-------------------------------------------------------------------
Tue Jun  3 07:35:56 UTC 2025 - Michal Filka <mfilka@suse.cz>

- Switched live ISO to use Wayland (gh#agama-project/agama#1781)
- Do not require microos-tools as we don't need it anymore. bsc#1237366

-------------------------------------------------------------------
Thu May 29 07:16:11 UTC 2025 - Ladislav Slezák <lslezak@suse.com>

- Keep the nvmem kernel drivers (bsc#1243350)

-------------------------------------------------------------------
Mon May 26 21:35:04 UTC 2025 - Knut Anderssen <kanderssen@suse.com>

- Generate systemd network link files below Agama run folder to
  be copied at the end of the installation (bsc#1237327,
  bsc#1241969, gh#agama-project/agama#2404).

-------------------------------------------------------------------
Mon May 26 19:51:55 UTC 2025 - Imobach Gonzalez Sosa <igonzalezsosa@suse.com>

- Version 15

-------------------------------------------------------------------
Mon May 26 14:22:03 UTC 2025 - Lukas Ocilka <locilka@suse.com>

- Added a simple Rescue System by reusing the Installation Live
  Image and disabling the Agama services

-------------------------------------------------------------------
Wed May 21 12:42:34 UTC 2025 - Knut Anderssen <kanderssen@suse.com>

- Do not set root= dracut configuration in PXE images
  (gh#agama-project/agama#2377).

-------------------------------------------------------------------
Tue May 20 08:42:29 UTC 2025 - Ladislav Slezák <lslezak@suse.com>

- Disable sending Firefox usage data to Mozilla for increased
  privacy, disable installing studies

-------------------------------------------------------------------
Tue May 13 16:56:56 UTC 2025 - Ladislav Slezák <lslezak@suse.com>

- Do not set the root in /boot/grub2/grub.cfg file, it was wrong
  and the root is already set in the /boot/grub2/earlyboot.cfg
  file (bsc#1236873)
- Replace underscores in the boot menu label by spaces

-------------------------------------------------------------------
Wed May  7 07:07:33 UTC 2025 - Ladislav Slezák <lslezak@suse.com>

- Fixed locale cleanup to not delete all locales
  (related to bsc#1238584)
- Keep only the UTF-8 locales, non-UTF-8 are not supported

-------------------------------------------------------------------
Tue May  6 14:14:50 UTC 2025 - Imobach Gonzalez Sosa <igonzalezsosa@suse.com>

- Add perl-XML-Simple for backward compatibility (jsc#PED-10122,
  gh#agama-project/agama#2331).

-------------------------------------------------------------------
Tue Apr 29 11:30:59 UTC 2025 - Ladislav Slezák <lslezak@suse.com>

- Predefine some useful commands in the default bash history for
  easier use. It can serve also as a hint how to save logs, etc...

-------------------------------------------------------------------
Thu Apr 28 16:40:41 UTC 2025 - Knut Anderssen <kanderssen@suse.com>

- Ensure the persistent NetworkManager connections are copied if
  not explicitlly disabled (related to gh#agama-project/agama#2291)

-------------------------------------------------------------------
Mon Apr 28 12:14:51 UTC 2025 - Ladislav Slezák <lslezak@suse.com>

- Fixed missing drivers in ppc64le initrd, fixes broken
  installation via PXE (bsc#1241887)
- Removed the workaround for adding the xhci-pci-renesas driver,
  now it is included in the default dracut drivers

-------------------------------------------------------------------
Fri Apr 25 14:10:04 UTC 2025 - Ladislav Slezák <lslezak@suse.com>

- Display Firefox devtool in fullscreen window, display the
  console by default after pressing F12, display timestamps
  in console

-------------------------------------------------------------------
Thu Apr 24 16:40:41 UTC 2025 - Knut Anderssen <kanderssen@suse.com>

- bsc#1239777, bsc#1236885 gh#agama-project/agama#2291.
  - Persist the NetworkManager runtime config created by
    nm-initrd-generator when given explicitlly with the 'ip='
    kernel cmdline argument.
  - Allow to disable the copy of the persistent configuration with
    the inst.copy_network kernel cmdline argument.
  - Do not copy the NetworkManager runtime configuration to the
    target system anymore.

-------------------------------------------------------------------
Thu Apr 24 15:11:35 UTC 2025 - Ladislav Slezák <lslezak@suse.com>

- Filter out the special PXE boot parameters, do not pass them
  to the installed system. Remove also most of the network
  settings (gh#agama-project/agama#2280)

-------------------------------------------------------------------
Wed Apr 23 08:39:34 UTC 2025 - Ladislav Slezák <lslezak@suse.com>

- Rename "root" source directory to "live-root" to avoid confusion
  with root/root directory
- Removed duplicate files which are located in root/root
  (live-root/root now)

-------------------------------------------------------------------
Wed Apr 23 05:47:23 UTC 2025 - Ladislav Slezák <lslezak@suse.com>

- Include the kernel-default-optional package in the Live ISO
  to support more hardware (bsc#1241099)

-------------------------------------------------------------------
Tue Apr 22 14:14:54 UTC 2025 - Imobach Gonzalez Sosa <igonzalezsosa@suse.com>

- Version 14

-------------------------------------------------------------------
Thu Apr 10 05:20:55 UTC 2025 - Imobach Gonzalez Sosa <igonzalezsosa@suse.com>

- Add a new SUSE_SLE_16_PXE_MINI that only includes the software
  to use Agama remotely (jsc#PED-12152).

-------------------------------------------------------------------
Tue Apr  8 15:52:18 UTC 2025 - Josef Reidinger <jreidinger@suse.com>

- Fix boot from Hard Disk for EFI x86_64 (bsc#1240646)

-------------------------------------------------------------------
Thu Apr  3 08:28:18 UTC 2025 - Ladislav Slezák <lslezak@suse.com>

- Workaround for a not working file picker in local installation
  (gh#agama-project/agama#2243)

-------------------------------------------------------------------
Wed Apr  2 05:47:01 UTC 2025 - Imobach Gonzalez Sosa <igonzalezsosa@suse.com>

- Use "agama download" to fetch the info file (gh#agama-project/agama#2176).

-------------------------------------------------------------------
Mon Mar 31 13:06:53 UTC 2025 - Ladislav Slezák <lslezak@suse.com>

- Print also the IPv6 installer URLs in the console (bsc#1240197)

-------------------------------------------------------------------
Thu Mar 27 15:56:11 UTC 2025 - Ladislav Slezák <lslezak@suse.com>

- Version 14pre

-------------------------------------------------------------------
Thu Mar 27 12:40:06 UTC 2025 - Imobach Gonzalez Sosa <igonzalezsosa@suse.com>

- Version 13

-------------------------------------------------------------------
Tue Mar 25 13:28:15 UTC 2025 - Giacomo Leidi <giacomo.leidi@suse.com>

- live/src/agama-installer.kiwi: Adapt to latest patterns (SR#364982)

-------------------------------------------------------------------
Mon Mar 24 10:57:22 UTC 2025 - Lukas Ocilka <locilka@suse.com>

- Fixed DUD issues (gh#agama-project/agama#2199):
  - Enabling the agama-dud service in the live media
  - Making the agama-dud script executable
  - Disabling dmesg on the console while DUD runs

-------------------------------------------------------------------
Fri Mar 21 09:58:52 AM UTC 2025 - Lukas Ocilka <locilka@suse.com>

- Added the initial functionality for inst.dud
  (jsc#3670 and jsc#AGM-65)

-------------------------------------------------------------------
Fri Mar 21 07:31:34 UTC 2025 - Imobach Gonzalez Sosa <igonzalezsosa@suse.com>

- Add aaa_base-extras which includes setup-systemd-proxy-env.path
  (gh#agama-project/agama#2184).

-------------------------------------------------------------------
Thu Mar 20 15:52:36 UTC 2025 - Knut Anderssen <kanderssen@suse.com>

- Fixed broken "inst.self_update" boot option
  (gh#agama-project/agama#2175)

-------------------------------------------------------------------
Tue Mar 18 16:32:07 UTC 2025 - Knut Anderssen <kanderssen@suse.com>

- Remove /etc/nvme/host* files from the image (bsc#1238038)

-------------------------------------------------------------------
Mon Mar 17 12:12:02 UTC 2025 - Ladislav Slezák <lslezak@suse.com>

- Fixed broken media check service (bsc#1239155)

-------------------------------------------------------------------
Wed Mar 12 17:17:08 UTC 2025 - Knut Anderssen <kanderssen@suse.com>

- (gh#agama-project/agama#2142)
  - Allow to set the static hostname using the hostname kernel
    cmdline argument.
  - Allow to disable the set of the hostname via DHCP using the
    SetHostname kernel cmdline argument.

-------------------------------------------------------------------
Tue Mar 11 16:29:40 UTC 2025 - Ladislav Slezák <lslezak@suse.com>

- Bump the version to 13pre

-------------------------------------------------------------------
Wed Mar  5 14:54:48 UTC 2025 - Ladislav Slezák <lslezak@suse.com>

- Decrease the libzypp timeout from the default 60 seconds to
  20 seconds (Agama now does automatic retry)
  (gh#agama-project/agama#2117)
- Display proper Agama version in the console

-------------------------------------------------------------------
Wed Feb 26 11:50:17 UTC 2025 - Ladislav Slezák <lslezak@suse.com>

- Add IPMI drivers to the initrd (bsc#1237354)

-------------------------------------------------------------------
Wed Feb 26 08:08:25 UTC 2025 - Ladislav Slezák <lslezak@suse.com>

- Install additional kernel drivers from the kernel-default-extra
  package (gh#agama-project/agama#2059)

-------------------------------------------------------------------
Wed Feb 26 06:51:38 UTC 2025 - Imobach Gonzalez Sosa <igonzalezsosa@suse.com>

- Version 12

-------------------------------------------------------------------
Mon Feb 24 17:07:07 UTC 2025 - Ladislav Slezák <lslezak@suse.com>

- Fixed build in SLE16, some packages to remove are not
  preinstalled in SLE16, do not fail in that case

-------------------------------------------------------------------
Mon Feb 24 16:19:03 UTC 2025 - Ladislav Slezák <lslezak@suse.com>

- Reduce the PPC initrd size (gh#agama-project/agama#2026),
  use the same solution from installation-images
  (gh#openSUSE/installation-images#754)

-------------------------------------------------------------------
Mon Feb 24 13:35:04 UTC 2025 - Ladislav Slezák <lslezak@suse.com>

- Use a TrueType font in xterm

-------------------------------------------------------------------
Fri Feb 21 16:34:08 UTC 2025 - Ladislav Slezák <lslezak@suse.com>

- ISO size reduction, delete not needed packages (python, Mesa,
  libyui-qt, Qt libs,...)
- Use XZ compression for initrd to have a smaller image
  (esp. important for PPC) (part of gh#agama-project/agama#2026)

-------------------------------------------------------------------
Fri Feb 21 16:03:42 UTC 2025 - Ladislav Slezák <lslezak@suse.com>

- Fixed broken "live.password_dialog" boot option
  (gh#agama-project/agama#2043)

-------------------------------------------------------------------
Wed Feb 19 10:38:45 UTC 2025 - Imobach Gonzalez Sosa <igonzalezsosa@suse.com>

- Add the QEMU guest agent (gh#agama-project/agama#1816,
  gh#agama-project/agama#2025).

-------------------------------------------------------------------
Wed Feb 19 08:49:24 UTC 2025 - Knut Anderssen <kanderssen@suse.com>

- Added support for giving a file URL with extra kernel cmdline
  arguments (agama.info) which was known as the info file in
  linuxrc.
- Added basic support for translating the ifcfg kernel cmdline arg
  to its ip equivalent (gh#agama-project/agama#1896).
- Moved the kernel cmdline conf under /run/agama/cmdline.d

-------------------------------------------------------------------
Wed Feb 19 07:37:51 UTC 2025 - Ladislav Slezák <lslezak@suse.com>

- Fixed reboot delay caused by the root shell service
  (gh#agama-project/agama#2018)
- Run the shell at tty8 (there was a collision with the login
  prompt at tty2)

-------------------------------------------------------------------
Tue Feb 18 13:14:30 UTC 2025 - Imobach Gonzalez Sosa <igonzalezsosa@suse.com>

- Rename kiwi profiles to avoid using dashes, using underscores
  instead (gh#agama-project/agama#2014).
- Enable PXE support for SLE 16 distributions.
- Add Agama CLI Bash completion support.

-------------------------------------------------------------------
Tue Feb 18 11:10:22 UTC 2025 - Ladislav Slezák <lslezak@suse.com>

- Add the xhci-pci-renesas driver to the initrd if available
  (workaround for bsc#1237235)

-------------------------------------------------------------------
Wed Feb 12 12:02:39 UTC 2025 - Ladislav Slezák <lslezak@suse.com>

- Do not print details about removed kernel drivers and firmware
  files during build, this speeds up the build significantly
  (~1 minute faster build) and avoids huge build log.
- Uncompress the kernel drivers, no need to compress them twice
  (they are compressed by the squashfs as well). Compressing
  all drivers together in the image is more effective than
  compressing several thousands individual files.
  This makes the image about 33MB smaller (on x86_64). (boo#1192457)
- Hardlink the duplicate licenses, makes the ISO ~1MB smaller

-------------------------------------------------------------------
Wed Feb 12 10:17:47 UTC 2025 - Giacomo Leidi <giacomo.leidi@suse.com>

- Add ISO publisher (gh#agama-project/agama#1967)

-------------------------------------------------------------------
Wed Feb 12 08:04:11 UTC 2025 - Ladislav Slezák <lslezak@suse.com>

- Start root shell in a free terminal (usually tty2)
- Fixed restarting the x11-autologin service
- Do not ask to restore the browser session after restarting it
- Print only kernel errors or more severe messages on the console,
  avoid spamming the terminal with useless texts (bsc#1237056)

-------------------------------------------------------------------
Fri Feb  7 16:31:50 UTC 2025 - Eugenio Paolantonio <eugenio.paolantonio@suse.com>

- live: fix_bootconfig.s390x: restore initrd.off naming for the initrd offset
  This essentially reverts the previous change (bsc#1236781, gh#agama-project/agama#1969,
  gh#agama-project/agama#1974)

-------------------------------------------------------------------
Fri Feb  7 09:15:02 UTC 2025 - Ladislav Slezák <lslezak@suse.com>

- In local installation prefer the language configured in the
  UEFI firmware

-------------------------------------------------------------------
Fri Feb  7 08:21:29 UTC 2025 - Ladislav Slezák <lslezak@suse.com>

- Implemented media check functionality (bsc#1236103)

-------------------------------------------------------------------
Fri Feb  7 08:10:46 UTC 2025 - Ladislav Slezák <lslezak@suse.com>

- Use better ISO Volume ID labels (bsc#1236401)
- Improve also the boot menu labels
- Use the graphical boot menu also in SLE
- Added UEFI firmware settings boot menu option

-------------------------------------------------------------------
Tue Feb  4 13:25:35 UTC 2025 - Ladislav Slezák <lslezak@suse.com>

- configure xterm to use the default fixed font also in the
  configuration popup menu (Ctrl + click) to avoid crash
- bsc#1235478
  - tuned IceWM setup to disable some desktop functionality like
    opening main menu using the Win key (by mfilka@suse.com)

-------------------------------------------------------------------
Mon Feb  3 23:08:34 UTC 2025 - Eugenio Paolantonio <eugenio.paolantonio@suse.com>

- live: fix_bootconfig.s390x: use initrd.ofs for the initrd
  offset filename (gh#agama-project/agama#1969)

-------------------------------------------------------------------
Mon Feb  3 23:01:37 UTC 2025 - Eugenio Paolantonio <eugenio.paolantonio@suse.com>

- fix_bootimage: exit on failures (gh#agama-project/agama#1969)

-------------------------------------------------------------------
Mon Jan 20 10:37:43 UTC 2025 - Imobach Gonzalez Sosa <igonzalezsosa@suse.com>

- Add SUSE licenses (jsc#PED-11987).

-------------------------------------------------------------------
Wed Jan 15 16:53:28 UTC 2025 - Eugenio Paolantonio <eugenio.paolantonio@suse.com>

- Drop patterns-yast-yast2_basis requirement
  yast packages should be installed per package and not as
  a whole pattern.
  (gh#agama-project/agama#1893).

-------------------------------------------------------------------
Fri Jan 10 21:22:03 UTC 2025 - Imobach Gonzalez Sosa <igonzalezsosa@suse.com>

- Version 11

-------------------------------------------------------------------
Fri Jan 10 09:03:06 UTC 2025 - Imobach Gonzalez Sosa <igonzalezsosa@suse.com>

- Depend on Ruby's default version (gh#agama-project/agama#1872).

-------------------------------------------------------------------
Wed Jan  8 12:10:39 UTC 2025 - Knut Anderssen <kanderssen@suse.com>

- Make agama kernel cmdline options available in the sysroot at
  /etc/agama.d/cmdline.conf and set it as a EnvironmentFile
  in Agama related services (gh#agama-project/agama#1866).

-------------------------------------------------------------------
Tue Dec 10 12:46:06 UTC 2024 - Michal Filka <mfilka@suse.com>

- Updated config.sh to enable agama-dbus-monitor service
  (gh#agama-project/agama#1824).

-------------------------------------------------------------------
Thu Dec  5 11:19:10 UTC 2024 - Ladislav Slezák <lslezak@suse.com>

- Fixed missing firmware for some drivers (gh#agama-project/agama#1756)
  - Support wildcards ("*") in the references firmware files
  - Handle symbolic links

-------------------------------------------------------------------
Tue Dec  3 12:41:31 UTC 2024 - Imobach Gonzalez Sosa <igonzalezsosa@suse.com>

- Drop unneeded packages (gh#agama-project/agama#1805):
  - xf86-video-* are obsoleted by the modesetting driver.
  - xf86-input-wacom is obsoleted by libinput.

-------------------------------------------------------------------
Mon Dec  2 14:53:12 UTC 2024 - Ladislav Slezák <lslezak@suse.com>

- Use the installation-images config file for removing the kernel
  drivers, it deletes even more not needed drivers and it is
  a reliable source (related to gh#agama-project/agama#1665)
- The ISO size decreased by ~40MB

-------------------------------------------------------------------
Thu Nov 28 08:58:21 UTC 2024 - Ladislav Slezák <lslezak@suse.com>

- Less aggressive kernel driver cleanup, keep the multimedia
  drivers which are needed as dependencies of other drivers
  (usually graphic card drivers) (gh#agama-project/agama#1665)

-------------------------------------------------------------------
Wed Nov 13 12:20:23 UTC 2024 - Lubos Kocman <lubos.kocman@suse.com>

- Temporarily drop xf86-video-fbdev as it seems to be missing
  in the repo
  (gh#agama-project/agama#1752)

-------------------------------------------------------------------
Wed Nov 13 10:29:31 UTC 2024 - Lubos Kocman <lubos.kocman@suse.com>

- Add common xf86-video drives + x86-input for tablets
  (gh#agama-project/agama#1752)

-------------------------------------------------------------------
Thu Nov  7 11:32:09 UTC 2024 - Lubos Kocman <lubos.kocman@suse.com>

- Add Leap,Leap-PXE profiles
  The openSUSE profile is basically Tumbleweed
  Leap has ruby version from SLE profile, and Leap specific branding

-------------------------------------------------------------------
Tue Nov  5 12:41:19 UTC 2024 - Eugenio Paolantonio <eugenio.paolantonio@suse.com>

- config.sh: ignore non-existent translations if already missing.

-------------------------------------------------------------------
Fri Sep 20 11:44:43 UTC 2024 - Imobach Gonzalez Sosa <igonzalezsosa@suse.com>

- Version 10

-------------------------------------------------------------------
Thu Sep 19 12:02:59 UTC 2024 - Joaquín Rivera <jeriveramoya@suse.com>

- Revert to use tty7 (gh#openSUSE/agama#1582)
  openQA tty expectations for installer are always in this tty.
  The change to tty2 created an sporadic failure assigning tty2
  as a non-grafical one anyway in ppc64le and aarch64.

-------------------------------------------------------------------
Mon Sep 16 15:46:23 UTC 2024 - Lubos Kocman <lubos.kocman@suse.com>

- Define boot menu for all arches by scripts in config-cdroot
  newly added x86_64 and aarch64 write stock copies from kiwi
  generated grub.cfg

- intel uefi boot fix from "Boot from disk item" (gh#openSUSE/agama#1609)

- Keep -x on purpose for future trubleshooting (advice from Marcus)

- Use $kiwi_iname instead of static agama-live reference in all of
  config-cdroom/* with exception of s390x, where for some reason
  we use SUSE Linux... string instead


-------------------------------------------------------------------
Mon Sep  9 15:55:16 UTC 2024 - Eugenio Paolantonio <eugenio.paolantonio@suse.com>

- Firefox: set browser.startup.homepage_override.mstone to ignore
  (gh#openSUSE/agama#1593)

-------------------------------------------------------------------
Sun Sep  8 06:28:35 UTC 2024 - Lubos Kocman <lubos.kocman@suse.com>

- Use tty2 instead of tty7 (gh#openSUSE/agama#1582)
  This matches openQA tty expectations for >SLES12

-------------------------------------------------------------------
Wed Sep  4 07:08:30 UTC 2024 - Ladislav Slezák <lslezak@suse.com>

- Install Firefox on all architectures, install
  MozillaFirefox-branding-SLE in the SLE image
  (gh#openSUSE/agama#1574)

-------------------------------------------------------------------
Tue Sep  3 14:50:58 UTC 2024 - Ladislav Slezák <lslezak@suse.com>

- Firefox: disable the initial configuration workflow
  (gh#openSUSE/agama#1573)

-------------------------------------------------------------------
Fri Aug 30 13:05:53 UTC 2024 - Thomas Blume <Thomas.Blume@suse.com>

- remove memcheck workaround in images.sh (bsc#1228621)

-------------------------------------------------------------------
Mon Aug 26 10:05:01 UTC 2024 - Imobach Gonzalez Sosa <igonzalezsosa@suse.com>

- Include the procps instead of the procps4 package
  (jsc#PED-8669, gh#openSUSE/agama#1554).

-------------------------------------------------------------------
Mon Aug 19 17:54:55 UTC 2024 - Josef Reidinger <jreidinger@suse.com>

- Add beside staging-build-keys also openSUSE-build-keys to not
  require import of keys for official opensuse repos
  (gh#openSUSE/agama#1538)

-------------------------------------------------------------------
Mon Aug 12 12:38:45 UTC 2024 - Josef Reidinger <jreidinger@suse.com>

- Do not fail if there is no opensuse keys on medium for PXE
  (gh#openSUSE/agama#1535)

-------------------------------------------------------------------
Fri Aug  2 08:02:41 UTC 2024 - Ladislav Slezák <lslezak@suse.com>

- Display QR codes at the console for easier connecting to Agama
  with smartphones (gh#openSUSE/agama#1522)

-------------------------------------------------------------------
Thu Jul 25 13:18:38 UTC 2024 - Ladislav Slezák <lslezak@suse.com>

- Increase the available disk space in the Live system to allow
  installing additional development or debugging tools
  (gh#openSUSE/agama#1501)

-------------------------------------------------------------------
Fri Jul 19 09:43:06 UTC 2024 - Imobach Gonzalez Sosa <igonzalezsosa@suse.com>

- Add a new profile for SLE-based distributions
  (gh#openSUSE/agama#1475).
- Rename the package to "agama-installer".
- Do not include the full "base-x11" pattern but only the needed
  packages.

-------------------------------------------------------------------
Thu Jul 18 15:25:39 UTC 2024 - Ladislav Slezák <lslezak@suse.com>

- Include Puppeteer in all ISO images (gh#openSUSE/agama#1477)
- Drop Playwright ISO flavor (gh#openSUSE/agama#1481)

-------------------------------------------------------------------
Tue Jul  9 13:26:38 UTC 2024 - Knut Anderssen <kanderssen@suse.com>

- Added agama-installer-openSUSE PXE images
  (gh#openSUSE/agama#1450).

-------------------------------------------------------------------
Thu Jul  4 11:24:47 UTC 2024 - Lubos Kocman <lubos.kocman@suse.com>

- Update src/live to match rename to agama-installer-openSUSE
  fixes issue that bot updates wrong spec/changes file

- Update README and PXE to reference to agama-installer-openSUSE

- Update PXE instructions to create 25GB image instead of 20
  Current agama can't deploy e.g. Leap 16 on 20GB disk image
  with default layout including swap

-------------------------------------------------------------------
Wed Jul  3 10:41:32 UTC 2024 - Knut Anderssen <kanderssen@suse.com>

- Set agama as a transient hostname instead of an static one
  (gh#openSUSE/agama#1432).

-------------------------------------------------------------------
Fri Jun 28 13:40:35 UTC 2024 - Ladislav Slezák <lslezak@suse.com>

- Syntax highlighting for "agama config edit"
  (gh#openSUSE/agama#1411)

-------------------------------------------------------------------
Thu Jun 27 14:33:24 UTC 2024 -Steffen Winterfeldt <snwint@suse.com>

- Enable checksum generation for s390x agama live images
  (gh#openSUSE/agama#1406).

-------------------------------------------------------------------
Thu Jun 27 13:24:19 UTC 2024 - Imobach Gonzalez Sosa <igonzalezsosa@suse.com>

- Version 9

-------------------------------------------------------------------
Fri Jun 14 10:36:52 UTC 2024 - Ladislav Slezák <lslezak@suse.com>

- Experimental Agama self-update (gh#openSUSE/agama#1341)

-------------------------------------------------------------------
Thu Jun 13 16:07:08 UTC 2024 - Ladislav Slezák <lslezak@suse.com>

- Added Tumbleweed OSS and Agama Staging repositories to the Live
  system itself (gh#openSUSE/agama#1332)

-------------------------------------------------------------------
Tue Jun 11 21:39:51 UTC 2024 - Imobach Gonzalez Sosa <igonzalezsosa@suse.com>

- Add the jq package to the image (gh#openSUSE/agama#1314).

-------------------------------------------------------------------
Thu Jun  6 14:30:19 UTC 2024 - Ladislav Slezák <lslezak@suse.com>

- Automatically generate the root password (gh#openSUSE/agama#1292)
- Allow setting the default root password in ISO metadata
  (gh#openSUSE/agama#1290)
- Alloe setting teh root password from boot command line or set
  it interactively during boot (gh#openSUSE/agama#1288)

-------------------------------------------------------------------
Wed Jun  5 15:40:43 UTC 2024 - Knut Anderssen <kanderssen@suse.com>

- Fix the cd.ikr content for booting the s390x iso
  (gh#openSUSE/agama#1289).

-------------------------------------------------------------------
Tue May 21 10:38:39 UTC 2024 - Imobach Gonzalez Sosa <igonzalezsosa@suse.com>

- Add the procps4 package to the image (gh#openSUSE/agama#1245).

-------------------------------------------------------------------
Fri May 17 09:52:27 UTC 2024 - Imobach Gonzalez Sosa <igonzalezsosa@suse.com>

- Version 8

-------------------------------------------------------------------
Fri Feb  9 16:16:29 UTC 2024 - Ladislav Slezák <lslezak@suse.com>

- Image size reduced:
  - Removed translations and locale definitions for unsupported
    languages, removed translations for unused tools
  - Removed sound card and TV card drivers (not needed for the installer)
  - Removed alsa packages
  - Removed unused firmware files
- Require 25GB disk space for build (PXE build might fail with
  just 20GB)

-------------------------------------------------------------------
Thu Feb  1 08:27:29 UTC 2024 - Josef Reidinger <jreidinger@suse.com>

- Improve multipath experience: preload kernel module and set probing
  to smart option (bsc#1215598)

-------------------------------------------------------------------
Thu Dec 21 15:43:06 UTC 2023 - Imobach Gonzalez Sosa <igonzalezsosa@suse.com>

- Version 7

-------------------------------------------------------------------
Mon Dec  4 16:03:08 UTC 2023 - José Iván López González <jlopez@suse.com>

- Remove dependencies included by Agama packages (related to
  gh#openSUSE/agama#911).

-------------------------------------------------------------------
Fri Dec  1 14:23:09 UTC 2023 - Imobach Gonzalez Sosa <igonzalezsosa@suse.com>

- Version 6

-------------------------------------------------------------------
Mon Nov 13 18:02:39 UTC 2023 - Josef Reidinger <jreidinger@suse.com>

- Use by default zram to allow having 2GiB memory requirements
  (jsc#PED-7303)

-------------------------------------------------------------------
Mon Nov  6 08:30:01 UTC 2023 - Marcus Schäfer <marcus.schaefer@suse.com>

- Fix s390 PXE build by using 'custom' bootloader for s390 target
  There is an error inside grub2-zipl-setup which calls zipl that
  then complains with "Unable to create temporary device node: No such device or address".
  We don't see this issue with zipl in the kiwi integration test from here:
  https://build.opensuse.org/project/show/Virtualization:Appliances:Images:Testing_s390:tumbleweed
  Thus I don't think it's an issue with kiwi but most probably a conflict
  between the zipl setup and the raw btrfs filesystem usage in this case.
  Long story short, the zipl issue needs extra inspection and the fix
  here is simple because we actually don't need a bootloader to be installed
  into the disk image because it is expected to be deployed via a remote
  boot infrastructure. Therefore this change disables the bootloader
  install for s390 by setting the attribute: bootloader="custom"

-------------------------------------------------------------------
Tue Oct 24 08:04:07 UTC 2023 - Marcus Schäfer <marcus.schaefer@suse.com>

- Add new profile ALP-PXE which builds a variant of the agama
  installer that is an oem disk image which can be remote deployed
  into a ramdisk to boot into the agama installation. The size constraints
  are similar to the live-iso size. For more details please refer
  to README.pxe

----------------------------------------------------------------------------
Mon Oct 23 12:03:55 UTC 2023 - Imobach González Sosa <igonzalezsosa@suse.com>

- Add adobe-sourcehansans-jp-fonts
- Version 5

----------------------------------------------------------------------------
Thu Oct 19 20:19:11 UTC 2023 - Imobach González Sosa <igonzalezsosa@suse.com>

- Add libstorage-ng translations

----------------------------------------------------------------------------
Wed Sep 27 08:45:26 UTC 2023 - Imobach González Sosa <igonzalezsosa@suse.com>

- Version 4

----------------------------------------------------------------------------
Tue Sep 26 07:55:34 UTC 2023 - Imobach González Sosa <igonzalezsosa@suse.com>

- Clean-up zypper logs

----------------------------------------------------------------------------
Tue Sep 26 05:28:35 UTC 2023 - Imobach González Sosa <igonzalezsosa@suse.com>

- Added nvme-cli requested by https://bugzilla.suse.com/show_bug.cgi?id=1215572

----------------------------------------------------------------------------
Wed Aug 30 09:44:04 UTC 2023 - Imobach González Sosa <igonzalezsosa@suse.com>

- Add microos-tools package and enable proxy setup services.

----------------------------------------------------------------------------
Tue Aug 29 09:19:26 UTC 2023 - Imobach González Sosa <igonzalezsosa@suse.com>

- Enable ppc64le images

----------------------------------------------------------------------------
Thu Aug 03 10:23:49 UTC 2023 - Imobach González Sosa <igonzalezsosa@suse.com>

- Disable building the ALP image for ppc64le

----------------------------------------------------------------------------
Wed Aug 02 10:37:21 UTC 2023 - Imobach González Sosa <igonzalezsosa@suse.com>

- Version 3

----------------------------------------------------------------------------
Tue Aug 01 09:56:42 UTC 2023 - Imobach González Sosa <igonzalezsosa@suse.com>

- Replace "default" flavor with a new "openSUSE" flavor that only includes
  openSUSE-based products.
- Replace ALP-build-key with suse-build-key.

----------------------------------------------------------------------------
Mon Jul 31 11:34:26 UTC 2023 - Imobach González Sosa <igonzalezsosa@suse.com>

- Replace ALP-build-key with suse-build-key

----------------------------------------------------------------------------
Tue Jul 25 14:43:39 UTC 2023 - José Iván López González <jlopez@suse.com>

- Update filtering

----------------------------------------------------------------------------
Wed Jul 05 08:27:33 UTC 2023 - Imobach González Sosa <igonzalezsosa@suse.com>

- Bump version to match Agama

----------------------------------------------------------------------------
Thu Jun 08 14:12:15 UTC 2023 - Josef Reidinger <jreidinger@suse.com>

- add to live image also dbus services written in rust

----------------------------------------------------------------------------
Thu Jun 01 14:05:13 UTC 2023 - Ladislav Slezák <lslezak@suse.com>

- osc copypac from project:YaST:Head:Agama package:agama-live revision:13<|MERGE_RESOLUTION|>--- conflicted
+++ resolved
@@ -1,14 +1,13 @@
 -------------------------------------------------------------------
-<<<<<<< HEAD
 Wed Jun 18 11:29:08 UTC 2025 - David Diaz <dgonzalez@suse.com>
 
 - Make web bundled fonts available for the system via config
   file (gh#agama-project/agama#2488, bsc#1236261).
-=======
+
+-------------------------------------------------------------------
 Tue Jun 17 08:47:46 UTC 2025 - Knut Anderssen <kanderssen@suse.com>
 
 - Add hyper-v package (bsc#1236961).
->>>>>>> 3e05d9bd
 
 -------------------------------------------------------------------
 Fri Jun 13 10:41:15 UTC 2025 - Imobach Gonzalez Sosa <igonzalezsosa@suse.com>
