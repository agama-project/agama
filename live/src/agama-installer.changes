-------------------------------------------------------------------
<<<<<<< HEAD
Tue Sep  9 12:47:15 UTC 2025 - Ladislav Slezák <lslezak@suse.com>

- Dump some Live ISO root image data directly to the ISO image,
  added files:
  /LiveOS/.info - a copy of the /var/log/build/info file from
    the root image
  /LiveOS/.packages.gz - list of installed package (plain text,
    basically a `rpm -qa` dump)
  /LiveOS/.packages.json.gz - list of installed packages (JSON
    format, better suitable for processing by scripts or tools)
  (gh#agama-project/agama#2717)
=======
Tue Sep 16 07:21:28 UTC 2025 - Josef Reidinger <jreidinger@suse.com>

- Do not have on SLES media internal agama staging repository
  (bsc#1249616)
>>>>>>> 8e82ca30

-------------------------------------------------------------------
Mon Sep  8 10:13:30 UTC 2025 - Knut Anderssen <kanderssen@suse.com>

- Remove PXE images as it was agreed to use the Live iso (squashfs
  images) for PXE installations too (related to bsc#1238848).

-------------------------------------------------------------------
Mon Aug 25 10:48:37 UTC 2025 - Eugenio Paolantonio <eugenio.paolantonio@suse.com>

- live-root: update final EULAs with the June 2024 delivery 

-------------------------------------------------------------------
Tue Aug 19 14:14:22 UTC 2025 - Imobach Gonzalez Sosa <igonzalezsosa@suse.com>

- Make /etc/resolv.conf available at /sysroot when applying the DUDs
  (bsc#1248276).

-------------------------------------------------------------------
Mon Aug 18 15:48:09 UTC 2025 - Imobach Gonzalez Sosa <igonzalezsosa@suse.com>

- Add a "Boot from Hard Disk" option for ppc64le and drop the
  "Other options..." submenu (bsc#1248161).

-------------------------------------------------------------------
Mon Aug 18 10:20:51 UTC 2025 - Imobach Gonzalez Sosa <igonzalezsosa@suse.com>

- Load modules even if the module.order file is not given (bsc#1248138).

-------------------------------------------------------------------
Wed Aug 13 10:27:39 UTC 2025 - Imobach Gonzalez Sosa <igonzalezsosa@suse.com>

- Copy kernel modules from DUDs to the updates/ directory (bsc#1246061).

-------------------------------------------------------------------
Mon Aug 11 09:42:22 UTC 2025 - Imobach Gonzalez Sosa <igonzalezsosa@suse.com>

- Fix handling of Driver Update Disks when they are placed in local
  file systems (bsc#1247682, bsc#1247776).

-------------------------------------------------------------------
Thu Aug  7 15:39:03 UTC 2025 - Steffen Winterfeldt <snwint@suse.com>

- fix DUD application in 99-agama-dud-apply.sh (jsc#PED-13262)

-------------------------------------------------------------------
Thu Jul 31 16:58:42 UTC 2025 - Josef Reidinger <jreidinger@suse.com>

- Boot by default from disk to avoid endless loop in unattended
  installation (bsc#1247438)

-------------------------------------------------------------------
Sun Jul 27 09:44:04 UTC 2025 - Eugenio Paolantonio <eugenio.paolantonio@suse.com>

- Do not fail if there are no rpm scriptlets to clean
  (gh#agama-project/agama#2617).

-------------------------------------------------------------------
Wed Jul 23 14:18:38 UTC 2025 - José Iván López González <jlopez@suse.com>

- Ensure iSCSI initiator name is unique (bsc#1246280).

-------------------------------------------------------------------
Wed Jul 23 08:08:23 UTC 2025 - Ladislav Slezák <lslezak@suse.com>

- In Firefox disable downloading the binary H.264 codec from
  ciscobinary.openh264.org (gh#agama-project/agama#2601)

-------------------------------------------------------------------
Tue Jul 22 10:05:30 UTC 2025 - Ladislav Slezák <lslezak@suse.com>

- Include the "libopenssl-3-fips-provider" package in the installer
  image to work properly with the "fips=1" boot parameter
  (bsc#1246857)

-------------------------------------------------------------------
Mon Jul 21 15:07:42 UTC 2025 - Imobach Gonzalez Sosa <igonzalezsosa@suse.com>

- Version 17

-------------------------------------------------------------------
Mon Jul 21 14:12:22 UTC 2025 - Ancor Gonzalez Sosa <ancor@suse.com>

- Disabled udev rules that interfere with the activation process of
  libstorage-ng (bsc#1246133 and bsc#1245159).

-------------------------------------------------------------------
Thu Jul 17 21:51:19 UTC 2025 - Ancor Gonzalez Sosa <ancor@suse.com>

- Masked some systemd services that interfere with the activation
  process of libstorage-ng (bsc#1246133).

-------------------------------------------------------------------
Thu Jul 17 08:08:40 UTC 2025 - Ladislav Slezák <lslezak@suse.com>

- Added "inst.dud_insecure" boot option for ignoring SSL
  certificate problems when downloading DUD from an HTTPS server
  (related to bsc#1245393)
- Skip updating kernel module dependencies if the DUD image does
  not provide any kernel module

-------------------------------------------------------------------
Tue Jul 15 16:19:21 UTC 2025 - Ladislav Slezák <lslezak@suse.com>

- Fixed downloading DUD files from HTTPS URL
  (link the SSL certificates and config from the root image)
  (bsc#1245393)

-------------------------------------------------------------------
Mon Jul 14 11:25:22 UTC 2025 - Ladislav Slezák <lslezak@suse.com>

- Use "plaindir" repository type for the DUD package repository,
  we do not need to create any repository index
  (gh#agama-project/agama#2543)
- Automatically configure network when a remote DUD is used,
  the "rd.neednet=1" boot option is not required anymore
  (by default uses the DHCP configuration, can be changed via the
  "ip=" boot option)

-------------------------------------------------------------------
Thu Jul 10 13:09:26 UTC 2025 - Imobach Gonzalez Sosa <igonzalezsosa@suse.com>

- Add support to update kernel modules from a Driver Update Disk
  (jsc#AGM-158, jsc#PED-3670, gh#agama-project/agama#2548).

-------------------------------------------------------------------
Wed Jul  9 12:07:21 UTC 2025 - Imobach Gonzalez Sosa <igonzalezsosa@suse.com>

- Add the tpm2.0-tools package (jsc#PED-13114).

-------------------------------------------------------------------
Wed Jul  2 13:28:46 UTC 2025 - Eugenio Paolantonio <eugenio.paolantonio@suse.com>

- live: fix_bootconfig.s390x: strip CDLABEL from the kiwi-generated
  grub config (bsc#1245453)

-------------------------------------------------------------------
Tue Jul  1 15:29:36 UTC 2025 - Bernhard Wiedemann <bwiedemann@suse.com>

- Make agama-installer build more reproducible (boo#1245501)

-------------------------------------------------------------------
Mon Jun 30 15:51:37 UTC 2025 - Imobach Gonzalez Sosa <igonzalezsosa@suse.com>

- Version 16

-------------------------------------------------------------------
Fri Jun 20 14:57:08 UTC 2025 - Ladislav Slezák <lslezak@suse.com>

- Install "gdm-systemd" and enable "gdm.service" to start the
  graphical desktop, this is a new way for starting display managers

-------------------------------------------------------------------
Thu Jun 19 09:06:50 UTC 2025 - Knut Anderssen <kanderssen@suse.com>

- Add hyper-v on x86_64 and aarch64 only (related to bsc#1236961).

-------------------------------------------------------------------
Wed Jun 18 11:29:08 UTC 2025 - David Diaz <dgonzalez@suse.com>

- Make web bundled fonts available for the system via config
  file (gh#agama-project/agama#2488, bsc#1236261).

-------------------------------------------------------------------
Tue Jun 17 08:47:46 UTC 2025 - Knut Anderssen <kanderssen@suse.com>

- Add hyper-v package (bsc#1236961).

-------------------------------------------------------------------
Fri Jun 13 10:41:15 UTC 2025 - Imobach Gonzalez Sosa <igonzalezsosa@suse.com>

- Add initial support to apply updates from RPM packages and DUD archives
  (gh#agama-project/agama#2466).

-------------------------------------------------------------------
Tue Jun 10 14:40:21 UTC 2025 - José Iván López González <jlopez@suse.com>

- Add iscsiuio kernel driver (gh#agama-project/agama#2460).

-------------------------------------------------------------------
Thu Jun  5 08:28:10 UTC 2025 - Ladislav Slezák <lslezak@suse.com>

- Disable Firefox extensions autoupdate
  (gh#agama-project/agama#2441)

-------------------------------------------------------------------
Tue Jun  3 07:35:56 UTC 2025 - Michal Filka <mfilka@suse.cz>

- Switched live ISO to use Wayland (gh#agama-project/agama#1781)
- Do not require microos-tools as we don't need it anymore. bsc#1237366

-------------------------------------------------------------------
Thu May 29 07:16:11 UTC 2025 - Ladislav Slezák <lslezak@suse.com>

- Keep the nvmem kernel drivers (bsc#1243350)

-------------------------------------------------------------------
Mon May 26 21:35:04 UTC 2025 - Knut Anderssen <kanderssen@suse.com>

- Generate systemd network link files below Agama run folder to
  be copied at the end of the installation (bsc#1237327,
  bsc#1241969, gh#agama-project/agama#2404).

-------------------------------------------------------------------
Mon May 26 19:51:55 UTC 2025 - Imobach Gonzalez Sosa <igonzalezsosa@suse.com>

- Version 15

-------------------------------------------------------------------
Mon May 26 14:22:03 UTC 2025 - Lukas Ocilka <locilka@suse.com>

- Added a simple Rescue System by reusing the Installation Live
  Image and disabling the Agama services

-------------------------------------------------------------------
Wed May 21 12:42:34 UTC 2025 - Knut Anderssen <kanderssen@suse.com>

- Do not set root= dracut configuration in PXE images
  (gh#agama-project/agama#2377).

-------------------------------------------------------------------
Tue May 20 08:42:29 UTC 2025 - Ladislav Slezák <lslezak@suse.com>

- Disable sending Firefox usage data to Mozilla for increased
  privacy, disable installing studies

-------------------------------------------------------------------
Tue May 13 16:56:56 UTC 2025 - Ladislav Slezák <lslezak@suse.com>

- Do not set the root in /boot/grub2/grub.cfg file, it was wrong
  and the root is already set in the /boot/grub2/earlyboot.cfg
  file (bsc#1236873)
- Replace underscores in the boot menu label by spaces

-------------------------------------------------------------------
Wed May  7 07:07:33 UTC 2025 - Ladislav Slezák <lslezak@suse.com>

- Fixed locale cleanup to not delete all locales
  (related to bsc#1238584)
- Keep only the UTF-8 locales, non-UTF-8 are not supported

-------------------------------------------------------------------
Tue May  6 14:14:50 UTC 2025 - Imobach Gonzalez Sosa <igonzalezsosa@suse.com>

- Add perl-XML-Simple for backward compatibility (jsc#PED-10122,
  gh#agama-project/agama#2331).

-------------------------------------------------------------------
Tue Apr 29 11:30:59 UTC 2025 - Ladislav Slezák <lslezak@suse.com>

- Predefine some useful commands in the default bash history for
  easier use. It can serve also as a hint how to save logs, etc...

-------------------------------------------------------------------
Thu Apr 28 16:40:41 UTC 2025 - Knut Anderssen <kanderssen@suse.com>

- Ensure the persistent NetworkManager connections are copied if
  not explicitlly disabled (related to gh#agama-project/agama#2291)

-------------------------------------------------------------------
Mon Apr 28 12:14:51 UTC 2025 - Ladislav Slezák <lslezak@suse.com>

- Fixed missing drivers in ppc64le initrd, fixes broken
  installation via PXE (bsc#1241887)
- Removed the workaround for adding the xhci-pci-renesas driver,
  now it is included in the default dracut drivers

-------------------------------------------------------------------
Fri Apr 25 14:10:04 UTC 2025 - Ladislav Slezák <lslezak@suse.com>

- Display Firefox devtool in fullscreen window, display the
  console by default after pressing F12, display timestamps
  in console

-------------------------------------------------------------------
Thu Apr 24 16:40:41 UTC 2025 - Knut Anderssen <kanderssen@suse.com>

- bsc#1239777, bsc#1236885 gh#agama-project/agama#2291.
  - Persist the NetworkManager runtime config created by
    nm-initrd-generator when given explicitlly with the 'ip='
    kernel cmdline argument.
  - Allow to disable the copy of the persistent configuration with
    the inst.copy_network kernel cmdline argument.
  - Do not copy the NetworkManager runtime configuration to the
    target system anymore.

-------------------------------------------------------------------
Thu Apr 24 15:11:35 UTC 2025 - Ladislav Slezák <lslezak@suse.com>

- Filter out the special PXE boot parameters, do not pass them
  to the installed system. Remove also most of the network
  settings (gh#agama-project/agama#2280)

-------------------------------------------------------------------
Wed Apr 23 08:39:34 UTC 2025 - Ladislav Slezák <lslezak@suse.com>

- Rename "root" source directory to "live-root" to avoid confusion
  with root/root directory
- Removed duplicate files which are located in root/root
  (live-root/root now)

-------------------------------------------------------------------
Wed Apr 23 05:47:23 UTC 2025 - Ladislav Slezák <lslezak@suse.com>

- Include the kernel-default-optional package in the Live ISO
  to support more hardware (bsc#1241099)

-------------------------------------------------------------------
Tue Apr 22 14:14:54 UTC 2025 - Imobach Gonzalez Sosa <igonzalezsosa@suse.com>

- Version 14

-------------------------------------------------------------------
Thu Apr 10 05:20:55 UTC 2025 - Imobach Gonzalez Sosa <igonzalezsosa@suse.com>

- Add a new SUSE_SLE_16_PXE_MINI that only includes the software
  to use Agama remotely (jsc#PED-12152).

-------------------------------------------------------------------
Tue Apr  8 15:52:18 UTC 2025 - Josef Reidinger <jreidinger@suse.com>

- Fix boot from Hard Disk for EFI x86_64 (bsc#1240646)

-------------------------------------------------------------------
Thu Apr  3 08:28:18 UTC 2025 - Ladislav Slezák <lslezak@suse.com>

- Workaround for a not working file picker in local installation
  (gh#agama-project/agama#2243)

-------------------------------------------------------------------
Wed Apr  2 05:47:01 UTC 2025 - Imobach Gonzalez Sosa <igonzalezsosa@suse.com>

- Use "agama download" to fetch the info file (gh#agama-project/agama#2176).

-------------------------------------------------------------------
Mon Mar 31 13:06:53 UTC 2025 - Ladislav Slezák <lslezak@suse.com>

- Print also the IPv6 installer URLs in the console (bsc#1240197)

-------------------------------------------------------------------
Thu Mar 27 15:56:11 UTC 2025 - Ladislav Slezák <lslezak@suse.com>

- Version 14pre

-------------------------------------------------------------------
Thu Mar 27 12:40:06 UTC 2025 - Imobach Gonzalez Sosa <igonzalezsosa@suse.com>

- Version 13

-------------------------------------------------------------------
Tue Mar 25 13:28:15 UTC 2025 - Giacomo Leidi <giacomo.leidi@suse.com>

- live/src/agama-installer.kiwi: Adapt to latest patterns (SR#364982)

-------------------------------------------------------------------
Mon Mar 24 10:57:22 UTC 2025 - Lukas Ocilka <locilka@suse.com>

- Fixed DUD issues (gh#agama-project/agama#2199):
  - Enabling the agama-dud service in the live media
  - Making the agama-dud script executable
  - Disabling dmesg on the console while DUD runs

-------------------------------------------------------------------
Fri Mar 21 09:58:52 AM UTC 2025 - Lukas Ocilka <locilka@suse.com>

- Added the initial functionality for inst.dud
  (jsc#3670 and jsc#AGM-65)

-------------------------------------------------------------------
Fri Mar 21 07:31:34 UTC 2025 - Imobach Gonzalez Sosa <igonzalezsosa@suse.com>

- Add aaa_base-extras which includes setup-systemd-proxy-env.path
  (gh#agama-project/agama#2184).

-------------------------------------------------------------------
Thu Mar 20 15:52:36 UTC 2025 - Knut Anderssen <kanderssen@suse.com>

- Fixed broken "inst.self_update" boot option
  (gh#agama-project/agama#2175)

-------------------------------------------------------------------
Tue Mar 18 16:32:07 UTC 2025 - Knut Anderssen <kanderssen@suse.com>

- Remove /etc/nvme/host* files from the image (bsc#1238038)

-------------------------------------------------------------------
Mon Mar 17 12:12:02 UTC 2025 - Ladislav Slezák <lslezak@suse.com>

- Fixed broken media check service (bsc#1239155)

-------------------------------------------------------------------
Wed Mar 12 17:17:08 UTC 2025 - Knut Anderssen <kanderssen@suse.com>

- (gh#agama-project/agama#2142)
  - Allow to set the static hostname using the hostname kernel
    cmdline argument.
  - Allow to disable the set of the hostname via DHCP using the
    SetHostname kernel cmdline argument.

-------------------------------------------------------------------
Tue Mar 11 16:29:40 UTC 2025 - Ladislav Slezák <lslezak@suse.com>

- Bump the version to 13pre

-------------------------------------------------------------------
Wed Mar  5 14:54:48 UTC 2025 - Ladislav Slezák <lslezak@suse.com>

- Decrease the libzypp timeout from the default 60 seconds to
  20 seconds (Agama now does automatic retry)
  (gh#agama-project/agama#2117)
- Display proper Agama version in the console

-------------------------------------------------------------------
Wed Feb 26 11:50:17 UTC 2025 - Ladislav Slezák <lslezak@suse.com>

- Add IPMI drivers to the initrd (bsc#1237354)

-------------------------------------------------------------------
Wed Feb 26 08:08:25 UTC 2025 - Ladislav Slezák <lslezak@suse.com>

- Install additional kernel drivers from the kernel-default-extra
  package (gh#agama-project/agama#2059)

-------------------------------------------------------------------
Wed Feb 26 06:51:38 UTC 2025 - Imobach Gonzalez Sosa <igonzalezsosa@suse.com>

- Version 12

-------------------------------------------------------------------
Mon Feb 24 17:07:07 UTC 2025 - Ladislav Slezák <lslezak@suse.com>

- Fixed build in SLE16, some packages to remove are not
  preinstalled in SLE16, do not fail in that case

-------------------------------------------------------------------
Mon Feb 24 16:19:03 UTC 2025 - Ladislav Slezák <lslezak@suse.com>

- Reduce the PPC initrd size (gh#agama-project/agama#2026),
  use the same solution from installation-images
  (gh#openSUSE/installation-images#754)

-------------------------------------------------------------------
Mon Feb 24 13:35:04 UTC 2025 - Ladislav Slezák <lslezak@suse.com>

- Use a TrueType font in xterm

-------------------------------------------------------------------
Fri Feb 21 16:34:08 UTC 2025 - Ladislav Slezák <lslezak@suse.com>

- ISO size reduction, delete not needed packages (python, Mesa,
  libyui-qt, Qt libs,...)
- Use XZ compression for initrd to have a smaller image
  (esp. important for PPC) (part of gh#agama-project/agama#2026)

-------------------------------------------------------------------
Fri Feb 21 16:03:42 UTC 2025 - Ladislav Slezák <lslezak@suse.com>

- Fixed broken "live.password_dialog" boot option
  (gh#agama-project/agama#2043)

-------------------------------------------------------------------
Wed Feb 19 10:38:45 UTC 2025 - Imobach Gonzalez Sosa <igonzalezsosa@suse.com>

- Add the QEMU guest agent (gh#agama-project/agama#1816,
  gh#agama-project/agama#2025).

-------------------------------------------------------------------
Wed Feb 19 08:49:24 UTC 2025 - Knut Anderssen <kanderssen@suse.com>

- Added support for giving a file URL with extra kernel cmdline
  arguments (agama.info) which was known as the info file in
  linuxrc.
- Added basic support for translating the ifcfg kernel cmdline arg
  to its ip equivalent (gh#agama-project/agama#1896).
- Moved the kernel cmdline conf under /run/agama/cmdline.d

-------------------------------------------------------------------
Wed Feb 19 07:37:51 UTC 2025 - Ladislav Slezák <lslezak@suse.com>

- Fixed reboot delay caused by the root shell service
  (gh#agama-project/agama#2018)
- Run the shell at tty8 (there was a collision with the login
  prompt at tty2)

-------------------------------------------------------------------
Tue Feb 18 13:14:30 UTC 2025 - Imobach Gonzalez Sosa <igonzalezsosa@suse.com>

- Rename kiwi profiles to avoid using dashes, using underscores
  instead (gh#agama-project/agama#2014).
- Enable PXE support for SLE 16 distributions.
- Add Agama CLI Bash completion support.

-------------------------------------------------------------------
Tue Feb 18 11:10:22 UTC 2025 - Ladislav Slezák <lslezak@suse.com>

- Add the xhci-pci-renesas driver to the initrd if available
  (workaround for bsc#1237235)

-------------------------------------------------------------------
Wed Feb 12 12:02:39 UTC 2025 - Ladislav Slezák <lslezak@suse.com>

- Do not print details about removed kernel drivers and firmware
  files during build, this speeds up the build significantly
  (~1 minute faster build) and avoids huge build log.
- Uncompress the kernel drivers, no need to compress them twice
  (they are compressed by the squashfs as well). Compressing
  all drivers together in the image is more effective than
  compressing several thousands individual files.
  This makes the image about 33MB smaller (on x86_64). (boo#1192457)
- Hardlink the duplicate licenses, makes the ISO ~1MB smaller

-------------------------------------------------------------------
Wed Feb 12 10:17:47 UTC 2025 - Giacomo Leidi <giacomo.leidi@suse.com>

- Add ISO publisher (gh#agama-project/agama#1967)

-------------------------------------------------------------------
Wed Feb 12 08:04:11 UTC 2025 - Ladislav Slezák <lslezak@suse.com>

- Start root shell in a free terminal (usually tty2)
- Fixed restarting the x11-autologin service
- Do not ask to restore the browser session after restarting it
- Print only kernel errors or more severe messages on the console,
  avoid spamming the terminal with useless texts (bsc#1237056)

-------------------------------------------------------------------
Fri Feb  7 16:31:50 UTC 2025 - Eugenio Paolantonio <eugenio.paolantonio@suse.com>

- live: fix_bootconfig.s390x: restore initrd.off naming for the initrd offset
  This essentially reverts the previous change (bsc#1236781, gh#agama-project/agama#1969,
  gh#agama-project/agama#1974)

-------------------------------------------------------------------
Fri Feb  7 09:15:02 UTC 2025 - Ladislav Slezák <lslezak@suse.com>

- In local installation prefer the language configured in the
  UEFI firmware

-------------------------------------------------------------------
Fri Feb  7 08:21:29 UTC 2025 - Ladislav Slezák <lslezak@suse.com>

- Implemented media check functionality (bsc#1236103)

-------------------------------------------------------------------
Fri Feb  7 08:10:46 UTC 2025 - Ladislav Slezák <lslezak@suse.com>

- Use better ISO Volume ID labels (bsc#1236401)
- Improve also the boot menu labels
- Use the graphical boot menu also in SLE
- Added UEFI firmware settings boot menu option

-------------------------------------------------------------------
Tue Feb  4 13:25:35 UTC 2025 - Ladislav Slezák <lslezak@suse.com>

- configure xterm to use the default fixed font also in the
  configuration popup menu (Ctrl + click) to avoid crash
- bsc#1235478
  - tuned IceWM setup to disable some desktop functionality like
    opening main menu using the Win key (by mfilka@suse.com)

-------------------------------------------------------------------
Mon Feb  3 23:08:34 UTC 2025 - Eugenio Paolantonio <eugenio.paolantonio@suse.com>

- live: fix_bootconfig.s390x: use initrd.ofs for the initrd
  offset filename (gh#agama-project/agama#1969)

-------------------------------------------------------------------
Mon Feb  3 23:01:37 UTC 2025 - Eugenio Paolantonio <eugenio.paolantonio@suse.com>

- fix_bootimage: exit on failures (gh#agama-project/agama#1969)

-------------------------------------------------------------------
Mon Jan 20 10:37:43 UTC 2025 - Imobach Gonzalez Sosa <igonzalezsosa@suse.com>

- Add SUSE licenses (jsc#PED-11987).

-------------------------------------------------------------------
Wed Jan 15 16:53:28 UTC 2025 - Eugenio Paolantonio <eugenio.paolantonio@suse.com>

- Drop patterns-yast-yast2_basis requirement
  yast packages should be installed per package and not as
  a whole pattern.
  (gh#agama-project/agama#1893).

-------------------------------------------------------------------
Fri Jan 10 21:22:03 UTC 2025 - Imobach Gonzalez Sosa <igonzalezsosa@suse.com>

- Version 11

-------------------------------------------------------------------
Fri Jan 10 09:03:06 UTC 2025 - Imobach Gonzalez Sosa <igonzalezsosa@suse.com>

- Depend on Ruby's default version (gh#agama-project/agama#1872).

-------------------------------------------------------------------
Wed Jan  8 12:10:39 UTC 2025 - Knut Anderssen <kanderssen@suse.com>

- Make agama kernel cmdline options available in the sysroot at
  /etc/agama.d/cmdline.conf and set it as a EnvironmentFile
  in Agama related services (gh#agama-project/agama#1866).

-------------------------------------------------------------------
Tue Dec 10 12:46:06 UTC 2024 - Michal Filka <mfilka@suse.com>

- Updated config.sh to enable agama-dbus-monitor service
  (gh#agama-project/agama#1824).

-------------------------------------------------------------------
Thu Dec  5 11:19:10 UTC 2024 - Ladislav Slezák <lslezak@suse.com>

- Fixed missing firmware for some drivers (gh#agama-project/agama#1756)
  - Support wildcards ("*") in the references firmware files
  - Handle symbolic links

-------------------------------------------------------------------
Tue Dec  3 12:41:31 UTC 2024 - Imobach Gonzalez Sosa <igonzalezsosa@suse.com>

- Drop unneeded packages (gh#agama-project/agama#1805):
  - xf86-video-* are obsoleted by the modesetting driver.
  - xf86-input-wacom is obsoleted by libinput.

-------------------------------------------------------------------
Mon Dec  2 14:53:12 UTC 2024 - Ladislav Slezák <lslezak@suse.com>

- Use the installation-images config file for removing the kernel
  drivers, it deletes even more not needed drivers and it is
  a reliable source (related to gh#agama-project/agama#1665)
- The ISO size decreased by ~40MB

-------------------------------------------------------------------
Thu Nov 28 08:58:21 UTC 2024 - Ladislav Slezák <lslezak@suse.com>

- Less aggressive kernel driver cleanup, keep the multimedia
  drivers which are needed as dependencies of other drivers
  (usually graphic card drivers) (gh#agama-project/agama#1665)

-------------------------------------------------------------------
Wed Nov 13 12:20:23 UTC 2024 - Lubos Kocman <lubos.kocman@suse.com>

- Temporarily drop xf86-video-fbdev as it seems to be missing
  in the repo
  (gh#agama-project/agama#1752)

-------------------------------------------------------------------
Wed Nov 13 10:29:31 UTC 2024 - Lubos Kocman <lubos.kocman@suse.com>

- Add common xf86-video drives + x86-input for tablets
  (gh#agama-project/agama#1752)

-------------------------------------------------------------------
Thu Nov  7 11:32:09 UTC 2024 - Lubos Kocman <lubos.kocman@suse.com>

- Add Leap,Leap-PXE profiles
  The openSUSE profile is basically Tumbleweed
  Leap has ruby version from SLE profile, and Leap specific branding

-------------------------------------------------------------------
Tue Nov  5 12:41:19 UTC 2024 - Eugenio Paolantonio <eugenio.paolantonio@suse.com>

- config.sh: ignore non-existent translations if already missing.

-------------------------------------------------------------------
Fri Sep 20 11:44:43 UTC 2024 - Imobach Gonzalez Sosa <igonzalezsosa@suse.com>

- Version 10

-------------------------------------------------------------------
Thu Sep 19 12:02:59 UTC 2024 - Joaquín Rivera <jeriveramoya@suse.com>

- Revert to use tty7 (gh#openSUSE/agama#1582)
  openQA tty expectations for installer are always in this tty.
  The change to tty2 created an sporadic failure assigning tty2
  as a non-grafical one anyway in ppc64le and aarch64.

-------------------------------------------------------------------
Mon Sep 16 15:46:23 UTC 2024 - Lubos Kocman <lubos.kocman@suse.com>

- Define boot menu for all arches by scripts in config-cdroot
  newly added x86_64 and aarch64 write stock copies from kiwi
  generated grub.cfg

- intel uefi boot fix from "Boot from disk item" (gh#openSUSE/agama#1609)

- Keep -x on purpose for future trubleshooting (advice from Marcus)

- Use $kiwi_iname instead of static agama-live reference in all of
  config-cdroom/* with exception of s390x, where for some reason
  we use SUSE Linux... string instead


-------------------------------------------------------------------
Mon Sep  9 15:55:16 UTC 2024 - Eugenio Paolantonio <eugenio.paolantonio@suse.com>

- Firefox: set browser.startup.homepage_override.mstone to ignore
  (gh#openSUSE/agama#1593)

-------------------------------------------------------------------
Sun Sep  8 06:28:35 UTC 2024 - Lubos Kocman <lubos.kocman@suse.com>

- Use tty2 instead of tty7 (gh#openSUSE/agama#1582)
  This matches openQA tty expectations for >SLES12

-------------------------------------------------------------------
Wed Sep  4 07:08:30 UTC 2024 - Ladislav Slezák <lslezak@suse.com>

- Install Firefox on all architectures, install
  MozillaFirefox-branding-SLE in the SLE image
  (gh#openSUSE/agama#1574)

-------------------------------------------------------------------
Tue Sep  3 14:50:58 UTC 2024 - Ladislav Slezák <lslezak@suse.com>

- Firefox: disable the initial configuration workflow
  (gh#openSUSE/agama#1573)

-------------------------------------------------------------------
Fri Aug 30 13:05:53 UTC 2024 - Thomas Blume <Thomas.Blume@suse.com>

- remove memcheck workaround in images.sh (bsc#1228621)

-------------------------------------------------------------------
Mon Aug 26 10:05:01 UTC 2024 - Imobach Gonzalez Sosa <igonzalezsosa@suse.com>

- Include the procps instead of the procps4 package
  (jsc#PED-8669, gh#openSUSE/agama#1554).

-------------------------------------------------------------------
Mon Aug 19 17:54:55 UTC 2024 - Josef Reidinger <jreidinger@suse.com>

- Add beside staging-build-keys also openSUSE-build-keys to not
  require import of keys for official opensuse repos
  (gh#openSUSE/agama#1538)

-------------------------------------------------------------------
Mon Aug 12 12:38:45 UTC 2024 - Josef Reidinger <jreidinger@suse.com>

- Do not fail if there is no opensuse keys on medium for PXE
  (gh#openSUSE/agama#1535)

-------------------------------------------------------------------
Fri Aug  2 08:02:41 UTC 2024 - Ladislav Slezák <lslezak@suse.com>

- Display QR codes at the console for easier connecting to Agama
  with smartphones (gh#openSUSE/agama#1522)

-------------------------------------------------------------------
Thu Jul 25 13:18:38 UTC 2024 - Ladislav Slezák <lslezak@suse.com>

- Increase the available disk space in the Live system to allow
  installing additional development or debugging tools
  (gh#openSUSE/agama#1501)

-------------------------------------------------------------------
Fri Jul 19 09:43:06 UTC 2024 - Imobach Gonzalez Sosa <igonzalezsosa@suse.com>

- Add a new profile for SLE-based distributions
  (gh#openSUSE/agama#1475).
- Rename the package to "agama-installer".
- Do not include the full "base-x11" pattern but only the needed
  packages.

-------------------------------------------------------------------
Thu Jul 18 15:25:39 UTC 2024 - Ladislav Slezák <lslezak@suse.com>

- Include Puppeteer in all ISO images (gh#openSUSE/agama#1477)
- Drop Playwright ISO flavor (gh#openSUSE/agama#1481)

-------------------------------------------------------------------
Tue Jul  9 13:26:38 UTC 2024 - Knut Anderssen <kanderssen@suse.com>

- Added agama-installer-openSUSE PXE images
  (gh#openSUSE/agama#1450).

-------------------------------------------------------------------
Thu Jul  4 11:24:47 UTC 2024 - Lubos Kocman <lubos.kocman@suse.com>

- Update src/live to match rename to agama-installer-openSUSE
  fixes issue that bot updates wrong spec/changes file

- Update README and PXE to reference to agama-installer-openSUSE

- Update PXE instructions to create 25GB image instead of 20
  Current agama can't deploy e.g. Leap 16 on 20GB disk image
  with default layout including swap

-------------------------------------------------------------------
Wed Jul  3 10:41:32 UTC 2024 - Knut Anderssen <kanderssen@suse.com>

- Set agama as a transient hostname instead of an static one
  (gh#openSUSE/agama#1432).

-------------------------------------------------------------------
Fri Jun 28 13:40:35 UTC 2024 - Ladislav Slezák <lslezak@suse.com>

- Syntax highlighting for "agama config edit"
  (gh#openSUSE/agama#1411)

-------------------------------------------------------------------
Thu Jun 27 14:33:24 UTC 2024 -Steffen Winterfeldt <snwint@suse.com>

- Enable checksum generation for s390x agama live images
  (gh#openSUSE/agama#1406).

-------------------------------------------------------------------
Thu Jun 27 13:24:19 UTC 2024 - Imobach Gonzalez Sosa <igonzalezsosa@suse.com>

- Version 9

-------------------------------------------------------------------
Fri Jun 14 10:36:52 UTC 2024 - Ladislav Slezák <lslezak@suse.com>

- Experimental Agama self-update (gh#openSUSE/agama#1341)

-------------------------------------------------------------------
Thu Jun 13 16:07:08 UTC 2024 - Ladislav Slezák <lslezak@suse.com>

- Added Tumbleweed OSS and Agama Staging repositories to the Live
  system itself (gh#openSUSE/agama#1332)

-------------------------------------------------------------------
Tue Jun 11 21:39:51 UTC 2024 - Imobach Gonzalez Sosa <igonzalezsosa@suse.com>

- Add the jq package to the image (gh#openSUSE/agama#1314).

-------------------------------------------------------------------
Thu Jun  6 14:30:19 UTC 2024 - Ladislav Slezák <lslezak@suse.com>

- Automatically generate the root password (gh#openSUSE/agama#1292)
- Allow setting the default root password in ISO metadata
  (gh#openSUSE/agama#1290)
- Alloe setting teh root password from boot command line or set
  it interactively during boot (gh#openSUSE/agama#1288)

-------------------------------------------------------------------
Wed Jun  5 15:40:43 UTC 2024 - Knut Anderssen <kanderssen@suse.com>

- Fix the cd.ikr content for booting the s390x iso
  (gh#openSUSE/agama#1289).

-------------------------------------------------------------------
Tue May 21 10:38:39 UTC 2024 - Imobach Gonzalez Sosa <igonzalezsosa@suse.com>

- Add the procps4 package to the image (gh#openSUSE/agama#1245).

-------------------------------------------------------------------
Fri May 17 09:52:27 UTC 2024 - Imobach Gonzalez Sosa <igonzalezsosa@suse.com>

- Version 8

-------------------------------------------------------------------
Fri Feb  9 16:16:29 UTC 2024 - Ladislav Slezák <lslezak@suse.com>

- Image size reduced:
  - Removed translations and locale definitions for unsupported
    languages, removed translations for unused tools
  - Removed sound card and TV card drivers (not needed for the installer)
  - Removed alsa packages
  - Removed unused firmware files
- Require 25GB disk space for build (PXE build might fail with
  just 20GB)

-------------------------------------------------------------------
Thu Feb  1 08:27:29 UTC 2024 - Josef Reidinger <jreidinger@suse.com>

- Improve multipath experience: preload kernel module and set probing
  to smart option (bsc#1215598)

-------------------------------------------------------------------
Thu Dec 21 15:43:06 UTC 2023 - Imobach Gonzalez Sosa <igonzalezsosa@suse.com>

- Version 7

-------------------------------------------------------------------
Mon Dec  4 16:03:08 UTC 2023 - José Iván López González <jlopez@suse.com>

- Remove dependencies included by Agama packages (related to
  gh#openSUSE/agama#911).

-------------------------------------------------------------------
Fri Dec  1 14:23:09 UTC 2023 - Imobach Gonzalez Sosa <igonzalezsosa@suse.com>

- Version 6

-------------------------------------------------------------------
Mon Nov 13 18:02:39 UTC 2023 - Josef Reidinger <jreidinger@suse.com>

- Use by default zram to allow having 2GiB memory requirements
  (jsc#PED-7303)

-------------------------------------------------------------------
Mon Nov  6 08:30:01 UTC 2023 - Marcus Schäfer <marcus.schaefer@suse.com>

- Fix s390 PXE build by using 'custom' bootloader for s390 target
  There is an error inside grub2-zipl-setup which calls zipl that
  then complains with "Unable to create temporary device node: No such device or address".
  We don't see this issue with zipl in the kiwi integration test from here:
  https://build.opensuse.org/project/show/Virtualization:Appliances:Images:Testing_s390:tumbleweed
  Thus I don't think it's an issue with kiwi but most probably a conflict
  between the zipl setup and the raw btrfs filesystem usage in this case.
  Long story short, the zipl issue needs extra inspection and the fix
  here is simple because we actually don't need a bootloader to be installed
  into the disk image because it is expected to be deployed via a remote
  boot infrastructure. Therefore this change disables the bootloader
  install for s390 by setting the attribute: bootloader="custom"

-------------------------------------------------------------------
Tue Oct 24 08:04:07 UTC 2023 - Marcus Schäfer <marcus.schaefer@suse.com>

- Add new profile ALP-PXE which builds a variant of the agama
  installer that is an oem disk image which can be remote deployed
  into a ramdisk to boot into the agama installation. The size constraints
  are similar to the live-iso size. For more details please refer
  to README.pxe

----------------------------------------------------------------------------
Mon Oct 23 12:03:55 UTC 2023 - Imobach González Sosa <igonzalezsosa@suse.com>

- Add adobe-sourcehansans-jp-fonts
- Version 5

----------------------------------------------------------------------------
Thu Oct 19 20:19:11 UTC 2023 - Imobach González Sosa <igonzalezsosa@suse.com>

- Add libstorage-ng translations

----------------------------------------------------------------------------
Wed Sep 27 08:45:26 UTC 2023 - Imobach González Sosa <igonzalezsosa@suse.com>

- Version 4

----------------------------------------------------------------------------
Tue Sep 26 07:55:34 UTC 2023 - Imobach González Sosa <igonzalezsosa@suse.com>

- Clean-up zypper logs

----------------------------------------------------------------------------
Tue Sep 26 05:28:35 UTC 2023 - Imobach González Sosa <igonzalezsosa@suse.com>

- Added nvme-cli requested by https://bugzilla.suse.com/show_bug.cgi?id=1215572

----------------------------------------------------------------------------
Wed Aug 30 09:44:04 UTC 2023 - Imobach González Sosa <igonzalezsosa@suse.com>

- Add microos-tools package and enable proxy setup services.

----------------------------------------------------------------------------
Tue Aug 29 09:19:26 UTC 2023 - Imobach González Sosa <igonzalezsosa@suse.com>

- Enable ppc64le images

----------------------------------------------------------------------------
Thu Aug 03 10:23:49 UTC 2023 - Imobach González Sosa <igonzalezsosa@suse.com>

- Disable building the ALP image for ppc64le

----------------------------------------------------------------------------
Wed Aug 02 10:37:21 UTC 2023 - Imobach González Sosa <igonzalezsosa@suse.com>

- Version 3

----------------------------------------------------------------------------
Tue Aug 01 09:56:42 UTC 2023 - Imobach González Sosa <igonzalezsosa@suse.com>

- Replace "default" flavor with a new "openSUSE" flavor that only includes
  openSUSE-based products.
- Replace ALP-build-key with suse-build-key.

----------------------------------------------------------------------------
Mon Jul 31 11:34:26 UTC 2023 - Imobach González Sosa <igonzalezsosa@suse.com>

- Replace ALP-build-key with suse-build-key

----------------------------------------------------------------------------
Tue Jul 25 14:43:39 UTC 2023 - José Iván López González <jlopez@suse.com>

- Update filtering

----------------------------------------------------------------------------
Wed Jul 05 08:27:33 UTC 2023 - Imobach González Sosa <igonzalezsosa@suse.com>

- Bump version to match Agama

----------------------------------------------------------------------------
Thu Jun 08 14:12:15 UTC 2023 - Josef Reidinger <jreidinger@suse.com>

- add to live image also dbus services written in rust

----------------------------------------------------------------------------
Thu Jun 01 14:05:13 UTC 2023 - Ladislav Slezák <lslezak@suse.com>

- osc copypac from project:YaST:Head:Agama package:agama-live revision:13<|MERGE_RESOLUTION|>--- conflicted
+++ resolved
@@ -1,5 +1,10 @@
 -------------------------------------------------------------------
-<<<<<<< HEAD
+Tue Sep 16 07:21:28 UTC 2025 - Josef Reidinger <jreidinger@suse.com>
+
+- Do not have on SLES media internal agama staging repository
+  (bsc#1249616)
+
+-------------------------------------------------------------------
 Tue Sep  9 12:47:15 UTC 2025 - Ladislav Slezák <lslezak@suse.com>
 
 - Dump some Live ISO root image data directly to the ISO image,
@@ -11,12 +16,6 @@
   /LiveOS/.packages.json.gz - list of installed packages (JSON
     format, better suitable for processing by scripts or tools)
   (gh#agama-project/agama#2717)
-=======
-Tue Sep 16 07:21:28 UTC 2025 - Josef Reidinger <jreidinger@suse.com>
-
-- Do not have on SLES media internal agama staging repository
-  (bsc#1249616)
->>>>>>> 8e82ca30
 
 -------------------------------------------------------------------
 Mon Sep  8 10:13:30 UTC 2025 - Knut Anderssen <kanderssen@suse.com>
@@ -27,7 +26,7 @@
 -------------------------------------------------------------------
 Mon Aug 25 10:48:37 UTC 2025 - Eugenio Paolantonio <eugenio.paolantonio@suse.com>
 
-- live-root: update final EULAs with the June 2024 delivery 
+- live-root: update final EULAs with the June 2024 delivery
 
 -------------------------------------------------------------------
 Tue Aug 19 14:14:22 UTC 2025 - Imobach Gonzalez Sosa <igonzalezsosa@suse.com>
