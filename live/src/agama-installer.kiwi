<?xml version="1.0" encoding="utf-8"?>
<!-- OBS-ExclusiveArch: aarch64 ppc64le x86_64 s390x -->
<!-- OBS-Profiles: @BUILD_FLAVOR@ -->

<image schemaversion="7.5" name="agama-installer">
    <description type="system">
        <author>YaST Team</author>
        <contact>yast2-maintainers@suse.de</contact>
        <specification>Agama Live ISO</specification>
    </description>
    <profiles>
        <!-- use at most 16 characters for the profile name, it is used in the ISO Volume ID -->
        <!-- which is limited to max. 32 characters -->
        <profile name="Leap_16.0" description="openSUSE Leap image" import="true" />
        <profile name="openSUSE" description="openSUSE multiproduct image" import="true" />
        <!-- TODO: add SPx in the future -->
        <profile name="SUSE_SLE_16" description="SLE-based image" import="true" />
    </profiles>
    <preferences>
        <version>18.pre.0.0</version>
        <packagemanager>zypper</packagemanager>
        <locale>en_US</locale>
        <keytable>us</keytable>
        <timezone>Europe/Berlin</timezone>
        <rpm-excludedocs>true</rpm-excludedocs>
        <rpm-check-signatures>false</rpm-check-signatures>
        <bootsplash-theme>bgrt</bootsplash-theme>
        <bootloader-theme>openSUSE</bootloader-theme>
    </preferences>
    <!-- the ISO Volume ID is set by the fix_bootconfig script -->
    <preferences arch="ppc64le" profiles="openSUSE,SUSE_SLE_16,Leap_16.0">
        <type image="iso" flags="dmsquash"  firmware="ofw" mediacheck="true" publisher="SUSE LLC" editbootconfig="fix_bootconfig">
            <bootloader name="grub2" console="serial" timeout="10"/>
        </type>
    </preferences>
    <preferences arch="aarch64,x86_64" profiles="openSUSE,SUSE_SLE_16,Leap_16.0">
        <type image="iso" flags="dmsquash" firmware="uefi" mediacheck="true" publisher="SUSE LLC" editbootconfig="fix_bootconfig">
            <bootloader name="grub2" timeout="10"/>
        </type>
    </preferences>
    <preferences arch="s390x" profiles="openSUSE,SUSE_SLE_16,Leap_16.0">
        <type image="iso" flags="dmsquash" mediacheck="true" publisher="SUSE LLC" editbootconfig="fix_bootconfig">
            <bootloader name="custom" />
        </type>
    </preferences>
    <users>
        <!-- the password is configured during boot -->
        <user password="!*" home="/root" name="root" groups="root"/>
    </users>
    <repository type="rpm-md">
        <source path="obsrepositories:/"/>
    </repository>
    <!-- common set of packages (SSH-based and remote installation, etc.) -->
    <packages type="image">
        <package name="avahi"/>
        <package name="bind-utils"/>
        <package name="systemd"/>
        <package name="procps"/>
        <package name="iputils"/>
        <package name="hyper-v" arch="aarch64,x86_64"/>
        <package name="vim"/>
        <package name="vim-data"/>
        <package name="grub2"/>
        <package name="grub2-arm64-efi" arch="aarch64"/>
        <package name="grub2-x86_64-efi" arch="x86_64"/>
        <package name="grub2-i386-pc" arch="x86_64"/>
        <package name="grub2-s390x-emu" arch="s390x" />
        <package name="grub2-powerpc-ieee1275" arch="ppc64le"/>
        <package name="syslinux" arch="x86_64"/>
        <package name="openssh"/>
        <package name="iproute2"/>
        <package name="less"/>
        <package name="bash-completion"/>
        <package name="dhcp-client"/>
        <package name="which"/>
        <package name="kernel-default"/>
        <!-- the firmware files not referenced by any kernel driver are removed from the image -->
        <package name="kernel-firmware"/>
        <package name="adaptec-firmware"/>
        <package name="atmel-firmware"/>
        <package name="ipw-firmware"/>
        <package name="mpt-firmware"/>
        <package name="zd1211-firmware"/>
        <package name="iscsiuio"/>
        <package name="systemd-zram-service"/> <!--- needed for zram -->
        <package name="shim" arch="aarch64,x86_64"/>
        <package name="timezone"/>
        <package name="dracut-kiwi-live"/>
        <package name="blog" arch="s390x" />
        <package name="libblogger2" arch="s390x" />
        <package name="NetworkManager"/>
        <package name="agama"/>
        <package name="agama-yast"/>
        <package name="agama-web-ui"/>
        <package name="agama-cli"/>
        <package name="agama-cli-bash-completion"/>
        <package name="agama-autoinstall"/>
        <package name="rubygem(agama-yast)"/>
        <package name="rubygem(byebug)"/>
        <package name="psmisc"/>
        <package name="joe"/>
        <package name="checkmedia"/>
        <package name="libtss2-tcti-device0"/>
        <package name="jq"/>
        <package name="yast2-schema"/>
        <package name="qrencode"/>
        <package name="qemu-guest-agent" />
        <package name="aaa_base-extras"/>
        <!-- to work correctly with the fips=1 boot parameter -->
        <package name="libopenssl-3-fips-provider"/>
        <!-- it can be used by users in AutoYaST pre-scripts -->
        <package name="perl-XML-Simple"/>
        <archive name="live-root.tar.xz"/>
        <!-- IPMI support -->
        <package name="ipmitool" />
        <!-- jsc#PED-13114 -->
        <package name="tpm2.0-tools" />
<<<<<<< HEAD
        <!-- image cleanup tool -->
        <package name="image-janitor"/>
=======
        <!-- plymouth bsc#1248507 -->
        <package name="plymouth" />
>>>>>>> 66b706d5
    </packages>

    <!-- packages for local installation (desktop, browser, etc.) -->
    <packages type="image" profiles="Leap_16.0,openSUSE,SUSE_SLE_16">
        <package name="bluez-firmware"/>
        <package name="agama-integration-tests"/>
        <package name="fontconfig"/>
        <package name="fonts-config"/>
        <package name="xauth"/>
        <package name="MozillaFirefox"/>
        <package name="gdm-systemd"/>
        <package name="gnome-shell"/>
        <package name="gnome-session-wayland"/>
        <package name="gnome-kiosk"/>
        <package name="spice-vdagent"/>
    </packages>

    <!-- common packages for openSUSE Tumbleweed and Leap distributions -->
    <packages type="image" profiles="Leap_16.0,openSUSE">
        <package name="agama-products-opensuse"/>
        <package name="grub2-branding-openSUSE" arch="aarch64,x86_64"/>
        <package name="MozillaFirefox-branding-openSUSE"/>
        <package name="openSUSE-build-key"/>
        <package name="patterns-openSUSE-base"/>
        <package name="staging-build-key"/>
    </packages>
    <!-- additional packages for the Leap distributions -->
    <packages type="image" profiles="Leap_16.0">
        <package name="openSUSE-repos-Leap"/>
        <package name="kernel-default-extra"/>
        <package name="kernel-default-optional"/>
    </packages>
    <!-- additional packages for the openSUSE Tumbleweed distribution -->
    <packages type="image" profiles="openSUSE">
        <package name="openSUSE-repos-Tumbleweed"/>
    </packages>
    <!-- additional packages for the SLE distributions -->
    <packages type="image" profiles="SUSE_SLE_16">
        <package name="agama-products-sle"/>
        <package name="grub2-branding-SLE" arch="aarch64,x86_64"/>
        <package name="patterns-base-base"/>
        <package name="suse-build-key"/>
    </packages>
    <packages type="image" profiles="SUSE_SLE_16">
        <package name="MozillaFirefox-branding-SLE"/>
    </packages>
    <packages type="bootstrap">
        <package name="udev"/>
        <package name="filesystem"/>
        <package name="glibc-locale"/>
        <package name="ca-certificates"/>
        <package name="ca-certificates-mozilla"/>
    </packages>
    <packages type="bootstrap" profiles="Leap_16.0">
        <package name="Leap-release"/>
    </packages>
    <packages type="bootstrap" profiles="openSUSE">
        <package name="openSUSE-release"/>
        <package name="openSUSE-release-ftp"/>
    </packages>
    <packages type="bootstrap" profiles="SUSE_SLE_16">
        <package name="SLES-release"/>
    </packages>
</image><|MERGE_RESOLUTION|>--- conflicted
+++ resolved
@@ -115,13 +115,10 @@
         <package name="ipmitool" />
         <!-- jsc#PED-13114 -->
         <package name="tpm2.0-tools" />
-<<<<<<< HEAD
         <!-- image cleanup tool -->
         <package name="image-janitor"/>
-=======
         <!-- plymouth bsc#1248507 -->
         <package name="plymouth" />
->>>>>>> 66b706d5
     </packages>
 
     <!-- packages for local installation (desktop, browser, etc.) -->
