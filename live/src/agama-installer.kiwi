<?xml version="1.0" encoding="utf-8"?>
<!-- OBS-ExclusiveArch: aarch64 ppc64le x86_64 s390x -->
<!-- OBS-Profiles: @BUILD_FLAVOR@ -->

<image schemaversion="7.5" name="agama-installer">
    <description type="system">
        <author>YaST Team</author>
        <contact>yast2-maintainers@suse.de</contact>
        <specification>Agama Live ISO</specification>
    </description>
    <profiles>
        <!-- use at most 16 characters for the profile name, it is used in the ISO Volume ID -->
        <!-- which is limited to max. 32 characters -->
        <profile name="Leap_16.0" description="openSUSE Leap image" import="true" />
        <profile name="openSUSE" description="openSUSE multiproduct image" import="true" />
        <!-- TODO: add SPx in the future -->
        <profile name="SUSE_SLE_16" description="SLE-based image" import="true" />
    </profiles>
    <preferences>
<<<<<<< HEAD
        <version>19.pre.0.0</version>
=======
        <version>18.0.0</version>
>>>>>>> e59725de
        <packagemanager>zypper</packagemanager>
        <locale>en_US</locale>
        <keytable>us</keytable>
        <timezone>Europe/Berlin</timezone>
        <rpm-excludedocs>true</rpm-excludedocs>
        <rpm-check-signatures>false</rpm-check-signatures>
    </preferences>
    <!-- different boot menu theme for openSUSE and SLES, actually this is
    ignored as the fix_bootconfig script automatically checks which theme is
    present, but keep the option here otherwise a text mode boot menu is
    displayed -->
    <preferences profiles="openSUSE,Leap_16.0">
        <bootloader-theme>openSUSE</bootloader-theme>
    </preferences>
    <preferences profiles="SUSE_SLE_16">
        <bootloader-theme>SLE</bootloader-theme>
    </preferences>
    <!-- the ISO Volume ID is set by the fix_bootconfig script -->
    <preferences arch="ppc64le" profiles="openSUSE,SUSE_SLE_16,Leap_16.0">
        <type image="iso" flags="dmsquash"  firmware="ofw" mediacheck="true" publisher="SUSE LLC" editbootconfig="fix_bootconfig">
            <bootloader name="grub2" console="serial" timeout="10"/>
        </type>
    </preferences>
    <preferences arch="aarch64,x86_64" profiles="openSUSE,SUSE_SLE_16,Leap_16.0">
        <type image="iso" flags="dmsquash" firmware="uefi" mediacheck="true" publisher="SUSE LLC" editbootconfig="fix_bootconfig">
            <bootloader name="grub2" timeout="10"/>
        </type>
    </preferences>
    <preferences arch="s390x" profiles="openSUSE,SUSE_SLE_16,Leap_16.0">
        <type image="iso" flags="dmsquash" mediacheck="true" publisher="SUSE LLC" editbootconfig="fix_bootconfig">
            <bootloader name="custom" />
        </type>
    </preferences>
    <users>
        <!-- the password is configured during boot -->
        <user password="!*" home="/root" name="root" groups="root"/>
    </users>
    <repository type="rpm-md">
        <source path="obsrepositories:/"/>
    </repository>
    <!-- common set of packages (SSH-based and remote installation, etc.) -->
    <packages type="image">
        <package name="avahi"/>
        <package name="bind-utils"/>
        <package name="systemd"/>
        <package name="procps"/>
        <package name="iputils"/>
        <package name="hyper-v" arch="aarch64,x86_64"/>
        <package name="vim"/>
        <package name="vim-data"/>
        <package name="grub2"/>
        <package name="grub2-arm64-efi" arch="aarch64"/>
        <package name="grub2-x86_64-efi" arch="x86_64"/>
        <package name="grub2-i386-pc" arch="x86_64"/>
        <package name="grub2-s390x-emu" arch="s390x" />
        <package name="grub2-powerpc-ieee1275" arch="ppc64le"/>
        <package name="syslinux" arch="x86_64"/>
        <package name="openssh"/>
        <package name="iproute2"/>
        <package name="less"/>
        <package name="bash-completion"/>
        <package name="dhcp-client"/>
        <package name="which"/>
        <package name="kernel-default"/>
        <!-- the firmware files not referenced by any kernel driver are removed from the image -->
        <package name="kernel-firmware"/>
        <package name="adaptec-firmware"/>
        <package name="atmel-firmware"/>
        <package name="ipw-firmware"/>
        <package name="mpt-firmware"/>
        <package name="zd1211-firmware"/>
        <package name="iscsiuio"/>
        <package name="systemd-zram-service"/> <!--- needed for zram -->
        <package name="shim" arch="aarch64,x86_64"/>
        <package name="timezone"/>
        <package name="dracut-kiwi-live"/>
        <package name="blog" arch="s390x" />
        <package name="libblogger2" arch="s390x" />
        <package name="NetworkManager"/>
        <package name="agama"/>
        <package name="agama-yast"/>
        <package name="agama-web-ui"/>
        <package name="agama-cli"/>
        <package name="agama-cli-bash-completion"/>
        <package name="agama-autoinstall"/>
        <package name="rubygem(agama-yast)"/>
        <package name="rubygem(byebug)"/>
        <package name="psmisc"/>
        <package name="joe"/>
        <package name="checkmedia"/>
        <package name="libtss2-tcti-device0"/>
        <package name="jq"/>
        <package name="yast2-schema"/>
        <package name="qrencode"/>
        <package name="qemu-guest-agent" />
        <package name="aaa_base-extras"/>
        <!-- to work correctly with the fips=1 boot parameter -->
        <package name="libopenssl-3-fips-provider"/>
        <!-- it can be used by users in AutoYaST pre-scripts -->
        <package name="perl-XML-Simple"/>
        <archive name="live-root.tar.xz"/>
        <!-- IPMI support -->
        <package name="ipmitool" />
        <!-- jsc#PED-13114 -->
        <package name="tpm2.0-tools" />
        <!-- plymouth bsc#1248507 -->
        <package name="plymouth" />
        <package name="plymouth-dracut" />
    </packages>

    <!-- packages for local installation (desktop, browser, etc.) -->
    <packages type="image" profiles="Leap_16.0,openSUSE,SUSE_SLE_16">
        <package name="bluez-firmware"/>
        <package name="agama-integration-tests"/>
        <package name="fontconfig"/>
        <package name="fonts-config"/>
        <package name="xauth"/>
        <package name="MozillaFirefox"/>
        <package name="gdm-systemd"/>
        <package name="gnome-shell"/>
        <package name="gnome-session-wayland"/>
        <package name="gnome-kiosk"/>
        <package name="spice-vdagent"/>
    </packages>

    <!-- common packages for openSUSE Tumbleweed and Leap distributions -->
    <packages type="image" profiles="Leap_16.0,openSUSE">
        <package name="agama-products-opensuse"/>
        <package name="grub2-branding-openSUSE" arch="aarch64,x86_64"/>
        <package name="MozillaFirefox-branding-openSUSE"/>
        <package name="openSUSE-build-key"/>
        <package name="patterns-openSUSE-base"/>
        <package name="staging-build-key"/>
        <package name="plymouth-branding-openSUSE" />
    </packages>
    <!-- additional packages for the Leap distributions -->
    <packages type="image" profiles="Leap_16.0">
        <package name="openSUSE-repos-Leap"/>
        <package name="kernel-default-extra"/>
        <package name="kernel-default-optional"/>
    </packages>
    <!-- additional packages for the openSUSE Tumbleweed distribution -->
    <packages type="image" profiles="openSUSE">
        <package name="openSUSE-repos-Tumbleweed"/>
    </packages>
    <!-- additional packages for the SLE distributions -->
    <packages type="image" profiles="SUSE_SLE_16">
        <package name="agama-products-sle"/>
        <package name="grub2-branding-SLE" arch="aarch64,x86_64"/>
        <package name="patterns-base-base"/>
        <package name="suse-build-key"/>
    </packages>
    <packages type="image" profiles="SUSE_SLE_16">
        <package name="MozillaFirefox-branding-SLE"/>
    </packages>
    <packages type="bootstrap">
        <package name="udev"/>
        <package name="filesystem"/>
        <package name="glibc-locale"/>
        <package name="ca-certificates"/>
        <package name="ca-certificates-mozilla"/>
    </packages>
    <packages type="bootstrap" profiles="Leap_16.0">
        <package name="Leap-release"/>
    </packages>
    <packages type="bootstrap" profiles="openSUSE">
        <package name="openSUSE-release"/>
        <package name="openSUSE-release-ftp"/>
    </packages>
    <packages type="bootstrap" profiles="SUSE_SLE_16">
        <package name="SLES-release"/>
    </packages>
</image><|MERGE_RESOLUTION|>--- conflicted
+++ resolved
@@ -17,11 +17,7 @@
         <profile name="SUSE_SLE_16" description="SLE-based image" import="true" />
     </profiles>
     <preferences>
-<<<<<<< HEAD
         <version>19.pre.0.0</version>
-=======
-        <version>18.0.0</version>
->>>>>>> e59725de
         <packagemanager>zypper</packagemanager>
         <locale>en_US</locale>
         <keytable>us</keytable>
