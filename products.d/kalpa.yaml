--- conflicted
+++ resolved
@@ -27,13 +27,10 @@
       Escritorio de Plasma, aprovechándose de Flatpak para la entrega de
       aplicaciones, una base de sólo lectura y actualizaciones automáticas y
       atómicas para tu sistema
-<<<<<<< HEAD
-=======
     fi: Jatkuvasti päivittyvä, muuttumaton Plasma-työpöytää käyttävä
       työpöytäjulkaisu, joka käyttää Flatpakia sovellustarjontaan,
       kirjoitussuojattua perustaa sekä automaattisia ja atomisia
       järjestelmäpäivityksiä
->>>>>>> 5252df47
     fr: Produit de bureau immuable à publication continue, utilisant le bureau
       Plasma, exploitant Flatpak pour la distribution d'applications, avec une
       base en lecture seule et des mises à jour automatiques et atomiques de
