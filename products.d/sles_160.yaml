id: SLES
name: SUSE Linux Enterprise Server 16.0
registration: true
version: "16.0"
license: "license.final"
# ------------------------------------------------------------------------------
# WARNING: When changing the product description delete the translations located
# at the at translations/description key below to avoid using obsolete
# translations!!
# ------------------------------------------------------------------------------
description: "An open, reliable, compliant, and future-proof Linux Server choice
  that ensures the enterprise's business continuity. It is the secure and
  adaptable OS for long-term supported, innovation-ready infrastructure running
  business-critical workloads on-premises, in the cloud, and at the edge."
icon: SUSE.svg
# Do not manually change any translations! See README.md for more details.
translations:
  description:
    ca: Una opció de servidor de Linux oberta, fiable, compatible i a prova del
      futur que garanteix la continuïtat del negoci de l'empresa. És el sistema
      operatiu segur i adaptable per a una infraestructura amb suport a llarg
      termini i preparada per a la innovació que executa càrregues de treball
      crítiques per a l'empresa a les instal·lacions, al núvol i a l'última.
    cs: Otevřená, spolehlivá, kompatibilní a perspektivní volba linuxového serveru,
      která zajišťuje kontinuitu podnikání podniku. Je to bezpečný a
      přizpůsobivý operační systém pro dlouhodobě podporovanou infrastrukturu
      připravenou na inovace, na které běží kritické podnikové úlohy v lokálním
      prostředí, v cloudu i na okraji sítě.
    de: Ein offener, zuverlässiger, kompatibler und zukunftssicherer Linux-Server,
      der die Geschäftskontinuität des Unternehmens gewährleistet. Es ist das
      sichere und anpassungsfähige Betriebssystem für eine langfristig
      unterstützte, innovationsbereite Infrastruktur, auf der geschäftskritische
      Arbeitslasten vor Ort, in der Cloud und am Netzwerkrand ausgeführt werden.
    es: Una opción de servidor Linux abierta, confiable, compatible y preparada para
      el futuro que garantiza la continuidad del negocio de la empresa. Es el
      sistema operativo seguro y adaptable para una infraestructura lista para
      la innovación y con soporte a largo plazo que ejecuta cargas de trabajo
      críticas para el negocio en las instalaciones, en la nube y en el borde.
<<<<<<< HEAD
=======
    fi: Avoin, luotettava, määräysten mukainen ja tulevaisuutta varten valmis
      Linux-palvelin, joka varmistaa yrityksen liiketoiminnan jatkuvuuden. Se on
      tietoturvallinen, mukautuva, pitkään tuettu uudistamista tukeva
      infrastuktuurikäyttöjärjestelmä, jolla voidaan suorittaa
      liiketoimintakriittisiä työkuormia omissa tiloissa, pilvessä tai verkon
      reunalaitteissa.
>>>>>>> 5252df47
    fr: Choix de serveur Linux ouvert, fiable, conforme et à l'épreuve du temps qui
      garantit la continuité des activités de l'entreprise. C'est le système
      d'exploitation sûr et adaptable pour une infrastructure prise en charge
      sur le long terme et prête pour l'innovation, qui exécute des charges de
      travail critiques sur site, dans le cloud et à la périphérie.
    he: הפצת שרתי לינוקס פתוחה, יציבה, עומדת בתקינה ועמידה לאורך זמן אשר מספקת
      המשכיות של עסקי התאגיד או המיזם. היא בטוחה וניתנת להתאמה, נכונה לחידושים
      ומהווה תשתית למשימות עסקיות קריטיות במתחם העבודה, בענן, ובקצוות.
    id: Pilihan Server Linux yang terbuka, andal, sesuai standar, dan siap
      menghadapi masa depan, yang memastikan kelangsungan bisnis perusahaan.
      Sistem operasi ini aman dan fleksibel untuk infrastruktur yang didukung
      jangka panjang, siap berinovasi, dan dapat menjalankan beban kerja penting
      bisnis, baik di lokasi (on-premises), cloud, maupun edge.
    it: Una scelta per server Linux aperta, affidabile, conforme e a prova di futuro
      che garantisce la continuità aziendale dell'impresa. È il sistema
      operativo sicuro e adattabile per infrastrutture supportate a lungo
      termine e pronte per l'innovazione, che eseguono carichi di lavoro critici
      per il business in locale, nel cloud e a livello di edge.
    ja: オープンで信頼性が高く、各種の標準にも準拠し、将来性とビジネスの継続性を支援する Linux
      サーバです。長期のサポートが提供されていることから、安全性と順応性に優れ、オンプレミスからクラウド、エッジ環境に至るまで、様々な場所で重要なビジネス処理をこなすことのできる革新性の高いインフラストラクチャです。
    nl: Een open, betrouwbare, compliant en toekomstbestendige Linux Server keuze
      die ervoor zorgt voor continuïteit in de enterprise business. Het is een
      veilig en aanpasbaar besturingssysteem met langdurige ondersteuning,
      innovatie-klaar infrastructuur om bedrijfs-kritische werklasten op locatie
      te draaien, in de cloud en op de edge.
    pt_BR: Uma escolha de servidor Linux aberta, confiável, compatível e à prova do
      futuro que garante a continuidade dos negócios da empresa. É o SO seguro e
      adaptável para infraestrutura com suporte de longo prazo e pronta para
      inovação, executando cargas de trabalho críticas para os negócios no
      local, na nuvem e na borda.
    ru: Открытая, надёжная и перспективная серверная ОС Linux для обеспечения
      непрерывности бизнеса. Безопасна, гибка и подходит для критически важных
      нагрузок — на локальных серверах, в облаке и на периферии.
    sv: Ett öppet, pålitligt, kompatibelt och framtidssäkert Linux-serverval som
      säkerställer företagets affärskontinuitet. Det är det säkra och
      anpassningsbara operativsystemet för långsiktigt stödd, innovationsfärdig
      infrastruktur som kör affärskritiska arbetsbelastningar på plats, i molnet
      och vid kanten.
    tr: İşletmenin iş sürekliliğini garanti eden açık, güvenilir, uyumlu ve geleceğe
      dönük bir Linux Sunucu seçeneği. Uzun vadeli desteklenen, inovasyona hazır
      altyapı için güvenli ve uyarlanabilir işletim sistemidir. Şirket içinde,
      bulutta ve uçta iş açısından kritik iş yüklerini çalıştırır.
    uk: Відкритий, надійний, сумісний і перспективний вибір Linux для сервера, що
      забезпечує неперервність бізнесу підприємства. Це безпечна й адаптована ОС
      для довгострокової підтримуваної, готової до інновацій інфраструктури, що
      виконує критично важливі для бізнесу робочі навантаження в приміщеннях, у
      хмарі та Edge.
    zh_CN: 开放、可靠、合规且面向未来的 Linux
      服务器系统，旨在确保企业业务持续运作。作为安全和可适应的操作系统，它适用于本地、云端或边缘计算平台的关键业务工作负载，运行在需要长期支持、容许创新的基础设施之上。
    zh_TW: 一個開放、可靠、符合標準且具未來適應性的 Linux
      伺服器系統，能確保企業業務的持續運作。它是一個安全且具備適應力的作業系統，適用於受到長期支援、具備創新彈性並用於在內部、雲端與邊緣環境中執行關鍵業務工作負載的基礎架構。
software:
  installation_repositories: []
  installation_labels:
    - label: SLES160-x86_64
      archs: x86_64
    - label: SLES160-arch64
      archs: aarch64
    - label: SLES160-s390x
      archs: s390
    - label: SLES160-ppc64
      archs: ppc

  mandatory_patterns:
    - enhanced_base
    - bootloader
  optional_patterns: null # no optional pattern shared
  user_patterns:
    - cockpit
    - sles_sap_minimal_sap
    - fips
    - name: selinux
      selected: true
    - documentation
    - sw_management
    - container_runtime_docker
    - container_runtime_podman
    - dhcp_dns_server
    - directory_server
    - file_server
    - gateway_server
    - kvm_server
    - kvm_tools
    - lamp_server
    - mail_server
    - gnome
    - gnome_internet
    - devel_basis
    - devel_kernel
    - oracle_server
    - print_server
  mandatory_packages:
    - NetworkManager
    # bsc#1241224, bsc#1224868 avoid probe DHCP over all ethernet devices and ignore carrier
    - NetworkManager-config-server
    - sudo-policy-wheel-auth-self # explicit wheel group policy to conform new auth model
  optional_packages: null
  base_product: SLES

security:
  lsm: selinux
  available_lsms:
    selinux:
      patterns:
        - selinux
    none:
      patterns: null

storage:
  space_policy: delete
  volumes:
    - "/"
    - "swap"
  volume_templates:
    - mount_path: "/"
      filesystem: btrfs
      btrfs:
        snapshots: true
        read_only: false
        default_subvolume: "@"
        subvolumes:
          - path: home
          - path: opt
          - path: root
          - path: srv
          - path: usr/local
          # Unified var subvolume - https://lists.opensuse.org/opensuse-packaging/2017-11/msg00017.html
          - path: var
            copy_on_write: false
          # Architecture specific subvolumes
          - path: boot/grub2/arm64-efi
            archs: aarch64
          - path: boot/grub2/arm-efi
            archs: arm
          - path: boot/grub2/i386-pc
            archs: x86_64
          - path: boot/grub2/powerpc-ieee1275
            archs: ppc,!board_powernv
          - path: boot/grub2/s390x-emu
            archs: s390
          - path: boot/grub2/x86_64-efi
            archs: x86_64
          - path: boot/grub2/riscv64-efi
            archs: riscv64
      size:
        auto: true
      outline:
        required: true
        filesystems:
          - btrfs
          - ext2
          - ext3
          - ext4
          - xfs
        auto_size:
          base_min: 5 GiB
          base_max: 15 GiB
          snapshots_increment: 150%
          max_fallback_for:
            - "/home"
        snapshots_configurable: true
    - mount_path: "swap"
      filesystem: swap
      size:
        min: 1 GiB
        max: 2 GiB
      outline:
        required: false
        filesystems:
          - swap
    - mount_path: "/home"
      filesystem: xfs
      size:
        auto: false
        min: 5 GiB
        max: unlimited
      outline:
        required: false
        filesystems:
          - btrfs
          - ext2
          - ext3
          - ext4
          - xfs
    - filesystem: xfs
      size:
        auto: false
        min: 512 MiB
      outline:
        required: false
        filesystems:
          - btrfs
          - ext2
          - ext3
          - ext4
          - xfs
          - vfat<|MERGE_RESOLUTION|>--- conflicted
+++ resolved
@@ -36,15 +36,12 @@
       sistema operativo seguro y adaptable para una infraestructura lista para
       la innovación y con soporte a largo plazo que ejecuta cargas de trabajo
       críticas para el negocio en las instalaciones, en la nube y en el borde.
-<<<<<<< HEAD
-=======
     fi: Avoin, luotettava, määräysten mukainen ja tulevaisuutta varten valmis
       Linux-palvelin, joka varmistaa yrityksen liiketoiminnan jatkuvuuden. Se on
       tietoturvallinen, mukautuva, pitkään tuettu uudistamista tukeva
       infrastuktuurikäyttöjärjestelmä, jolla voidaan suorittaa
       liiketoimintakriittisiä työkuormia omissa tiloissa, pilvessä tai verkon
       reunalaitteissa.
->>>>>>> 5252df47
     fr: Choix de serveur Linux ouvert, fiable, conforme et à l'épreuve du temps qui
       garantit la continuité des activités de l'entreprise. C'est le système
       d'exploitation sûr et adaptable pour une infrastructure prise en charge
