id: Tumbleweed
name: openSUSE Tumbleweed
# ------------------------------------------------------------------------------
# WARNING: When changing the product description delete the translations located
# at the at translations/description key below to avoid using obsolete
# translations!!
# ------------------------------------------------------------------------------
description: 'A pure rolling release version of openSUSE containing the latest
  "stable" versions of all software instead of relying on rigid periodic release
  cycles. The project does this for users that want the newest stable software.'
icon: Tumbleweed.svg
# Do not manually change any translations! See README.md for more details.
translations:
  description:
    ca: Una versió de llançament continuada d'openSUSE que conté les darreres
      versions estables de tot el programari en lloc de dependre de cicles de
      llançament periòdics rígids. El projecte fa això per als usuaris que volen
      el programari estable més nou.
    cs: Průběžně vydávaná verze openSUSE, která obsahuje nejnovější "stabilní" verze
      veškerého softwaru. Narozdíl od běžné distribuce se nespoléhá na pevné
      periodické cykly vydávání. Tento produkt je vhodný pro uživatele, kteří
      chtějí používat nejnovější stabilní software.
    de: Eine reine Rolling-Release-Version von openSUSE, die die neuesten „stabilen“
      Versionen der gesamten Software enthält, anstatt sich auf starre
      periodische Veröffentlichungszyklen zu verlassen. Das Projekt tut dies für
      Benutzer, die die neueste, stabile Software wünschen.
    es: Una versión de actualización continua pura de openSUSE que contiene las
      últimas versiones "estables" de todo el software en lugar de depender de
      rígidos ciclos de publicaciones periódicas. El proyecto hace esto para
      usuarios que desean el software estable más novedoso.
<<<<<<< HEAD
=======
    fi: Puhdas jatkuvasti (”rolling”) päivittyvä versio openSUSEsta, joka sisältää
      uusimmat vakaat versiot kaikista ohjelmistoista, jäykkien julkaisusyklien
      sijaan. Projekti tuottaa tätä julkaisua käyttäjille, jotka haluavat
      käyttöönsä uusimmat ohjelmistot.
>>>>>>> 5252df47
    fr: Pure publication continue d'openSUSE contenant les dernières versions
      "stables" de tous les logiciels au lieu de se baser sur des cycles de
      publication périodiques et fixes. Le projet fait cela pour les
      utilisateurs qui veulent les logiciels stables les plus récents.
    he: גרסה מתעדכנת תדיר של openSUSE המכילה את הגרסאות העדכניות "היציבות" של כל
      התוכנות במקום להסתמך על הפצה מחזורית קשיחה. הפרויקט הוא למען משתמשות
      הרוצות בתוכנות מעודכנות יותר.
    id: Versi rilis bergulir murni dari openSUSE yang berisi versi "stabil" terbaru
      dari semua perangkat lunak dan tidak bergantung pada siklus rilis berkala
      yang kaku. Proyek ini dibuat untuk memenuhi kebutuhan pengguna yang
      menginginkan perangkat lunak stabil terbaru.
    it: Una pura versione di rilascio rolling di openSUSE che include le versioni
      "stabili" più recenti di tutti i programmi, anziché dipendere da cicli di
      rilascio periodici e poco flessibili. Il progetto è rivolto agli utenti
      che desiderano il software stabile più aggiornato.
    ja: openSUSE の純粋なローリングリリース版で、特定のリリースサイクルによることなく全てのソフトウエアを最新の "安定"
      バージョンに維持し続ける取り組みです。このプロジェクトは特に、最新の安定バージョンを使いたいユーザにお勧めです。
    nb_NO: Tumbleweed distribusjonen er en ren rullerende utgivelsesversjon av
      openSUSE som inneholder de siste "stabile" versjonene av all programvare i
      stedet for å stole på et rigid periodisk utgivelsessykluser. Prosjektet
      gjør dette for brukere som vil ha de nyeste stabile programvarene.
    nl: Een puur rollende versie van openSUSE die laatste "stabiele" versies van
      alles software bevat in plaats van vertrouwen op rigide periodieke release
      cycli. Het project doet dit voor gebruikers die de nieuwste stabiele
      software.
    pl: Dystrybucja ciągła openSUSE zawierająca najnowsze „stabilne” wersje całego
      oprogramowania, zamiast polegać na okresowych cyklach wydawniczych.
      Projekt jest przeznaczony dla użytkowników, którzy chcą korzystać z
      najnowszych stabilnych wersji oprogramowania.
    pt_BR: Uma versão de lançamento puro e contínuo do openSUSE contendo as últimas
      versões "estáveis" de todos os softwares em vez de depender de ciclos de
      lançamento periódicos rígidos. O projeto faz isso para usuários que querem
      o software estável mais novo.
    ru: Непрерывно обновляемая версия openSUSE, содержащая последние стабильные
      версии программ, без жёстких периодических циклов выпуска. Продукт
      ориентирован на пользователей, которым необходимо самое актуальное
      стабильное ПО.
    sv: En ren rullande släppversion av openSUSE som innehåller de senaste "stabila"
      versionerna av all programvara istället för att förlita sig på stela
      periodiska släppcykler. Projektet gör detta för användare som vill ha den
      senaste stabila mjukvaran.
    tr: Katı periyodik sürüm döngülerine güvenmek yerine tüm yazılımların en son
      "kararlı" sürümlerini içeren openSUSE'nin saf bir yuvarlanan sürümü. Proje
      bunu en yeni kararlı yazılımı isteyen kullanıcılar için yapar.
    uk: Неперервно оновлювана версія openSUSE, що містить найновіші «стабільні»
      версії всього програмного забезпечення, замість того, щоб покладатися на
      жорсткі періодичні цикли випусків. Проект робить це для користувачів, які
      хочуть мати найновіше стабільне програмне забезпечення.
    zh_CN: openSUSE 的纯滚动发布版本，持续包含所有最新“稳定”版本的软件，而不依赖于严格的定时发布周期。该版本为追求最新稳定软件的用户而生。
    zh_TW: openSUSE 的純滾動發行版本，包含所有軟體的最新 "穩定"
      版本，而不是依賴於僵化的定期發行週期。這個專案是為了那些希望使用最新穩定軟體的使用者而設計。
software:
  installation_repositories:
    - url: https://download.opensuse.org/tumbleweed/repo/oss/
      archs: x86_64
    - url: https://download.opensuse.org/ports/aarch64/tumbleweed/repo/oss/
      archs: aarch64
    - url: https://download.opensuse.org/ports/zsystems/tumbleweed/repo/oss/
      archs: s390
    - url: https://download.opensuse.org/ports/ppc/tumbleweed/repo/oss/
      archs: ppc
    - url: https://download.opensuse.org/tumbleweed/repo/non-oss/
      archs: x86_64
    - url: https://download.opensuse.org/ports/aarch64/tumbleweed/repo/non-oss/
      archs: aarch64
    - url: https://download.opensuse.org/ports/zsystems/tumbleweed/repo/non-oss/
      archs: s390
    - url: https://download.opensuse.org/ports/ppc/tumbleweed/repo/non-oss/
      archs: ppc
    - url: https://download.opensuse.org/update/tumbleweed/
      archs: x86_64
    - url: https://download.opensuse.org/ports/aarch64/update/tumbleweed/
      archs: aarch64
    - url: https://download.opensuse.org/ports/zsystems/update/tumbleweed/
      archs: s390
    - url: https://download.opensuse.org/ports/ppc/tumbleweed/repo/oss/
      archs: ppc
  # device labels for offline installation media
  installation_labels:
    - label: openSUSE-Tumbleweed-DVD-x86_64
      archs: x86_64
    - label: openSUSE-Tumbleweed-DVD-aarch64
      archs: aarch64
    - label: openSUSE-Tumbleweed-DVD-s390x
      archs: s390
    - label: openSUSE-Tumbleweed-DVD-ppc64le
      archs: ppc
  mandatory_patterns:
    - enhanced_base # only pattern that is shared among all roles on TW
  optional_patterns: null # no optional pattern shared
  user_patterns:
    - basic_desktop
    - xfce
    - kde
    - gnome
    - yast2_basis
    - yast2_desktop
    - yast2_server
    - multimedia
    - office
    - name: selinux
      selected: true
    - apparmor
  mandatory_packages:
    - NetworkManager
    - openSUSE-repos-Tumbleweed
    - sudo-policy-wheel-auth-self # explicit wheel group policy to conform new auth model
  optional_packages: null
  base_product: openSUSE

security:
  lsm: selinux
  available_lsms:
    apparmor:
      patterns:
        - apparmor
    selinux:
      patterns:
        - selinux
    none:
      patterns: null

storage:
  boot_strategy: BLS
  space_policy: delete
  volumes:
    - "/"
    - "swap"
  volume_templates:
    - mount_path: "/"
      filesystem: btrfs
      btrfs:
        snapshots: true
        read_only: false
        default_subvolume: "@"
        subvolumes:
          - path: home
          - path: opt
          - path: root
          - path: srv
          - path: usr/local
          # Unified var subvolume - https://lists.opensuse.org/opensuse-packaging/2017-11/msg00017.html
          - path: var
            copy_on_write: false
          # Architecture specific subvolumes
          - path: boot/grub2/arm64-efi
            archs: aarch64
          - path: boot/grub2/arm-efi
            archs: arm
          - path: boot/grub2/i386-pc
            archs: x86_64
          - path: boot/grub2/powerpc-ieee1275
            archs: ppc,!board_powernv
          - path: boot/grub2/s390x-emu
            archs: s390
          - path: boot/grub2/x86_64-efi
            archs: x86_64
          - path: boot/grub2/riscv64-efi
            archs: riscv64
      size:
        auto: true
      outline:
        required: true
        filesystems:
          - btrfs
          - ext2
          - ext3
          - ext4
          - xfs
        auto_size:
          base_min: 5 GiB
          base_max: 15 GiB
          snapshots_increment: 250%
          max_fallback_for:
            - "/home"
        snapshots_configurable: true
    - mount_path: "swap"
      filesystem: swap
      size:
        min: 1 GiB
        max: 2 GiB
      outline:
        required: false
        filesystems:
          - swap
    - mount_path: "/home"
      filesystem: xfs
      size:
        auto: false
        min: 5 GiB
        max: unlimited
      outline:
        required: false
        filesystems:
          - btrfs
          - ext2
          - ext3
          - ext4
          - xfs
    - filesystem: xfs
      size:
        auto: false
        min: 512 MiB
      outline:
        required: false
        filesystems:
          - btrfs
          - ext2
          - ext3
          - ext4
          - xfs
          - vfat<|MERGE_RESOLUTION|>--- conflicted
+++ resolved
@@ -28,13 +28,10 @@
       últimas versiones "estables" de todo el software en lugar de depender de
       rígidos ciclos de publicaciones periódicas. El proyecto hace esto para
       usuarios que desean el software estable más novedoso.
-<<<<<<< HEAD
-=======
     fi: Puhdas jatkuvasti (”rolling”) päivittyvä versio openSUSEsta, joka sisältää
       uusimmat vakaat versiot kaikista ohjelmistoista, jäykkien julkaisusyklien
       sijaan. Projekti tuottaa tätä julkaisua käyttäjille, jotka haluavat
       käyttöönsä uusimmat ohjelmistot.
->>>>>>> 5252df47
     fr: Pure publication continue d'openSUSE contenant les dernières versions
       "stables" de tous les logiciels au lieu de se baser sur des cycles de
       publication périodiques et fixes. Le projet fait cela pour les
