--- conflicted
+++ resolved
@@ -1,15 +1,14 @@
 -------------------------------------------------------------------
-<<<<<<< HEAD
-Tue Jul 15 10:55:21 UTC 2025 - Imobach Gonzalez Sosa <igonzalezsosa@suse.com>
+Tue Jul 15 11:33:54 UTC 2025 - Imobach Gonzalez Sosa <igonzalezsosa@suse.com>
 
 - Adapt the products definition to the new way of pre-selecting
   user patterns (gh#agama-project/agama#2560).
-=======
+
+-------------------------------------------------------------------
 Tue Jul 15 11:03:12 UTC 2025 - Lubos Kocman <lubos.kocman@suse.com>
 
 - Display only Tumblweed based distros in Tumbleweed installer
   and vice versa.
->>>>>>> fca62a14
 
 -------------------------------------------------------------------
 Fri Jul 11 13:03:48 UTC 2025 - Lubos Kocman <lubos.kocman@suse.com>
