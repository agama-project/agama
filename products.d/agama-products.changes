-------------------------------------------------------------------
<<<<<<< HEAD
Fri Oct 17 19:50:58 UTC 2025 - Shawn Dunn <sfalken@opensuse.org>

- Remove Kalpa from multi-distribution installation image.
=======
Mon Sep 29 04:56:47 UTC 2025 - Lubos Kocman <lubos.kocman@suse.com>

- Update patterns and packages Leap Micro 6.2
  Fixes install issues of Leap Micro 6.2 (boo#1250435)
- Explicitly add opensuse-migration-tool
 

-------------------------------------------------------------------
Fri Sep 12 14:30:16 UTC 2025 - Ladislav Slezák <lslezak@suse.com>

- Change the openSUSE Leap autoinstallation ID from "Leap_16.0"
  to "openSUSE_Leap" and the openSUSE Leap Micro ID from
  "LeapMicro_6.2" to "openSUSE_Leap_Micro". This allows using the
  same autoinstallation profile in future versions. (bsc#1249399)

-------------------------------------------------------------------
Fri Sep 12 08:14:28 UTC 2025 - Ladislav Slezák <lslezak@suse.com>

- Update translations (bsc#1249378)

-------------------------------------------------------------------
Mon Aug 25 08:59:20 UTC 2025 - Josef Reidinger <jreidinger@suse.com>

- Fix failure of agama-products build after drop of is_opensuse
  on SLE16 (bsc#1248484)

-------------------------------------------------------------------
Mon Aug 18 12:44:14 UTC 2025 - Eugenio Paolantonio <eugenio.paolantonio@suse.com>

- products: sles, sle-sap: remove Beta tag, switch to the final EULAs
  (gh#agama-project/agama#2666).

-------------------------------------------------------------------
Wed Aug  6 12:44:13 UTC 2025 - Lubos Kocman <lubos.kocman@suse.com>

- Drop Beta from Leap 16.0.
  We've agreed to not use RC and simply go with Leap 16.0
  just like on boot menu. 

-------------------------------------------------------------------
Thu Jul 31 07:44:04 UTC 2025 - Josef Reidinger <jreidinger@suse.com>

- Remove selinux policy from products definition as it is noop
  after changes to agama service (bsc#1247046)

-------------------------------------------------------------------
Tue Jul 29 14:13:55 UTC 2025 - Frederic Crozat <fcrozat@suse.com>

- Add more patterns to installation UI (bsc#1246947)

-------------------------------------------------------------------
Mon Jul 28 11:05:31 UTC 2025 - Josef Reidinger <jreidinger@suse.com>

- Set configuration for selinux for SLES4SAP to permissive
  (bsc#1247046)

-------------------------------------------------------------------
Mon Jul 21 15:07:41 UTC 2025 - Imobach Gonzalez Sosa <igonzalezsosa@suse.com>

- Version 17

-------------------------------------------------------------------
Tue Jul 15 11:33:54 UTC 2025 - Imobach Gonzalez Sosa <igonzalezsosa@suse.com>

- Adapt the products definition to the new way of pre-selecting
  user patterns (gh#agama-project/agama#2560).

-------------------------------------------------------------------
Tue Jul 15 11:03:12 UTC 2025 - Lubos Kocman <lubos.kocman@suse.com>

- Display only Tumblweed based distros in Tumbleweed installer
  and vice versa.

-------------------------------------------------------------------
Fri Jul 11 13:03:48 UTC 2025 - Lubos Kocman <lubos.kocman@suse.com>

- Add Experimental xfce_wayland to Leap 16.0

-------------------------------------------------------------------
Thu Jul 10 13:39:30 UTC 2025 - Ladislav Slezák <lslezak@suse.com>

- Fixed base product names to install for Kalpa, Leap 16.0
  and Leap-Micro 6.2 distributions (gh#agama-project/agama#2550)

-------------------------------------------------------------------
Tue Jul  1 12:58:07 UTC 2025 - Lubos Kocman <lubos.kocman@suse.com>

- Add initial Leap Micro 6.2 product
  based on MicroOS, with renamed patterns

-------------------------------------------------------------------
Mon Jun 30 15:51:37 UTC 2025 - Imobach Gonzalez Sosa <igonzalezsosa@suse.com>

- Version 16

-------------------------------------------------------------------
Mon Jun 30 05:44:18 UTC 2025 - Imobach Gonzalez Sosa <igonzalezsosa@suse.com>

- Fix Kalpa product definition (gh#agama-project/agama#2520).
>>>>>>> b408500e

-------------------------------------------------------------------
Fri Jun 27 12:08:23 UTC 2025 - Shawn Dunn <sfalken@opensuse.org>

- Added Kalpa to Products (gh#agama-project/agama#2484).

-------------------------------------------------------------------
Thu May 29 14:41:10 UTC 2025 - Ladislav Slezák <lslezak@suse.com>

- Change the SLES and SLES_SAP version from "16-0" to "16.0",
  that is accepted by RMT (SCC accepts that as well) (bsc#1243788)

-------------------------------------------------------------------
Wed May 28 15:04:21 UTC 2025 - Andreas Jaeger <aj@suse.com>

- Add all SLES 16.0 patterns to SLES for SAP 16.0 as well (bsc#1243757).

-------------------------------------------------------------------
Mon May 26 19:51:54 UTC 2025 - Imobach Gonzalez Sosa <igonzalezsosa@suse.com>

- Version 15

-------------------------------------------------------------------
Tue Apr 29 14:07:48 UTC 2025 - Lubos Kocman <lubos.kocman@suse.com>

- Bump openSUSE Leap 16.0 to Beta

-------------------------------------------------------------------
Tue Apr 22 14:27:59 UTC 2025 - Knut Anderssen <kanderssen@suse.com>

- Add NetworkManager-config-server package to SLES 16.0 and
  SLES_SAP 16.0 as mandatory (bsc#1241224, bsc#1224868).

-------------------------------------------------------------------
Tue Apr 22 14:14:53 UTC 2025 - Imobach Gonzalez Sosa <igonzalezsosa@suse.com>

- Version 14

-------------------------------------------------------------------
Fri Apr 11 13:02:30 UTC 2025 - Frederic Crozat <fcrozat@suse.com>

- Ensure bootloader pattern is always installed on SLES 16.0
  (bsc#1240015).

-------------------------------------------------------------------
Thu Mar 27 12:35:32 UTC 2025 - Ladislav Slezák <lslezak@suse.com>

- Patterns from extensions are always displayed, the HA extension
  pattern can be removed from the display list
  (related to jsc#AGM-100)

-------------------------------------------------------------------
Tue Mar 25 11:42:36 UTC 2025 - Eugenio Paolantonio <eugenio.paolantonio@suse.com>

- Add gnome pattern to the SLES 16.0 product (gh#agama-project/agama#2204)

-------------------------------------------------------------------
Tue Mar 25 11:33:11 UTC 2025 - Dominique Leuenberger <dleuenberger@suse.com>

- Enable non-oss repositories for aarch64 (gh#agama-project/agama#2106).

-------------------------------------------------------------------
Mon Mar 24 14:08:29 UTC 2025 - Lubos Kocman <lubos.kocman@suse.com>

- Drop basic-desktop pulling IceWM from Leap 16.0
  installation profiles jsc#PED-1721 code-o-o#leap/features#183


-------------------------------------------------------------------
Fri Mar 21 16:58:18 UTC 2025 - Ladislav Slezák <lslezak@suse.com>

- Display the HA pattern after registering the HA extension
  (jsc#AGM-100)

-------------------------------------------------------------------
Thu Mar 13 15:50:52 UTC 2025 - Frederic Crozat <fcrozat@suse.com>

- Adapt to SAP patterns new names.

-------------------------------------------------------------------
Fri Mar  7 11:27:35 UTC 2025 - Lubos Kocman <lubos.kocman@suse.com>

- Use $basearch for newly split repodata of Leap 16.0
  code-o-o#leap/features#193

-------------------------------------------------------------------
Thu Mar  6 13:24:10 UTC 2025 - Lubos Kocman <lubos.kocman@suse.com>

- Sync Leap 16.0 pattern selection with SLES 16.0
  Skip SAP, add sudo-policy-wheel-auth-self to mandatory

-------------------------------------------------------------------
Wed Mar  5 12:17:51 UTC 2025 - Frederic Crozat <fcrozat@suse.com>

- Ensure enhanced_base is installed by default for SLES 16.

-------------------------------------------------------------------
Tue Mar  4 09:06:46 UTC 2025 - Frederic Crozat <fcrozat@suse.com>

- Update patterns list for SLES / SLES_SAP 16.

-------------------------------------------------------------------
Thu Feb 20 13:13:18 UTC 2025 - Josef Reidinger <jreidinger@suse.com>

- drop sles_sap for aarch64 (bsc#1236370#c8)

-------------------------------------------------------------------
Thu Feb 20 12:53:13 UTC 2025 - Ancor Gonzalez Sosa <ancor@suse.com>

- Adjust product name of sles_sap_160 and some sizes for the
  storage proposal of several products (gh#openSUSE/agama#2004).

-------------------------------------------------------------------
Wed Feb 19 14:16:28 UTC 2025 - Josef Reidinger <jreidinger@suse.com>

- Add sudo-policy-wheel-auth-self package as mandatory for products
  that do not do it automatic to allow just non-root user for
  initial login (jsc#PM-2128)

-------------------------------------------------------------------
Thu Feb 13 11:19:19 UTC 2025 - Lubos Kocman <lubos.kocman@suse.com>

- Change the default lsm to SELinux in enforcing for both Leap and Tumblweed
  keep AppArmor around as an option jsc#PED-12021
  https://news.opensuse.org/2025/02/13/tw-plans-to-adopt-selinux-as-default/

-------------------------------------------------------------------
Fri Jan 24 06:45:45 UTC 2025 - Imobach Gonzalez Sosa <igonzalezsosa@suse.com>

- Change the registration property in a product's definition to a
  boolean (gh#agama-project/agama#1938).

-------------------------------------------------------------------
Thu Jan 23 10:43:32 UTC 2025 - Josef Reidinger <jreidinger@suse.com>

- Set installation labels for SLES and SLES4SAP
  (gh#agama-project/agama#1937)

-------------------------------------------------------------------
Mon Jan 20 10:36:19 UTC 2025 - Imobach Gonzalez Sosa <igonzalezsosa@suse.com>

- Set the license for SLES and SLES4SAP (jsc#PED-11987).

-------------------------------------------------------------------
Mon Jan 20 10:30:55 UTC 2025 - Angela Briel <abriel@suse.com>

- Add pattern sles_minimal_sap to the user selectable patterns list
  of the SLES product to give the admin the chance to get a minimal
  preparation of the operating system to run SAP workloads on plain
  SLES.

-------------------------------------------------------------------
Thu Jan 16 15:12:08 UTC 2025 - Josef Reidinger <jreidinger@suse.com>

- Update also base product from SLES-SAP to SLES_SAP(bsc#1235956)

-------------------------------------------------------------------
Mon Jan 13 09:04:21 UTC 2025 - Imobach Gonzalez Sosa <igonzalezsosa@suse.com>

- Update SLES4SAP ID to SLES_SAP (gh#agama-project/agama#1890).

-------------------------------------------------------------------
Fri Jan 10 16:13:30 UTC 2025 - Imobach Gonzalez Sosa <igonzalezsosa@suse.com>

- Add the user selectable patterns list to the SLES product
  (gh#agama-project/agama#1885).

-------------------------------------------------------------------
Fri Jan 10 14:51:35 UTC 2025 - Imobach Gonzalez Sosa <igonzalezsosa@suse.com>

- Update SLES name (gh#agama-project/agama#1883).

-------------------------------------------------------------------
Wed Jan  8 14:07:21 UTC 2025 - Imobach Gonzalez Sosa <igonzalezsosa@suse.com>

- Add support for products registration (jsc#PED-11192,
  gh#agama-project/agama#1809).

-------------------------------------------------------------------
Tue Jan  7 12:57:13 UTC 2025 - Lubos Kocman <lubos.kocman@suse.com>

- Drop yast from Leap 16.0 software selection
  code-o-o#leap/features#173

-------------------------------------------------------------------
Mon Jan  6 14:41:28 UTC 2025 - Angela Briel <abriel@suse.com>

- SLES for SAP Application product:
  Change product description.
  (bsc#1235023)

-------------------------------------------------------------------
Thu Dec  5 11:04:06 UTC 2024 - Angela Briel <abriel@suse.com>

- SLES for SAP Application product:
  Change the base_product to SLES-SAP.
  Add SAP specific patterns for the default installation and for
  the additional software selection.
  (jsc#PED-11068, jsc#PED-11696)

-------------------------------------------------------------------
Tue Dec  3 11:22:09 UTC 2024 - Ancor Gonzalez Sosa <ancor@suse.com>

- Temporarily disable adjusting swap to RAM size for all products
  (mitigation for gh#agama-project/agama/#1159).

-------------------------------------------------------------------
Tue Nov 12 08:19:51 UTC 2024 - Gustavo Yokoyama Ribeiro <gyribeiro@suse.com>

- Add SLES for SAP Application product for SLE based products
  (gh#agama-project/agama/#1764)

-------------------------------------------------------------------
Fri Nov  8 13:20:10 UTC 2024 - Lubos Kocman <lubos.kocman@suse.com>

- Shorten Leap 16.0 installation_labels
  Neither yast2 partitioner, nor gnome disks
  allowed me to use openSUSE-Leap-DVD-x86_64 as
  the label limit seems to be 16 characters

-------------------------------------------------------------------
Fri Nov  8 11:58:49 UTC 2024 - Lubos Kocman <lubos.kocman@suse.com>

- Add installation_labels for Leap 16.0
  Let's keep TW style format for now
  (gh#agama-project/agama/#1740)

-------------------------------------------------------------------
Thu Nov 07 18:25:49 UTC 2024 - Gustavo Yokoyama Ribeiro <gyribeiro@suse.com>

- Fix mandatory patterns for SLES16.0:
  - fix traditional pattern name, patterns-base-traditional package
    provides base_traditional
  - remove base pattern because base_traditional pattern requires it
  (gh#agama-project/agama#1736)

-------------------------------------------------------------------
Wed Nov 06 11:28:16 UTC 2024 - Gustavo Yokoyama Ribeiro <gyribeiro@suse.com>

- add traditional pattern to mandatory_patterns for SLES16.0 product,
  it will fix missing zypper in initial installation
  (gh#agama-project/agama#1731)

-------------------------------------------------------------------
Wed Oct 30 18:57:26 UTC 2024 - Gustavo Yokoyama Ribeiro <gyribeiro@suse.com>

- sles_enhanced_base pattern was removed from SLES16, so replace
  it with base pattern (bsc#1232618)

-------------------------------------------------------------------
Tue Oct 22 08:41:14 UTC 2024 - Ladislav Slezák <lslezak@suse.com>

- Use HTTP repositories for SLES16, HTTPS does not work because
  of the internal SUSE CA used for the server SSL certificate
  (gh#agama-project/agama#1688)

-------------------------------------------------------------------
Thu Oct 17 21:58:46 UTC 2024 - WesfunOfficial <93811710+WesfunOfficial@users.noreply.github.com>

- Added Slowroll to the product list (gh#agama-project/agama#1674)

-------------------------------------------------------------------
Thu Oct 17 08:16:42 UTC 2024 - Ladislav Slezák <lslezak@suse.com>

- Fixed typo in the SLES product name (bsc#1231663)

-------------------------------------------------------------------
Tue Sep 24 09:30:26 UTC 2024 - Imobach Gonzalez Sosa <igonzalezsosa@suse.com>

- Update products translations (gh#openSUSE/agama#1607).

-------------------------------------------------------------------
Thu Sep  5 16:25:00 UTC 2024 - Lubos Kocman <lubos.kocman@suse.com>

- Show product logo in product selector (gh#openSUSE/agama#1415).

-------------------------------------------------------------------
Tue Sep  3 10:24:30 UTC 2024 - Lubos Kocman <lubos.kocman@suse.com>

- Add kde to Leap 16.0, remove Xfce until it's fully submitted to 16.0
  initial set of ~800 KDE related packages were just merged to Leap 16.0

-------------------------------------------------------------------
Fri Aug  2 09:12:25 UTC 2024 - Imobach Gonzalez Sosa <igonzalezsosa@suse.com>

- Adjust Linux Security Modules (LSM) configuration for SLES 16
(gh#openSUSE/agama#1525):
  - Enable SELinux by default.
  - Drop AppArmor as it is not available.

-------------------------------------------------------------------
Fri Aug  2 08:51:59 UTC 2024 - Imobach Gonzalez Sosa <igonzalezsosa@suse.com>

- Adjust the SLES 16 repositories (gh#openSUSE/agama#1524):
  - The TEST repositories are more stable at this time.
  - Add s390x and ppc64le repositories.

-------------------------------------------------------------------
Wed Jul 17 07:34:01 UTC 2024 - Imobach Gonzalez Sosa <igonzalezsosa@suse.com>

- Add a definition for SUSE Linux Enteprise Server
  (gh#openSUSE/agama#1473).
- Generate separate packages for openSUSE and SLE-based products.

-------------------------------------------------------------------
Tue Jul  12 17:29:00 UTC 2024 - Natasha Ament <stacheldrahtje@gmail.com>

- change url for leap_160.yaml due to typo

-------------------------------------------------------------------
Tue Jul  12 13:39:15 UTC 2024 - Natasha Ament <stacheldrahtje@gmail.com>

- change url for leap_160.yaml to distribution

-------------------------------------------------------------------
Tue Jul  2 13:54:15 UTC 2024 - Lubos Kocman <lubos.kocman@suse.com>

- Use specific flavor of openSUSE-repos for each distro
  (gh#openSUSE/agama#1424).

-------------------------------------------------------------------
Tue Jul  2 11:33:36 UTC 2024 - Imobach Gonzalez Sosa <igonzalezsosa@suse.com>

- Enable Leap 16.0 Alpha (gh#openSUSE/agama#1423).

-------------------------------------------------------------------
Wed Jun 26 15:23:55 UTC 2024 - Imobach Gonzalez Sosa <igonzalezsosa@suse.com>

- Temporarily remove Leap 16.0 Alpha from the list of products
  (gh#openSUSE/agama#1390).

-------------------------------------------------------------------
Wed Jun 26 08:25:00 UTC 2024 - Ladislav Slezák <lslezak@suse.com>

- Remove the "32bit" pattern from openSUSE MicroOS
  (gh#openSUSE/agama#1381)

-------------------------------------------------------------------
Mon Jun 24 20:35:00 UTC 2024 - Lubos Kocman <lubos.kocman@suse.com>

- Add Leap 16 (gh#openSUSE/agama#1371)

-------------------------------------------------------------------
Tue May 21 11:35:51 UTC 2024 - Richard Brown <rbrown@suse.com>

- Remove definitions for MicroOS Desktop (gh#openSUSE/agama#1243).

-------------------------------------------------------------------
Mon Dec  4 14:11:51 UTC 2023 - Ancor Gonzalez Sosa <ancor@suse.com>

- Preliminary definitions of openSUSE MicroOS products
- Remove Leap 16.0 for now

-------------------------------------------------------------------
Mon Oct 30 14:38:51 UTC 2023 - Josef Reidinger <jreidinger@suse.com>

- Initial split of products (gh#openSUSE/agama#602,
  gh#openSUSE/agama#822)<|MERGE_RESOLUTION|>--- conflicted
+++ resolved
@@ -1,15 +1,14 @@
 -------------------------------------------------------------------
-<<<<<<< HEAD
 Fri Oct 17 19:50:58 UTC 2025 - Shawn Dunn <sfalken@opensuse.org>
 
 - Remove Kalpa from multi-distribution installation image.
-=======
+
+-------------------------------------------------------------------
 Mon Sep 29 04:56:47 UTC 2025 - Lubos Kocman <lubos.kocman@suse.com>
 
 - Update patterns and packages Leap Micro 6.2
   Fixes install issues of Leap Micro 6.2 (boo#1250435)
 - Explicitly add opensuse-migration-tool
- 
 
 -------------------------------------------------------------------
 Fri Sep 12 14:30:16 UTC 2025 - Ladislav Slezák <lslezak@suse.com>
@@ -103,7 +102,6 @@
 Mon Jun 30 05:44:18 UTC 2025 - Imobach Gonzalez Sosa <igonzalezsosa@suse.com>
 
 - Fix Kalpa product definition (gh#agama-project/agama#2520).
->>>>>>> b408500e
 
 -------------------------------------------------------------------
 Fri Jun 27 12:08:23 UTC 2025 - Shawn Dunn <sfalken@opensuse.org>
