--- conflicted
+++ resolved
@@ -158,7 +158,9 @@
     - name: Generate doc
       run: bundle exec yardoc --fail-on-warning
 
-<<<<<<< HEAD
+    - name: Check that introspected API and its docs have not diverged
+      run: make -C ../doc check
+
   rust_ci:
     runs-on: ubuntu-latest
     env:
@@ -197,13 +199,6 @@
 
     - name: Lint formatting
       run: cargo fmt --all -- --check
-
-    # TODO: find coveralls support for rust
-=======
-    - name: Check that introspected API and its docs have not diverged
-      run: make -C ../doc check
-
->>>>>>> 99894304
 
   integration-tests:
     timeout-minutes: 60
