/*
 * Copyright (c) [2022-2024] SUSE LLC
 *
 * All Rights Reserved.
 *
 * This program is free software; you can redistribute it and/or modify it
 * under the terms of the GNU General Public License as published by the Free
 * Software Foundation; either version 2 of the License, or (at your option)
 * any later version.
 *
 * This program is distributed in the hope that it will be useful, but WITHOUT
 * ANY WARRANTY; without even the implied warranty of MERCHANTABILITY or
 * FITNESS FOR A PARTICULAR PURPOSE.  See the GNU General Public License for
 * more details.
 *
 * You should have received a copy of the GNU General Public License along
 * with this program; if not, contact SUSE LLC.
 *
 * To contact SUSE LLC about this file by physical or electronic mail, you may
 * find current contact information at www.suse.com.
 */

/* eslint-disable i18next/no-literal-string */

/**
 * A module for providing utility functions for testing
 *
 * @module test-utils
 */

import React from "react";
import { MemoryRouter, useParams } from "react-router";
import { QueryClient, QueryClientProvider } from "@tanstack/react-query";
import userEvent from "@testing-library/user-event";
import { render, within } from "@testing-library/react";
import { createClient } from "~/client/index";
import { InstallerClientProvider } from "~/context/installer";
import { InstallerL10nProvider } from "~/context/installerL10n";
import { StorageUiStateProvider } from "~/context/storage-ui-state";
import { isObject, noop } from "radashi";
import { DummyWSClient } from "./client/ws";

/**
 * Internal mock for manipulating routes, using ["/"] by default
 */
const initialRoutes = jest.fn().mockReturnValue(["/"]);

/**
 * Internal mock for manipulating params
 */
let paramsMock: ReturnType<typeof useParams> = {};

/**
 * Allows checking when react-router-dom navigate function  was
 * called with certain path
 *
 * @example
 *   expect(mockNavigateFn).toHaveBeenCalledWith("/")
 */
const mockNavigateFn = jest.fn();

/**
 * Allows checking when the useRevalidator function has been called
 *
 * @example
 *   expect(mockUseRevalidator).toHaveBeenCalled()
 */
const mockUseRevalidator = jest.fn();

/**
 * Allows manipulating MemoryRouter routes for testing purpose
 *
 * NOTE: on purpose, it will take effect only once.
 *
 * @example
 *   mockRoutes("/products", "/storage");
 *
 * @param {...string} routes
 */
const mockRoutes = (...routes) => initialRoutes.mockReturnValueOnce(routes);

/**
 * Allows mocking useParams react-router-dom hook for testing purpose
 *
 * @example
 *   mockParams({ id: "vda" });
 */
const mockParams = (params: ReturnType<typeof useParams>) => (paramsMock = params);

// Centralize the react-router mock here
jest.mock("react-router", () => ({
  ...jest.requireActual("react-router"),
  useHref: (to) => to,
  useNavigate: () => mockNavigateFn,
  useMatches: () => [],
  useParams: () => paramsMock,
  Navigate: ({ to: route }) => <>Navigating to {route}</>,
  Outlet: () => <>Outlet Content</>,
  useRevalidator: () => mockUseRevalidator,
  useLinkClickHandler:
    ({ to }) =>
    () => {
      to;
    },
}));

const Providers = ({ children, withL10n }) => {
  const ws = new DummyWSClient();
  const client = createClient(new URL("https://localhost"), ws);

  if (!client.onConnect) {
    client.onConnect = noop;
  }

  // FIXME: workaround to fix the tests. We should inject
  // the client instead of mocking `createClient`.
  if (!client.onClose) {
    client.onClose = noop;
  }

  if (withL10n) {
    // FIXME
    // const fetchConfig = async (): Promise<System> => ({
    //   l10n: {
    //     keymap: "us",
    //     timezone: "Europe/Berlin",
    //     locale: "en_US",
    //   },
    // });
    return (
      <InstallerClientProvider client={client}>
<<<<<<< HEAD
        <InstallerL10nProvider initialLanguage="en-US">{children}</InstallerL10nProvider>
=======
        <InstallerL10nProvider initialLanguage="en-US" fetchConfigFn={fetchConfig}>
          <StorageUiStateProvider>{children}</StorageUiStateProvider>
        </InstallerL10nProvider>
>>>>>>> e59725de
      </InstallerClientProvider>
    );
  }

  return (
    <InstallerClientProvider client={client}>
      <StorageUiStateProvider>{children}</StorageUiStateProvider>
    </InstallerClientProvider>
  );
};

/**
 * Wrapper around react-testing-library#render for rendering components within
 * installer providers.
 *
 * @see #plainRender for rendering without installer providers
 */
const installerRender = (ui: React.ReactNode, options: { withL10n?: boolean } = {}) => {
  const queryClient = new QueryClient({});

  const Wrapper = ({ children }) => (
    <Providers withL10n={options.withL10n}>
      <MemoryRouter initialEntries={initialRoutes()}>
        <QueryClientProvider client={queryClient}>{children}</QueryClientProvider>
      </MemoryRouter>
    </Providers>
  );

  return {
    user: userEvent.setup(),
    ...render(ui, { wrapper: Wrapper, ...options }),
  };
};

/**
 * Wrapper around react-testing-library#render for rendering components without
 * installer providers.
 *
 * @see #installerRender for using installer providers
 *
 * @note Please, be aware that it's needed to mock the core/Sidebar component
 * when testing a Page with #plainRender helper in order to avoid the test crashing
 * because mounted without provides unless you take care of mocking core/sidebar
 * content. The reason for this is that core/Page is always rendering
 * core/Sidebar as part of the layout.
 */
const plainRender = (ui, options = {}) => {
  const queryClient = new QueryClient({});

  const Wrapper = ({ children }) => (
    <QueryClientProvider client={queryClient}>{children}</QueryClientProvider>
  );
  return {
    user: userEvent.setup(),
    ...render(ui, { wrapper: Wrapper, ...options }),
  };
};

/**
 * Creates a function to register callbacks
 *
 * It can be useful to mock functions that might receive a callback that you can
 * execute on-demand during the test.
 *
 * @return a tuple with the mocked function and the list of callbacks.
 */
const createCallbackMock = (): [(callback: Function) => () => void, Array<(arg0) => void>] => {
  const callbacks = [];
  const on = (callback: Function) => {
    callbacks.push(callback);
    return () => {
      const position = callbacks.indexOf(callback);
      if (position > -1) callbacks.splice(position, 1);
    };
  };
  return [on, callbacks];
};

/**
 * Helper for clearing window.localStorage and setting an initial state if needed.
 *
 * @param [initialState] - a collection of keys/values as
 *   expected by {@link https://developer.mozilla.org/en-US/docs/Web/API/Storage/setItem Web Storage API setItem method}
 */
const resetLocalStorage = (initialState?: { [key: string]: string }) => {
  window.localStorage.clear();

  if (!isObject(initialState)) return;

  Object.entries(initialState).forEach(([key, value]) => {
    window.localStorage.setItem(key, value);
  });
};

/**
 * Extracts all cell values from a specific column in an HTML table,
 * based on the column's `data-label` attribute.
 *
 * Skips the header row and returns trimmed text content for each matching cell.
 *
 * @param table - The `<table>` element to extract data from.
 * @param columnName - The value of the `data-label` attribute identifying the column (e.g., "Device", "Size").
 * @returns An array of strings containing the text content of each cell in the specified column.
 *
 * @example
 * ```ts
 * const table = screen.getByRole("table");
 * const deviceNames = getColumnValues(table, "Device");
 * expect(deviceNames).toEqual(["/dev/sda", "/dev/sdb", "/dev/sdc"]);
 * ```
 */
const getColumnValues = (table: HTMLElement | HTMLTableElement, columnName: string) =>
  within(table)
    .getAllByRole("row")
    .slice(1) // Skip header
    .map((row) => row.querySelector(`[data-label="${columnName}"]`)?.textContent?.trim());

export {
  plainRender,
  installerRender,
  createCallbackMock,
  mockNavigateFn,
  mockParams,
  mockRoutes,
  mockUseRevalidator,
  resetLocalStorage,
  getColumnValues,
};<|MERGE_RESOLUTION|>--- conflicted
+++ resolved
@@ -129,13 +129,9 @@
     // });
     return (
       <InstallerClientProvider client={client}>
-<<<<<<< HEAD
-        <InstallerL10nProvider initialLanguage="en-US">{children}</InstallerL10nProvider>
-=======
-        <InstallerL10nProvider initialLanguage="en-US" fetchConfigFn={fetchConfig}>
+        <InstallerL10nProvider initialLanguage="en-US">
           <StorageUiStateProvider>{children}</StorageUiStateProvider>
         </InstallerL10nProvider>
->>>>>>> e59725de
       </InstallerClientProvider>
     );
   }
