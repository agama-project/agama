--- conflicted
+++ resolved
@@ -34,10 +34,6 @@
 const NM_CONNECTION_IFACE = "org.freedesktop.NetworkManager.Settings.Connection";
 const ACTIVE_CONNECTION_IFACE = "org.freedesktop.NetworkManager.Connection.Active";
 const ACCESS_POINT_IFACE = "org.freedesktop.NetworkManager.AccessPoint";
-
-<<<<<<< HEAD
-=======
-const dbusClient = new DBusClient("");
 
 let devices;
 const defaultDevices = {
@@ -84,7 +80,6 @@
   }
 };
 
->>>>>>> 8a94c2c9
 const accessPoints = {
   "/org/freedesktop/NetworkManager/AccessPoint/11" : {
     Flags: 3,
@@ -222,7 +217,17 @@
 
 describe("NetworkManagerAdapter", () => {
   beforeEach(() => {
-<<<<<<< HEAD
+    networkProxy = {
+      wait: jest.fn(),
+      ActivateConnection: ActivateConnectionFn,
+      ActiveConnections: Object.keys(activeConnections),
+      WirelessEnabled: true,
+      WirelessHardwareEnabled: true,
+      addEventListener: jest.fn()
+    };
+
+    devices = defaultDevices;
+
     DBusClient.mockImplementation(() => {
       return {
         proxy: (iface) => {
@@ -233,37 +238,12 @@
         proxies: (iface) => {
           if (iface === ACCESS_POINT_IFACE) return accessPoints;
           if (iface === ACTIVE_CONNECTION_IFACE) return activeConnections;
+          if (iface === DEVICE_IFACE) return devices;
           if (iface === NM_CONNECTION_IFACE) return connections;
           if (iface === IP4CONFIG_IFACE) return addressesData;
           return {};
         }
       };
-=======
-    networkProxy = {
-      wait: jest.fn(),
-      ActivateConnection: ActivateConnectionFn,
-      ActiveConnections: Object.keys(activeConnections),
-      WirelessEnabled: true,
-      WirelessHardwareEnabled: true,
-      addEventListener: jest.fn()
-    };
-
-    devices = defaultDevices;
-
-    dbusClient.proxy = jest.fn().mockImplementation(iface => {
-      if (iface === NM_IFACE) return networkProxy;
-      if (iface === NM_SETTINGS_IFACE) return networkSettingsProxy;
-      if (iface === NM_CONNECTION_IFACE) return connectionSettingsProxy();
-    });
-
-    dbusClient.proxies = jest.fn().mockImplementation(iface => {
-      if (iface === ACCESS_POINT_IFACE) return accessPoints;
-      if (iface === ACTIVE_CONNECTION_IFACE) return activeConnections;
-      if (iface === DEVICE_IFACE) return devices;
-      if (iface === NM_CONNECTION_IFACE) return connections;
-      if (iface === IP4CONFIG_IFACE) return addressesData;
-      return {};
->>>>>>> 8a94c2c9
     });
   });
 
@@ -428,7 +408,7 @@
 
   describe("#availableWifiDevices", () => {
     it("returns the list of WiFi devices", async () => {
-      const client = new NetworkManagerAdapter(dbusClient);
+      const client = new NetworkManagerAdapter();
       await client.setUp();
 
       expect(client.availableWifiDevices().length).toEqual(1);
@@ -439,7 +419,7 @@
   describe("#wifiScanSupported", () => {
     describe("when wireless devices are disabled by software", () => {
       it("returns false", async () => {
-        const client = new NetworkManagerAdapter(dbusClient);
+        const client = new NetworkManagerAdapter();
         networkProxy.WirelessEnabled = false;
         await client.setUp();
         expect(client.wifiScanSupported()).toEqual(false);
@@ -448,7 +428,7 @@
 
     describe("when wireless devices are disabled by hardware", () => {
       it("returns false", async () => {
-        const client = new NetworkManagerAdapter(dbusClient);
+        const client = new NetworkManagerAdapter();
         networkProxy.WirelessHardwareEnabled = false;
         await client.setUp();
         expect(client.wifiScanSupported()).toEqual(false);
@@ -458,7 +438,7 @@
     describe("when wireless devices are enabled", () => {
       describe("but there are no WiFi devices", () => {
         it("returns false", async () => {
-          const client = new NetworkManagerAdapter(dbusClient);
+          const client = new NetworkManagerAdapter();
           devices = {};
           await client.setUp();
           expect(client.wifiScanSupported()).toEqual(false);
@@ -467,7 +447,7 @@
 
       describe("and at least a WiFi devices is present in the system", () => {
         it("returns true", async () => {
-          const client = new NetworkManagerAdapter(dbusClient);
+          const client = new NetworkManagerAdapter();
           await client.setUp();
           expect(client.wifiScanSupported()).toEqual(true);
         });
@@ -476,13 +456,8 @@
   });
 
   describe("#settings", () => {
-<<<<<<< HEAD
-    it("returns the Network Manager settings hostname", async() => {
-      const client = new NetworkManagerAdapter();
-=======
     it("returns the Network Manager settings", async() => {
-      const client = new NetworkManagerAdapter(dbusClient);
->>>>>>> 8a94c2c9
+      const client = new NetworkManagerAdapter();
       await client.setUp();
       expect(client.settings().hostname).toEqual("testing-machine");
       expect(client.settings().wifiScanSupported).toEqual(true);
