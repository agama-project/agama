--- conflicted
+++ resolved
@@ -56,11 +56,8 @@
   };
 });
 
-<<<<<<< HEAD
-=======
 const http = new HTTPClient(new URL("http://localhost"));
 
->>>>>>> bc30892c
 /**
  * @typedef {import("~/client/storage").StorageDevice} StorageDevice
  */
@@ -535,30 +532,6 @@
           }
         },
         {
-<<<<<<< HEAD
-          Device: { t: "u", v: 2 },
-          Text: { t: "s", v: "Mount /dev/sdb1 as root" },
-          Subvol: { t: "b", v: false },
-          Delete: { t: "b", v: false },
-        },
-      ],
-    };
-  },
-  withAvailableDevices: () => {
-    cockpitProxies.proposalCalculator.AvailableDevices = [
-      "/org/opensuse/Agama/Storage1/system/59",
-      "/org/opensuse/Agama/Storage1/system/62",
-    ];
-  },
-  withoutIssues: () => {
-    cockpitProxies.issues = {
-      All: [],
-    };
-  },
-  withIssues: () => {
-    cockpitProxies.issues = {
-      All: [["Issue 1", "", 1, 1], ["Issue 2", "", 1, 0], ["Issue 3", "", 2, 1]],
-=======
           mountPath: "/home",
           target: "default",
           targetDevice: "",
@@ -613,7 +586,6 @@
         Connected: true,
         Startup: "onboot"
       }
->>>>>>> bc30892c
     };
   },
   withISCSINodes: () => [
