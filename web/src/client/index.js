--- conflicted
+++ resolved
@@ -48,16 +48,11 @@
     language: new LanguageClient(client),
     manager: new ManagerClient(client),
     monitor: new Monitor(SERVICE_NAME),
+    network: new NetworkClient(nmClient),
     software: new SoftwareClient(),
     storage: new StorageClient(client),
-<<<<<<< HEAD
     users: new UsersClient(),
     questions: new QuestionsClient(client)
-=======
-    users: new UsersClient(client),
-    questions: new QuestionsClient(client),
-    network: new NetworkClient(nmClient)
->>>>>>> 4a97a79d
   };
 };
 
