--- conflicted
+++ resolved
@@ -250,11 +250,7 @@
   extendedConfigQuery,
   storageModelQuery,
   issuesQuery,
-<<<<<<< HEAD
-  selectIssues,
   useConfig,
-=======
->>>>>>> 2cc5d19e
   useSystem,
   useStatus,
   useSystemChanges,
