/*
 * Copyright (c) [2025] SUSE LLC
 *
 * All Rights Reserved.
 *
 * This program is free software; you can redistribute it and/or modify it
 * under the terms of the GNU General Public License as published by the Free
 * Software Foundation; either version 2 of the License, or (at your option)
 * any later version.
 *
 * This program is distributed in the hope that it will be useful, but WITHOUT
 * ANY WARRANTY; without even the implied warranty of MERCHANTABILITY or
 * FITNESS FOR A PARTICULAR PURPOSE.  See the GNU General Public License for
 * more details.
 *
 * You should have received a copy of the GNU General Public License along
 * with this program; if not, contact SUSE LLC.
 *
 * To contact SUSE LLC about this file by physical or electronic mail, you may
 * find current contact information at www.suse.com.
 */

<<<<<<< HEAD
import React, { useCallback, useEffect } from "react";
import { useQuery, useSuspenseQuery, useQueryClient } from "@tanstack/react-query";
import {
  getConfig,
  getSystem,
  getProposal,
  getExtendedConfig,
  solveStorageModel,
  getStorageModel,
  getQuestions,
  getIssues,
  getStatus,
  issue,
} from "~/api";
import { useInstallerClient } from "~/context/installer";
import { System } from "~/api/system";
import { Proposal } from "~/api/proposal";
import { Progress, Status } from "~/api/status";
import { Config } from "~/api/config";
import { apiModel } from "~/api/storage";
import { Question } from "~/api/question";
import { Issue } from "~/api/issue";
import { QueryHookOptions } from "~/types/queries";
import { isEqual, remove, replaceOrAppend } from "radashi";

const statusQuery = () => ({
  queryKey: ["status"],
  queryFn: getStatus,
});

const systemQuery = () => ({
  queryKey: ["system"],
  queryFn: getSystem,
});

function useStatus(options?: QueryHookOptions): Status | null {
  const func = options?.suspense ? useSuspenseQuery : useQuery;
  const { data } = func(statusQuery());
  return data;
}

// FIXME: Borrowed from radashi 12.7. Simply import it after updating the dependency.
function isArrayEqual<T>(array1: T[], array2: T[]): boolean {
  if (array1 !== array2) {
    if (array1.length !== array2.length) {
      return false;
    }
    for (let i = 0; i < array1.length; i++) {
      if (!isEqual(array1[i], array2[i])) {
        return false;
      }
    }
  }
  return true;
}

function useStatusChanges() {
  const queryClient = useQueryClient();
  const client = useInstallerClient();

  useEffect(() => {
    if (!client) return;

    return client.onEvent(({ type, progress, scope }) => {
      if (!progress && !scope) return;
      queryClient.setQueryData(["status"], (data: Status) => {
        let newProgresses: Progress[];

        if (type === "ProgressChanged") {
          newProgresses = replaceOrAppend(
            data.progresses,
            progress,
            (p) => p.scope === progress.scope,
          );
        }

        if (type === "ProgressFinished") {
          newProgresses = remove(data.progresses, (p) => p.scope === scope);
        }

        // Only set query data if progresses have changed
        if (newProgresses && !isArrayEqual(newProgresses, data.progresses)) {
          return { ...data, progresses: newProgresses };
        }
      });
    });
  }, [client, queryClient]);
}

function useSystem(options?: QueryHookOptions): System | null {
  const func = options?.suspense ? useSuspenseQuery : useQuery;
  const { data } = func(systemQuery());
  return data;
}

function useSystemChanges() {
  const queryClient = useQueryClient();
  const client = useInstallerClient();

  React.useEffect(() => {
    if (!client) return;

    // TODO: replace the scope instead of invalidating the query.
    return client.onEvent((event) => {
      if (event.type === "SystemChanged") {
        queryClient.invalidateQueries({ queryKey: ["system"] });
        if (event.scope === "storage")
          queryClient.invalidateQueries({ queryKey: ["solvedStorageModel"] });
      }
    });
  }, [client, queryClient]);
}

const proposalQuery = () => {
  return {
    queryKey: ["proposal"],
    queryFn: getProposal,
  };
};

function useProposal(options?: QueryHookOptions): Proposal | null {
  const func = options?.suspense ? useSuspenseQuery : useQuery;
  const { data } = func(proposalQuery());
  return data;
}

function useProposalChanges() {
  const queryClient = useQueryClient();
  const client = useInstallerClient();

  React.useEffect(() => {
    if (!client) return;

    // TODO: replace the scope instead of invalidating the query.
    return client.onEvent((event) => {
      if (event.type === "ProposalChanged") {
        queryClient.invalidateQueries({ queryKey: ["extendedConfig"] });
        queryClient.invalidateQueries({ queryKey: ["storageModel"] });
        queryClient.invalidateQueries({ queryKey: ["proposal"] });
      }
    });
  }, [client, queryClient]);
}

const configQuery = () => ({
  queryKey: ["configQuery"],
  queryFn: getConfig,
});

function useConfig(options?: QueryHookOptions): Config | null {
  const query = configQuery();
  const func = options?.suspense ? useSuspenseQuery : useQuery;
  return func(query)?.data;
}

const extendedConfigQuery = () => ({
  queryKey: ["extendedConfig"],
  queryFn: getExtendedConfig,
});

function useExtendedConfig(options?: QueryHookOptions): Config | null {
  const query = extendedConfigQuery();
  const func = options?.suspense ? useSuspenseQuery : useQuery;
  return func(query)?.data;
}

const questionsQuery = () => ({
  queryKey: ["questions"],
  queryFn: getQuestions,
});

const useQuestions = (options?: QueryHookOptions): Question[] => {
  const func = options?.suspense ? useSuspenseQuery : useQuery;
  return func(questionsQuery())?.data || [];
};

const useQuestionsChanges = () => {
  const queryClient = useQueryClient();
  const client = useInstallerClient();

  React.useEffect(() => {
    if (!client) return;

    return client.onEvent((event) => {
      if (event.type === "QuestionAdded" || event.type === "QuestionAnswered") {
        queryClient.invalidateQueries({ queryKey: ["questions"] });
      }
    });
  }, [client, queryClient]);

  React.useEffect(() => {
    if (!client) return;

    return client.onConnect(() => {
      queryClient.invalidateQueries({ queryKey: ["questions"] });
    });
  }, [client, queryClient]);
};

const useSelectedProduct = (options: QueryHookOptions = { suspense: true }) => {
  const { products } = useSystem(options);
  const { data } = useSuspenseQuery({
    ...extendedConfigQuery(),
    select: useCallback(
      (data) => {
        return products.find((p) => p.id === data?.product?.id);
      },
      [products],
    ),
  });
  return data;
};

const storageModelQuery = () => ({
  queryKey: ["storageModel"],
  queryFn: getStorageModel,
});

function useStorageModel(options?: QueryHookOptions): apiModel.Config | null {
  const query = storageModelQuery();
  const func = options?.suspense ? useSuspenseQuery : useQuery;
  return func(query)?.data;
}

const solvedStorageModelQuery = (apiModel?: apiModel.Config) => ({
  queryKey: ["solvedStorageModel", JSON.stringify(apiModel)],
  queryFn: () => (apiModel ? solveStorageModel(apiModel) : Promise.resolve(null)),
  staleTime: Infinity,
});

function useSolvedStorageModel(
  model?: apiModel.Config,
  options?: QueryHookOptions,
): apiModel.Config | null {
  const query = solvedStorageModelQuery(model);
  const func = options?.suspense ? useSuspenseQuery : useQuery;
  return func(query)?.data;
}

const issuesQuery = () => {
  return {
    queryKey: ["issues"],
    queryFn: getIssues,
  };
};

function useIssues(options?: QueryHookOptions): Issue[] {
  const func = options?.suspense ? useSuspenseQuery : useQuery;
  return func(issuesQuery())?.data;
}

const useIssuesChanges = () => {
  const queryClient = useQueryClient();
  const client = useInstallerClient();

  React.useEffect(() => {
    if (!client) return;

    return client.onEvent((event) => {
      if (event.type === "IssuesChanged") {
        queryClient.invalidateQueries({ queryKey: ["issues"] });
      }
    });
  }, [client, queryClient]);
};

function useScopeIssues(scope: issue.Scope, options?: QueryHookOptions): Issue[] {
  const func = options?.suspense ? useSuspenseQuery : useQuery;
  const { data } = func({
    ...issuesQuery(),
    select: useCallback(
      (data: Issue[]): Issue[] => data.filter((i: Issue) => i.scope === scope),
      [scope],
    ),
  });
  return data;
}

export {
  configQuery,
  extendedConfigQuery,
  issuesQuery,
  proposalQuery,
  systemQuery,
  storageModelQuery,
  useConfig,
  useSystem,
  useStatus,
  useStatusChanges,
  useSystemChanges,
  useProposal,
  useProposalChanges,
  useExtendedConfig,
  useQuestions,
  useQuestionsChanges,
  useStorageModel,
  useSolvedStorageModel,
  useIssues,
  useScopeIssues,
  useIssuesChanges,
  useSelectedProduct,
};
=======
export * as status from "~/hooks/api/status";
export * as system from "~/hooks/api/system";
export * as config from "~/hooks/api/config";
export * as proposal from "~/hooks/api/proposal";
export * as issue from "~/hooks/api/issue";
export * as question from "~/hooks/api/question";
export * as storage from "~/hooks/api/storage";
>>>>>>> cce962e8
<|MERGE_RESOLUTION|>--- conflicted
+++ resolved
@@ -20,315 +20,10 @@
  * find current contact information at www.suse.com.
  */
 
-<<<<<<< HEAD
-import React, { useCallback, useEffect } from "react";
-import { useQuery, useSuspenseQuery, useQueryClient } from "@tanstack/react-query";
-import {
-  getConfig,
-  getSystem,
-  getProposal,
-  getExtendedConfig,
-  solveStorageModel,
-  getStorageModel,
-  getQuestions,
-  getIssues,
-  getStatus,
-  issue,
-} from "~/api";
-import { useInstallerClient } from "~/context/installer";
-import { System } from "~/api/system";
-import { Proposal } from "~/api/proposal";
-import { Progress, Status } from "~/api/status";
-import { Config } from "~/api/config";
-import { apiModel } from "~/api/storage";
-import { Question } from "~/api/question";
-import { Issue } from "~/api/issue";
-import { QueryHookOptions } from "~/types/queries";
-import { isEqual, remove, replaceOrAppend } from "radashi";
-
-const statusQuery = () => ({
-  queryKey: ["status"],
-  queryFn: getStatus,
-});
-
-const systemQuery = () => ({
-  queryKey: ["system"],
-  queryFn: getSystem,
-});
-
-function useStatus(options?: QueryHookOptions): Status | null {
-  const func = options?.suspense ? useSuspenseQuery : useQuery;
-  const { data } = func(statusQuery());
-  return data;
-}
-
-// FIXME: Borrowed from radashi 12.7. Simply import it after updating the dependency.
-function isArrayEqual<T>(array1: T[], array2: T[]): boolean {
-  if (array1 !== array2) {
-    if (array1.length !== array2.length) {
-      return false;
-    }
-    for (let i = 0; i < array1.length; i++) {
-      if (!isEqual(array1[i], array2[i])) {
-        return false;
-      }
-    }
-  }
-  return true;
-}
-
-function useStatusChanges() {
-  const queryClient = useQueryClient();
-  const client = useInstallerClient();
-
-  useEffect(() => {
-    if (!client) return;
-
-    return client.onEvent(({ type, progress, scope }) => {
-      if (!progress && !scope) return;
-      queryClient.setQueryData(["status"], (data: Status) => {
-        let newProgresses: Progress[];
-
-        if (type === "ProgressChanged") {
-          newProgresses = replaceOrAppend(
-            data.progresses,
-            progress,
-            (p) => p.scope === progress.scope,
-          );
-        }
-
-        if (type === "ProgressFinished") {
-          newProgresses = remove(data.progresses, (p) => p.scope === scope);
-        }
-
-        // Only set query data if progresses have changed
-        if (newProgresses && !isArrayEqual(newProgresses, data.progresses)) {
-          return { ...data, progresses: newProgresses };
-        }
-      });
-    });
-  }, [client, queryClient]);
-}
-
-function useSystem(options?: QueryHookOptions): System | null {
-  const func = options?.suspense ? useSuspenseQuery : useQuery;
-  const { data } = func(systemQuery());
-  return data;
-}
-
-function useSystemChanges() {
-  const queryClient = useQueryClient();
-  const client = useInstallerClient();
-
-  React.useEffect(() => {
-    if (!client) return;
-
-    // TODO: replace the scope instead of invalidating the query.
-    return client.onEvent((event) => {
-      if (event.type === "SystemChanged") {
-        queryClient.invalidateQueries({ queryKey: ["system"] });
-        if (event.scope === "storage")
-          queryClient.invalidateQueries({ queryKey: ["solvedStorageModel"] });
-      }
-    });
-  }, [client, queryClient]);
-}
-
-const proposalQuery = () => {
-  return {
-    queryKey: ["proposal"],
-    queryFn: getProposal,
-  };
-};
-
-function useProposal(options?: QueryHookOptions): Proposal | null {
-  const func = options?.suspense ? useSuspenseQuery : useQuery;
-  const { data } = func(proposalQuery());
-  return data;
-}
-
-function useProposalChanges() {
-  const queryClient = useQueryClient();
-  const client = useInstallerClient();
-
-  React.useEffect(() => {
-    if (!client) return;
-
-    // TODO: replace the scope instead of invalidating the query.
-    return client.onEvent((event) => {
-      if (event.type === "ProposalChanged") {
-        queryClient.invalidateQueries({ queryKey: ["extendedConfig"] });
-        queryClient.invalidateQueries({ queryKey: ["storageModel"] });
-        queryClient.invalidateQueries({ queryKey: ["proposal"] });
-      }
-    });
-  }, [client, queryClient]);
-}
-
-const configQuery = () => ({
-  queryKey: ["configQuery"],
-  queryFn: getConfig,
-});
-
-function useConfig(options?: QueryHookOptions): Config | null {
-  const query = configQuery();
-  const func = options?.suspense ? useSuspenseQuery : useQuery;
-  return func(query)?.data;
-}
-
-const extendedConfigQuery = () => ({
-  queryKey: ["extendedConfig"],
-  queryFn: getExtendedConfig,
-});
-
-function useExtendedConfig(options?: QueryHookOptions): Config | null {
-  const query = extendedConfigQuery();
-  const func = options?.suspense ? useSuspenseQuery : useQuery;
-  return func(query)?.data;
-}
-
-const questionsQuery = () => ({
-  queryKey: ["questions"],
-  queryFn: getQuestions,
-});
-
-const useQuestions = (options?: QueryHookOptions): Question[] => {
-  const func = options?.suspense ? useSuspenseQuery : useQuery;
-  return func(questionsQuery())?.data || [];
-};
-
-const useQuestionsChanges = () => {
-  const queryClient = useQueryClient();
-  const client = useInstallerClient();
-
-  React.useEffect(() => {
-    if (!client) return;
-
-    return client.onEvent((event) => {
-      if (event.type === "QuestionAdded" || event.type === "QuestionAnswered") {
-        queryClient.invalidateQueries({ queryKey: ["questions"] });
-      }
-    });
-  }, [client, queryClient]);
-
-  React.useEffect(() => {
-    if (!client) return;
-
-    return client.onConnect(() => {
-      queryClient.invalidateQueries({ queryKey: ["questions"] });
-    });
-  }, [client, queryClient]);
-};
-
-const useSelectedProduct = (options: QueryHookOptions = { suspense: true }) => {
-  const { products } = useSystem(options);
-  const { data } = useSuspenseQuery({
-    ...extendedConfigQuery(),
-    select: useCallback(
-      (data) => {
-        return products.find((p) => p.id === data?.product?.id);
-      },
-      [products],
-    ),
-  });
-  return data;
-};
-
-const storageModelQuery = () => ({
-  queryKey: ["storageModel"],
-  queryFn: getStorageModel,
-});
-
-function useStorageModel(options?: QueryHookOptions): apiModel.Config | null {
-  const query = storageModelQuery();
-  const func = options?.suspense ? useSuspenseQuery : useQuery;
-  return func(query)?.data;
-}
-
-const solvedStorageModelQuery = (apiModel?: apiModel.Config) => ({
-  queryKey: ["solvedStorageModel", JSON.stringify(apiModel)],
-  queryFn: () => (apiModel ? solveStorageModel(apiModel) : Promise.resolve(null)),
-  staleTime: Infinity,
-});
-
-function useSolvedStorageModel(
-  model?: apiModel.Config,
-  options?: QueryHookOptions,
-): apiModel.Config | null {
-  const query = solvedStorageModelQuery(model);
-  const func = options?.suspense ? useSuspenseQuery : useQuery;
-  return func(query)?.data;
-}
-
-const issuesQuery = () => {
-  return {
-    queryKey: ["issues"],
-    queryFn: getIssues,
-  };
-};
-
-function useIssues(options?: QueryHookOptions): Issue[] {
-  const func = options?.suspense ? useSuspenseQuery : useQuery;
-  return func(issuesQuery())?.data;
-}
-
-const useIssuesChanges = () => {
-  const queryClient = useQueryClient();
-  const client = useInstallerClient();
-
-  React.useEffect(() => {
-    if (!client) return;
-
-    return client.onEvent((event) => {
-      if (event.type === "IssuesChanged") {
-        queryClient.invalidateQueries({ queryKey: ["issues"] });
-      }
-    });
-  }, [client, queryClient]);
-};
-
-function useScopeIssues(scope: issue.Scope, options?: QueryHookOptions): Issue[] {
-  const func = options?.suspense ? useSuspenseQuery : useQuery;
-  const { data } = func({
-    ...issuesQuery(),
-    select: useCallback(
-      (data: Issue[]): Issue[] => data.filter((i: Issue) => i.scope === scope),
-      [scope],
-    ),
-  });
-  return data;
-}
-
-export {
-  configQuery,
-  extendedConfigQuery,
-  issuesQuery,
-  proposalQuery,
-  systemQuery,
-  storageModelQuery,
-  useConfig,
-  useSystem,
-  useStatus,
-  useStatusChanges,
-  useSystemChanges,
-  useProposal,
-  useProposalChanges,
-  useExtendedConfig,
-  useQuestions,
-  useQuestionsChanges,
-  useStorageModel,
-  useSolvedStorageModel,
-  useIssues,
-  useScopeIssues,
-  useIssuesChanges,
-  useSelectedProduct,
-};
-=======
 export * as status from "~/hooks/api/status";
 export * as system from "~/hooks/api/system";
 export * as config from "~/hooks/api/config";
 export * as proposal from "~/hooks/api/proposal";
 export * as issue from "~/hooks/api/issue";
 export * as question from "~/hooks/api/question";
-export * as storage from "~/hooks/api/storage";
->>>>>>> cce962e8
+export * as storage from "~/hooks/api/storage";