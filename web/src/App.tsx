/*
 * Copyright (c) [2022-2025] SUSE LLC
 *
 * All Rights Reserved.
 *
 * This program is free software; you can redistribute it and/or modify it
 * under the terms of the GNU General Public License as published by the Free
 * Software Foundation; either version 2 of the License, or (at your option)
 * any later version.
 *
 * This program is distributed in the hope that it will be useful, but WITHOUT
 * ANY WARRANTY; without even the implied warranty of MERCHANTABILITY or
 * FITNESS FOR A PARTICULAR PURPOSE.  See the GNU General Public License for
 * more details.
 *
 * You should have received a copy of the GNU General Public License along
 * with this program; if not, contact SUSE LLC.
 *
 * To contact SUSE LLC about this file by physical or electronic mail, you may
 * find current contact information at www.suse.com.
 */

import React, { useEffect } from "react";
import { Navigate, Outlet, useLocation } from "react-router";
import { useProductChanges } from "~/queries/software";
<<<<<<< HEAD
import { useIssuesChanges } from "~/hooks/api/issue";
import { useProposalChanges } from "~/hooks/api/proposal";
import { useStatus } from "~/hooks/api/status";
import { useExtendedConfig } from "~/hooks/api/config";
import { useSystemChanges } from "~/hooks/api/system";
=======
import {
  useSystemChanges,
  useProposalChanges,
  useIssuesChanges,
  useStatus,
  useExtendedConfig,
  useStatusChanges,
} from "~/hooks/api";
>>>>>>> 1d7733e5
import { useInstallerStatusChanges } from "~/queries/status";
import { ROOT, PRODUCT } from "~/routes/paths";
import { useQueryClient } from "@tanstack/react-query";
import AlertOutOfSync from "~/components/core/AlertOutOfSync";
import { isEmpty } from "radashi";

/**
 * Content guard and flow control component.
 *
 * It consumes global state and determines if a status-driven redirect is
 * necessary before rendering the nested route content via the <Outlet />.
 */
const Content = () => {
  const location = useLocation();
<<<<<<< HEAD
  const { product } = useExtendedConfig();
  const { progresses, state } = useStatus();
  const queryClient = useQueryClient();
=======
  const { product } = useExtendedConfig({ suspense: true });
  const { progresses, state } = useStatus({ suspense: true });
>>>>>>> 1d7733e5
  const isBusy = !isEmpty(progresses);

  console.log("App Content component", {
    progresses,
    state,
    product,
    location: location.pathname,
  });

  if (state === "installing") {
    console.log("Navigating to the installation progress page");
    return <Navigate to={ROOT.installationProgress} />;
  }

  if (state === "finished") {
    console.log("Navigating to the finished page");
    return <Navigate to={ROOT.installationFinished} />;
  }

  if (product?.id === undefined && !isBusy && location.pathname !== PRODUCT.root) {
    console.log("Navigating to the product selection page");
    return <Navigate to={PRODUCT.root} />;
  }

  return (
    <>
      {/* So far, only the storage backend is able to detect external changes.*/}
      <AlertOutOfSync scope={"Storage"} />
      <Outlet />;
    </>
  );
};

/**
 * Structural wrapper of all protected routes responsible for initializing
 * global background listeners (e.g., useXYZChanges hooks).
 *
 * @performance This component sits high in the route tree, directly wrapping
 * the entire application layout. This makes it critical to avoid consuming
 * application state directly within it to prevent unnecessary cascade layout
 * re-renders.
 */
function App() {
  useProposalChanges();
  useSystemChanges();
  useProductChanges();
  useIssuesChanges();
  useInstallerStatusChanges();
  useStatusChanges();
  const queryClient = useQueryClient();

  // FIXME: check if still needed
  useEffect(() => {
    // Invalidate the queries when unmounting this component.
    return () => {
      queryClient.invalidateQueries();
    };
  }, [queryClient]);

  return <Content />;
}

export default App;<|MERGE_RESOLUTION|>--- conflicted
+++ resolved
@@ -22,24 +22,11 @@
 
 import React, { useEffect } from "react";
 import { Navigate, Outlet, useLocation } from "react-router";
-import { useProductChanges } from "~/queries/software";
-<<<<<<< HEAD
+import { useStatusChanges, useStatus } from "~/hooks/api/status";
+import { useSystemChanges } from "~/hooks/api/system";
+import { useProposalChanges } from "~/hooks/api/proposal";
 import { useIssuesChanges } from "~/hooks/api/issue";
-import { useProposalChanges } from "~/hooks/api/proposal";
-import { useStatus } from "~/hooks/api/status";
-import { useExtendedConfig } from "~/hooks/api/config";
-import { useSystemChanges } from "~/hooks/api/system";
-=======
-import {
-  useSystemChanges,
-  useProposalChanges,
-  useIssuesChanges,
-  useStatus,
-  useExtendedConfig,
-  useStatusChanges,
-} from "~/hooks/api";
->>>>>>> 1d7733e5
-import { useInstallerStatusChanges } from "~/queries/status";
+import { useProduct } from "~/hooks/api/config";
 import { ROOT, PRODUCT } from "~/routes/paths";
 import { useQueryClient } from "@tanstack/react-query";
 import AlertOutOfSync from "~/components/core/AlertOutOfSync";
@@ -53,14 +40,8 @@
  */
 const Content = () => {
   const location = useLocation();
-<<<<<<< HEAD
-  const { product } = useExtendedConfig();
+  const product = useProduct();
   const { progresses, state } = useStatus();
-  const queryClient = useQueryClient();
-=======
-  const { product } = useExtendedConfig({ suspense: true });
-  const { progresses, state } = useStatus({ suspense: true });
->>>>>>> 1d7733e5
   const isBusy = !isEmpty(progresses);
 
   console.log("App Content component", {
@@ -106,9 +87,7 @@
 function App() {
   useProposalChanges();
   useSystemChanges();
-  useProductChanges();
   useIssuesChanges();
-  useInstallerStatusChanges();
   useStatusChanges();
   const queryClient = useQueryClient();
 
