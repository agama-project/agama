export default {
  "": {
    "plural-forms": (n) => n > 1,
    "language": "pt-BR"
  },
  " Timezone selection": [
    " Seleção de fuso horário"
  ],
  "%1$s (%2$s)": [
    "%1$s (%2$s)"
  ],
  "%1$s - %2$s": [
    "%1$s - %2$s"
  ],
  "%1$s at %2$s": [
    "%1$s em %2$s"
  ],
  "%1$s will be created as a partition at %2$s": [
    "%1$s será criado como uma partição em %2$s",
    "%1$s serão criados como partições em %2$s"
  ],
  "%1$s will still contain the LVM group '%2$s' and any partition needed to boot": [
    "%1$s ainda incluirá o grupo de LVM '%2$s' e as partições necessárias para inicialização"
  ],
  "%d of %d": [
    "%d de %d"
  ],
  "%s - %s": [
    "%s - %s"
  ],
  "%s [must be registered].": [
    "%s [deve ser registrado]."
  ],
  "%s disk": [
    "disco %s"
  ],
  "%s has been registered with below information.": [
    "%s foi registrado com as informações a seguir."
  ],
  "%s is an immutable system with atomic updates. It uses a read-only Btrfs file system updated via snapshots.": [
    "%s é um sistema imutável com atualizações atômicas. Ele usa um sistema de arquivos Btrfs somente leitura atualizado via instantâneos."
  ],
  "%s logo": [
    "logo %s"
  ],
  "%s will be created as a logical volume": [
<<<<<<< HEAD
    "",
    ""
=======
    "%s será criado como um volume lógico",
    "%s serão criados como volumes lógicos"
>>>>>>> 5252df47
  ],
  "%s will still contain the configured LVM groups and any partition needed to boot": [
    "%s ainda incluirá os grupos de LVM configurados e as partições necessárias para inicialização"
  ],
  "%s with %d partitions": [
    "%s com %d partições"
  ],
  "A %1$s of %2$s will be created for %3$s if possible": [
    "Se possível, %1$s de %2$s será criado(a) para %3$s"
  ],
  "A %1$s of at least %2$s will be created for %3$s if possible": [
    "Se possível, %1$s de pelo menos %2$s será criado(a) para %3$s"
  ],
  "A %1$s with a size between %2$s and %3$s will be created for %4$s if possible": [
    "Se possível, %1$s com tamanho entre %2$s e %3$s será criado(a) para %4$s"
  ],
  "A file system will be used for the whole device": [
    "Um sistema de arquivos será usado para o dispositivo inteiro"
  ],
  "A generic minimum size of %1$s will be used for the new %2$s": [
    "Um tamanho mínimo genérico de %1$s será usado para o novo %2$s"
  ],
  "A generic size of %1$s will be used for the new %2$s": [
    "Um tamanho genérico de %1$s será usado para a nova %2$s"
  ],
  "A generic size range between %1$s and %2$s will be used for the new %3$s": [
    "Uma faixa de tamanhos genéricos entre %1$s e %2$s será usada para o novo %3$s"
  ],
  "A new partition will be created for %s": [
    "Uma nova partição será criada para %s",
    "Novas partições serão criadas para %s"
  ],
  "A new volume will be created for %s": [
    "Um novo volume será criado para %s",
    "Novos volumes serão criados para %s"
  ],
  "A partition may be deleted": [
    "A partição pode ser excluída"
  ],
  "A partition may be shrunk": [
    "Uma partição pode ser reduzida"
  ],
  "A partition will be deleted": [
    "A partição será excluída"
  ],
  "Accept": [
    "Aceitar"
  ],
  "Action": [
    "Ação"
  ],
  "Actions": [
    "Ações"
  ],
  "Activate": [
    "Ativar"
  ],
  "Activate and format DASD devices": [
    "Ativar e formatar dispositivos DASD"
  ],
  "Activate new disk": [
    "Ativar novo disco"
  ],
  "Activate zFCP disk": [
    "Ativar disco zFCP"
  ],
  "Activate zFCP disks": [
    "Ativar discos zFCP"
  ],
  "Activated": [
    "Ativado"
  ],
  "Add": [
    "Adicionar"
  ],
  "Add DNS": [
    "Adicionar DNS"
  ],
  "Add LVM volume group": [
    "Adicionar grupo de volumes LVM"
  ],
  "Add a partition or mount an existing one": [
    "Adicionar partição ou montar uma existente"
  ],
  "Add an address": [
    "Adicionar um endereço"
  ],
  "Add another DNS": [
    "Adicionar outro DNS"
  ],
  "Add another address": [
    "Adicionar outro endereço"
  ],
  "Add another partition or mount an existing one": [
    "Adicionar outra partição ou montar uma nova"
  ],
  "Add device menu": [
    "Adicionar menu do dispositivo"
  ],
  "Add logical volume": [
    "Adicionar volume lógico"
  ],
  "Add or use partition": [
    "Adicionar ou usar partição"
  ],
  "Address": [
    "Endereço"
  ],
  "Addresses": [
    "Endereços"
  ],
  "Addresses data list": [
    "Lista de dados de endereços"
  ],
  "Adjust the settings below to make the new system fit into the available space.": [
    "Ajuste as configurações abaixo para que o o novo sistema caiba no espaço disponível."
  ],
  "All conflicts have been resolved, or none were detected. You can safely continue with your setup.": [
    "Todos os conflitos foram resolvidos ou nenhum foi detectado. Você pode continuar a configuração com segurança."
  ],
  "All content not configured to be mounted will be deleted": [
    "Todo o conteúdo que não for configurado para montagem será excluído"
  ],
  "All content will be deleted": [
    "Todo o conteúdo será excluído"
  ],
  "All fields are required": [
    "Todos os campos são necessários"
  ],
  "All network connections managed through this interface are currently set to be used only during installation and will not be copied to the installed system": [
    "Todas as conexões de rede gerenciadas por esta interface estão definidas para uso apenas durante a instalação e não serão copiadas para o sistema instalado"
  ],
  "Allow growing": [
    "Permitir expansão"
  ],
  "Alongside defining the first user, authentication methods for the root user can be configured.": [
    "Junto com a definição do primeiro usuário, é possível configurar métodos de autenticação para o usuário root."
  ],
  "Already using all available devices": [
    "Todos os dispositivos disponíveis já estão em uso"
  ],
  "Already using all available disks": [
    "Todos os discos disponíveis já estão em uso"
  ],
  "An existing partition will be used for %s": [
    "Uma partição existente será usada para %s",
    "Partições existentes serão usadas para %s"
  ],
  "Any existing partition will be removed and all data in the disk will be lost.": [
    "Todas as partições existentes serão removidas e todos os dados no disco serão perdidos."
  ],
  "Any partition needed to boot will be configured.": [
    "As partições necessárias para inicialização serão configuradas."
  ],
  "Apply selected solution": [
    "Aplicar a solução selecionada"
  ],
  "Apply to the selected device": [
    "Aplicar ao dispositivo selecionado",
    "Aplicar aos %s dispositivos selecionados"
  ],
  "Applying changes": [
    "Aplicando as alterações"
  ],
  "As a new partition on %s": [
    "Como nova partição em %s"
  ],
  "At least one address must be provided for selected mode": [
    "Pelo menos um endereço deve ser fornecido para o modo selecionado"
  ],
  "At least one partition will be deleted": [
    "Pelo menos uma partição será excluída"
  ],
  "At this point you can power off the machine.": [
    "Neste ponto você pode desligar a máquina."
  ],
  "At this point you can reboot the machine to log in to the new system.": [
    "Neste ponto você pode reiniciar a máquina para entrar no novo sistema."
  ],
  "Authentication": [
    "Autenticação"
  ],
  "Authentication by initiator": [
    "Autenticação pelo iniciador"
  ],
  "Authentication by target": [
    "Autenticação pelo alvo"
  ],
  "Auto LUNs Scan": [
    "Verificação automática de LUNs"
  ],
  "Automatic": [
    "Automático"
  ],
  "Automatic (DHCP)": [
    "Automático (DHCP)"
  ],
  "Automatic LUN scan is [disabled]. LUNs have to be manually       configured after activating a controller.": [
    "A varredura automática de LUN está [desabilitada]. Os LUNs precisam ser configurados manualmente após a ativação de um controlador."
  ],
  "Automatic LUN scan is [enabled]. Activating a controller which is       running in NPIV mode will automatically configures all its LUNs.": [
    "A varredura automática de LUN está [habilitada]. A ativação de um controlador que está sendo executado no modo NPIV configurará automaticamente todos os seus LUNs."
  ],
  "Available products": [
    "Produtos disponíveis"
  ],
  "Back": [
    "Voltar"
  ],
  "Based on the amount of RAM in the system, a %1$s of %2$s will be planned for %3$s": [
    "Com base na quantidade de RAM no sistema, uma %1$s de %2$s será planejada para %3$s"
  ],
  "Based on the amount of RAM in the system, a %1$s of at least %2$s will be planned for %3$s": [
    "Com base na quantidade de RAM no sistema, uma %1$s de pelo menos %2$s será planejada para %3$s"
  ],
  "Based on the amount of RAM in the system, a %1$s with a size between %2$s and %3$s will be planned for %4$s": [
    "Com base na quantidade de RAM no sistema, uma %1$s com tamanho entre %2$s e %3$s será planejada para %4$s"
  ],
  "Bcachefs": [
    "Bcachefs"
  ],
  "Before %s": [
    "Antes %s"
  ],
  "Before installing, you have to make some decisions. Click on each section to review the settings.": [
    "Antes de instalar, você precisa tomar algumas decisões. Clique em cada seção para revisar as configurações."
  ],
  "Before starting the installation, you need to address the following problems:": [
    "Antes de iniciar a instalação, você precisa resolver os seguintes problemas:"
  ],
  "Below %s devices are offline and cannot be formatted.": [
    "Os %s dispositivos abaixo estão offline e não podem ser formatados."
  ],
  "Beta": [
    "Beta"
  ],
  "Bind to MAC address": [
    "Vincular a endereço MAC"
  ],
  "Bind to device name": [
    "Vincular ao nome do dispositivo"
  ],
  "Binding": [
    "Vinculando"
  ],
  "Binding settings for '%s'": [
    "Configurações de vinculação para '%s'"
  ],
  "BitLocker": [
    "BitLocker"
  ],
  "Boot options": [
    "Opções de inicialização"
  ],
  "Btrfs": [
    "Btrfs"
  ],
  "Btrfs with snapshots": [
    "Btrfs com instantâneos"
  ],
  "Cancel": [
    "Cancelar"
  ],
  "Cannot be changed in remote installation": [
    "Não pode ser alterado na instalação remota"
  ],
  "Cannot connect to Agama server": [
    "Não é possível conectar-se ao servidor Agama"
  ],
  "Cannot format %s": [
    "Não foi possível formatar %s"
  ],
  "Cannot format all the selected devices": [
    "Não é possível formatar todos os dispositivos selecionados"
  ],
  "Change": [
    "Alterar"
  ],
  "Change Language": [
    "Alterar idioma"
  ],
  "Change boot options": [
    "Alterar opções de inicialização"
  ],
  "Change device menu": [
    "Alterar menu do dispositivo"
  ],
  "Change display language": [
    "Alterar idioma de exibição"
  ],
  "Change display language and keyboard layout": [
    "Alterar idioma de exibição e layout de teclado"
  ],
  "Change filters and try again.": [
    "Alterar filtros e tentar novamente."
  ],
  "Change keyboard": [
    "Alterar teclado"
  ],
  "Change keyboard layout": [
    "Alterar layout de teclado"
  ],
  "Change product": [
    "Alterar produto"
  ],
  "Change selection": [
    "Alterar seleção"
  ],
  "Change the file system or mount point": [
    "Alterar o sistema de arquivos ou ponto de montagem"
  ],
  "Channel ID": [
    "ID do canal"
  ],
  "Check the %d planned actions": [
    "Verificar as %d ações planejadas"
  ],
  "Check the authentication parameters.": [
    "Verifique os parâmetros de autenticação."
  ],
  "Check the following before continuing": [
    "Verifique o seguinte antes de continuar"
  ],
  "Choose a disk for placing the boot loader": [
    "Escolha um disco para colocar o carregador de inicialização"
  ],
  "Choose device to bind by MAC": [
    "Escolher dispositivo para vincular por MAC"
  ],
  "Choose device to bind by name": [
    "Escolher o dispositivo para vincular por nome"
  ],
  "Choose how the connection should be associated with a network device. This helps control which device the connection uses.": [
    "Escolha como a conexão deve ser associada a um dispositivo de rede. Isso ajuda a controlar qual dispositivo a conexão utilizará."
  ],
  "Clear": [
    "Limpar"
  ],
  "Clear all filters": [
    "Limpar todos os filtros"
  ],
  "Clear input": [
    "Limpar entrada"
  ],
  "Clear selected mount point": [
    "Limpar ponto de montagem selecionado"
  ],
  "Close": [
    "Fechar"
  ],
  "Collapse the list of planned actions": [
    "Recolher a lista de ações planejadas"
  ],
  "Configuration out of sync": [
    "Configuração fora de sincronia"
  ],
  "Configuration read from the iSCSI Boot Firmware Table (iBFT).": [
    "Configuração lida da Tabela de Firmware de Inicialização iSCSI (iBFT)."
  ],
  "Configuration unreachable or invalid": [
    "Configuração indisponível ou inválida"
  ],
  "Configure DASD": [
    "Configurar DASD"
  ],
  "Configure LVM Volume Group": [
    "Configurar grupo de volumes LVM"
  ],
  "Configure LVM logical volume at %s volume group": [
    "Configurar volume lógico LVM no grupo de volumes %s"
  ],
  "Configure device %s": [
    "Configurar o dispositivo %s"
  ],
  "Configure device menu": [
    "Configurar menu do dispositivo"
  ],
  "Configure iSCSI": [
    "Configurar iSCSI"
  ],
  "Configure partition at %s": [
    "Configurar partição em %s"
  ],
  "Configure zFCP": [
    "Configurar zFCP"
  ],
  "Configured for installation only": [
    "Configurado apenas para instalação"
  ],
  "Configuring the product, please wait ...": [
    "Configurando o produto, aguarde..."
  ],
  "Confirm": [
    "Confirmar"
  ],
  "Confirm Installation": [
    "Confirmar instalação"
  ],
  "Confirm that you really want to continue.": [
    "Confirme que você realmente deseja continuar."
  ],
  "Congratulations!": [
    "Parabéns!"
  ],
  "Connect": [
    "Conectar"
  ],
  "Connect to %s": [
    "Conectar a %s"
  ],
  "Connect to iSCSI targets": [
    "Conectar-se a alvos iSCSI"
  ],
  "Connected": [
    "Conectado"
  ],
  "Connected (%s)": [
    "Conectado (%s)"
  ],
  "Connected device": [
    "Dispositivo conectado"
  ],
  "Connected devices": [
    "Dispositivos conectados"
  ],
  "Connected devices tabs": [
    "Abas de dispositivos conectados"
  ],
  "Connecting to %s": [
    "Conectando a %s"
  ],
  "Connection details": [
    "Detalhes da conexão"
  ],
  "Connection is available to all devices.": [
    "A conexão está disponível para todos os dispositivos."
  ],
  "Connection is bound to MAC address %s.": [
    "Conexão vinculada ao endereço MAC %s."
  ],
  "Connection is bound to device %s.": [
    "Conexão vinculada ao dispositivo %s."
  ],
  "Connection not found or lost": [
    "Conexão não encontrada ou perdida"
  ],
  "Content": [
    "Conteúdo"
  ],
  "Continue": [
    "Continuar"
  ],
  "Continuing without installing the package can result in a broken system. In some cases the system might not even boot.": [
    "Continuar com a instalação do pacote pode causar defeito no sistema. Em alguns casos, o sistema talvez não seja inicializado."
  ],
  "Controllers": [
    "Controladores"
  ],
  "Could not authenticate against the server, please check it.": [
    "Não foi possível autenticar no servidor, verifique."
  ],
  "Could not connect to %s": [
    "Não foi possível conectar a %s"
  ],
  "Could not log in. Please, make sure that the password is correct.": [
    "Não foi possível fazer login. Verifique se a senha está correta."
  ],
  "Create LVM volume group %s": [
    "Criar grupo de volumes LVM %s"
  ],
  "Create LVM volume group on %s": [
    "Criar grupo de volumes LVM em %s"
  ],
  "Create another LVM volume group on %s": [
    "Criar outro grupo de volumes LVM em %s"
  ],
  "Create user": [
    "Criar usuário"
  ],
  "Current %1$s at %2$s": [
    "%1$s atual em %2$s"
  ],
  "Current %s": [
    "%s atual"
  ],
  "Current content": [
    "Conteúdo atual"
  ],
  "Current partitions will be kept": [
    "As partições atuais serão mantidas"
  ],
  "Custom": [
    "Personalizado"
  ],
  "DASD": [
    "DASD"
  ],
  "DASD %s": [
    "DASD %s"
  ],
  "DIAG": [
    "DIAG"
  ],
  "DNS": [
    "DNS"
  ],
  "Deactivate": [
    "Desativar"
  ],
  "Deactivated": [
    "Desativado"
  ],
  "Default file system for %s": [
    "Sistema de arquivos padrão para %s"
  ],
  "Default file system for generic logical volumes": [
    "Sistema de arquivos padrão para volumes lógicos genéricos"
  ],
  "Default file system for generic mount paths": [
    "Sistema de arquivos padrão para caminhos de montagem genéricos"
  ],
  "Default file system for generic partitions": [
    "Sistema de arquivos padrão para partições genéricas"
  ],
  "Define a custom size": [
    "Definir um tamanho personalizado"
  ],
  "Define a new LVM on the disk": [
    "Definir uma nova LVM no disco"
  ],
  "Define a new LVM on top of one or several disks": [
    "Definir uma nova LVM além de um ou vários discos"
  ],
  "Define a user now": [
    "Defina um usuário agora"
  ],
  "Define the first user with admin (sudo) privileges for system management.": [
    "Defina o primeiro usuário com privilégios de admin (sudo) para gerenciamento do sistema."
  ],
  "Defined (hidden)": [
    "Definido (oculto)"
  ],
  "Delete": [
    "Excluir"
  ],
  "Delete current content": [
    "Excluir conteúdo atual"
  ],
  "Delete volume group": [
    "Excluir grupo de volumes"
  ],
  "Description": [
    "Descrição"
  ],
  "Destroy current data and format device as": [
    "Destruir os dados atuais e formatar o dispositivo como"
  ],
  "Destroy current data and format partition as": [
    "Destruir os dados atuais e formatar partição como"
  ],
  "Details": [
    "Detalhes"
  ],
  "Details for %s": [
    "Detalhes de %s"
  ],
  "Details will appear after the connection is successfully established.": [
    "Os detalhes aparecerão depois que conexão for estabelecida com êxito."
  ],
  "Device": [
    "Dispositivo"
  ],
  "Device %s menu": [
    "Menu do dispositivo %s"
  ],
  "Device Selection": [
    "Seleção de dispositivo"
  ],
  "Device details": [
    "Detalhes do dispositivo"
  ],
  "Discard": [
    "Descartar"
  ],
  "Discard the maximum size and continue with simplified configuration": [
    "Descartar o tamanho máximo e continuar com a configuração simplificada"
  ],
  "Disconnected": [
    "Desconectado"
  ],
  "Discover": [
    "Descobrir"
  ],
  "Discover and connect to iSCSI targets": [
    "Descobrir e conectar aos destinos iSCSI"
  ],
  "Discover iSCSI Targets": [
    "Descubra os alvos iSCSI"
  ],
  "Discover iSCSI targets": [
    "Descobrir destinos iSCSI"
  ],
  "Disk": [
    "Disco"
  ],
  "Disks": [
    "Discos"
  ],
  "Do not configure": [
    "Não configurar"
  ],
  "Do not format %s and keep the data": [
    "Não formatar %s e manter os dados"
  ],
  "Do not use": [
    "Não usar"
  ],
  "Download logs": [
    "Baixar logs"
  ],
  "During installation, several actions will be performed to setup the layout shown at the table below.": [
    "Durante a instalação, várias ações serão executadas para configurar o layout mostrado na tabela abaixo."
  ],
  "Edit": [
    "Editar"
  ],
  "Edit %s": [
    "Editar %s"
  ],
  "Edit binding settings": [
    "Editar configurações de vinculação"
  ],
  "Edit connection %s": [
    "Editar conexão %s"
  ],
  "Edit connection settings": [
    "Editar configurações da conexão"
  ],
  "Edit user": [
    "Editar usuário"
  ],
  "Edit volume group": [
    "Editar grupo de volumes"
  ],
  "Email": [
    "Email"
  ],
  "Empty LVM volume group %s": [
    "Esvaziar grupo de volume LVM %s"
  ],
  "Encrypt the system": [
    "Criptografar o sistema"
  ],
  "Encrypted Device": [
    "Dispositivo criptografado"
  ],
  "Encryption": [
    "Criptografia"
  ],
  "Encryption Password": [
    "Senha de criptografia"
  ],
  "Encryption is disabled": [
    "Criptografia está desabilitada"
  ],
  "Encryption is enabled": [
    "Criptografia está habilitada"
  ],
  "Encryption is enabled using TPM unlocking": [
    "Criptografia está habilitada usando desbloqueio TPM"
  ],
  "Encryption settings": [
    "Configurações de criptografia"
  ],
  "Enter a hostname.": [
    "Insira um nome de host."
  ],
  "Enter a name": [
    "Inserir um nome"
  ],
  "Enter a name for the volume group.": [
    "Insira um nome para o grupo de volumes."
  ],
  "ExFAT": [
    "ExFAT"
  ],
  "Example: https://myserver.com": [
    "Exemplo: https://meuservidor.com"
  ],
  "Excellent signal": [
    "Sinal excelente"
  ],
  "Expiration date": [
    "Data de validade"
  ],
  "Ext2": [
    "Ext2"
  ],
  "Ext3": [
    "Ext3"
  ],
  "Ext4": [
    "Ext4"
  ],
  "Extend the installation beyond the currently selected device": [
<<<<<<< HEAD
    "",
    ""
  ],
  "Extend the installation beyond the currently selected disk": [
    "",
    ""
=======
    "Estender a instalação além do dispositivo selecionado",
    "Estender a instalação além dos %d dispositivos atuais"
  ],
  "Extend the installation beyond the currently selected disk": [
    "Estender a instalação além do disco selecionado",
    "Estender a instalação além dos %d discos atuais"
>>>>>>> 5252df47
  ],
  "Extensions": [
    "Extensões"
  ],
  "F2FS": [
    "F2FS"
  ],
  "FAT": [
    "FAT"
  ],
  "Failed to calculate a storage layout": [
    "Falha ao calcular um layout de armazenamento"
  ],
  "File system": [
    "Sistema de arquivos"
  ],
  "File system label": [
    "Rótulo do sistema de arquivos"
  ],
  "Filesystems": [
    "Sistemas de arquivos"
  ],
  "Filter by description or keymap code": [
    "Filtrar por descrição ou código do mapa de teclado"
  ],
  "Filter by language, territory or locale code": [
    "Filtrar por idioma, território ou código de localidade"
  ],
  "Filter by pattern title or description": [
    "Filtrar por título ou descrição do padrão"
  ],
  "Filter by territory, time zone code or UTC offset": [
    "Filtrar por território, código de fuso horário ou deslocamento UTC"
  ],
  "Find space": [
    "Encontrar espaço"
  ],
  "Find space in %s": [
    "Encontrar espaço em %s"
  ],
  "Finish": [
    "Concluir"
  ],
  "Finished": [
    "Concluído"
  ],
  "First user": [
    "Primeiro usuário"
  ],
  "For more advanced needs, users can switch to this full-page, dedicated path version that provides more space for detailed views, additional columns, filters, and extended functionality.": [
    "Em caso de necessidades mais avançadas, os usuários podem alternar para a versão de caminho dedicada e de página inteira, que expande o espaço para visualizações mais detalhadas, colunas adicionais, filtros e funcionalidades estendidas."
  ],
  "Format": [
    "Formatar"
  ],
  "Format RAID %s": [
    "Formatar RAID %s"
  ],
  "Format device %s": [
    "Formatar dispositivo %s"
  ],
  "Format device as": [
    "Formatar dispositivos como"
  ],
  "Format disk %s": [
    "Formatar o disco %s"
  ],
  "Format logical volume as": [
    "Formatar volume lógico como"
  ],
  "Format now": [
    "Formatar agora"
  ],
  "Format partition as": [
    "Formatar partição como"
  ],
  "Format selected devices?": [
    "Formatar os dispositivos selecionados?"
  ],
  "Format the whole device or mount an existing file system": [
    "Formatar o dispositivo inteiro ou montar um sistema de arquivos existente"
  ],
  "Formatted": [
    "Formatado"
  ],
  "Formatting DASD devices": [
    "Formatando dispositivos DASD"
  ],
  "Full Disk Encryption (FDE) allows to protect the information stored at the new file systems, including data, programs, and system files.": [
    "A Criptografia Completa de Disco (FDE) permite proteger as informações armazenadas nos novos sistemas de arquivos, incluindo dados, programas e arquivos de sistema."
  ],
  "Full name": [
    "Nome completo"
  ],
  "Gateway": [
    "Gateway"
  ],
  "Gateway can be defined only in 'Manual' mode": [
    "O gateway só pode ser definido no modo 'Manual'"
  ],
  "GiB": [
    "GiB"
  ],
  "Go to network page": [
    "Ir para página da rede"
  ],
  "Go to storage page": [
    "Ir para página da armazenamento"
  ],
  "Good signal": [
    "Sinal bom"
  ],
  "Hide": [
    "Ocultar"
  ],
  "Hide %d subvolume action": [
    "Ocultar %d ação do subvolume",
    "Ocultar %d ações de subvolume"
  ],
  "Hide details": [
    "Ocultar Detalhes"
  ],
  "Hostname": [
    "Nome de host"
  ],
  "Hostname could not be updated": [
    "Não foi possível atualizar o nome de host"
  ],
  "Hostname successfully updated": [
    "Nome de host atualizado com êxito"
  ],
  "I have read and accept the [license] for %s": [
    "Eu li e aceito a [licença] do %s"
  ],
  "IP Address": [
    "Endereço IP"
  ],
  "IP Addresses": [
    "Endereços IP"
  ],
  "IP address": [
    "Endereço IP"
  ],
  "IP addresses": [
    "Endereços IP"
  ],
  "IP settings": [
    "Configurações de IP"
  ],
  "IPv4": [
    "IPv4"
  ],
  "IPv6": [
    "IPv6"
  ],
  "If a local media was used to run this installer, remove it before the next boot.": [
    "Se uma mídia local foi usada para executar este instalador, remova-a antes da próxima inicialização."
  ],
  "If you continue, partitions on your hard disk will be modified according to the provided installation settings.": [
    "Se você continuar, as partições do seu disco rígido serão modificadas de acordo com as configurações de instalação fornecidas."
  ],
  "In progress": [
    "Em progresso"
  ],
  "Incorrect IP address": [
    "Endereço IP incorreto"
  ],
  "Incorrect password": [
    "Senha incorreta"
  ],
  "Incorrect port": [
    "Porta incorreta"
  ],
  "Incorrect user name": [
    "Nome de usuário incorreto"
  ],
  "Initiator": [
    "Iniciador"
  ],
  "Initiator details": [
    "Detalhes do iniciador"
  ],
  "Initiator name": [
    "Nome do iniciador"
  ],
  "Initiator name could not be updated": [
    "Não foi possível atualizar o nome do iniciador"
  ],
  "Initiator name successfully updated": [
    "Nome do iniciador atualizado com êxito"
  ],
  "Install": [
    "Instalar"
  ],
  "Install using an advanced configuration.": [
    "Instale usando uma configuração avançada."
  ],
  "Install using device %s and deleting all its content.": [
    "Instale usando o dispositivo %s e excluindo todo o conteúdo dele."
  ],
  "Install using device %s shrinking existing partitions as needed.": [
    "Instale usando o dispositivo %s, reduzindo as partições existentes conforme necessário."
  ],
  "Install using device %s with a custom strategy to find the needed space.": [
    "Instale usando o dispositivo %s com uma estratégia personalizada para encontrar o espaço necessário."
  ],
  "Install using device %s without modifying existing partitions.": [
    "Instale usando o dispositivo %s sem modificar as partições existentes."
  ],
  "Install using several devices and deleting all its content.": [
    "Instale usando vários dispositivos e excluindo todo o seu conteúdo."
  ],
  "Install using several devices shrinking existing partitions as needed.": [
    "Instale usando vários dispositivos, reduzindo as partições existentes conforme necessário."
  ],
  "Install using several devices with a custom strategy to find the needed space.": [
    "Instale usando vários dispositivos com uma estratégia personalizada para encontrar o espaço necessário."
  ],
  "Install using several devices without modifying existing partitions.": [
    "Instale usando vários dispositivos sem modificar as partições existentes."
  ],
  "Installation Devices": [
    "Dispositivo de instalação"
  ],
  "Installation will take %s.": [
    "A instalação levará %s."
  ],
  "Installed system may not have network connections": [
    "O sistema instalado pode não ter conexões de rede"
  ],
  "Installing a broken package affects system stability and is a big security risk!": [
    "A instalação de um pacote corrompido afeta a estabilidade do sistema e é um grande risco à segurança!"
  ],
  "Installing the system, please wait...": [
    "Instalando o sistema, aguarde..."
  ],
  "Interface": [
    "Interface"
  ],
  "Invalid storage settings": [
    "Configurações de armazenamento inválidas"
  ],
  "Ip prefix or netmask": [
    "Prefixo do IP ou máscara de rede"
  ],
  "Issue date": [
    "Data de emissão"
  ],
  "Issuer": [
    "Emissor"
  ],
  "It doesn't exist or can't be reached.": [
    "Não existe ou não pode ser alcançado."
  ],
  "It is chosen for booting": [
    "A opção foi definida para inicialização"
  ],
  "It is chosen for booting and for some LVM groups": [
    "A opção foi definida para inicialização e alguns grupos do LVM"
  ],
  "It is chosen for booting and for the LVM group '%s'": [
    "A opção foi definida para inicialização e o grupo do LVM '%s'"
  ],
  "It is chosen for some LVM groups": [
    "A opção foi definida para alguns grupos do LVM"
  ],
  "It is chosen for the LVM group '%s'": [
    "A opção foi definida para o grupo do LVM '%s'"
  ],
  "It is not possible to allocate space for %s.": [
    "Não é possível alocar espaço para %s."
  ],
  "It is not possible to allocate space for the boot partition and for %s.": [
    "Não é possível alocar espaço para a partição de inicialização e para %s."
  ],
  "It is not possible to install the system with the current configuration. Adjust the settings below.": [
    "Não é possível instalar o sistema com a configuração atual. Ajuste as configurações abaixo."
  ],
  "It is offline and must be activated before formatting it.": [
    "Está offline e deve ser ativado antes de ser formatado."
  ],
  "It may take some time.": [
    "Isso pode levar um tempo."
  ],
  "JFS": [
    "JFS"
  ],
  "Keyboard": [
    "Teclado"
  ],
  "Keyboard layout": [
    "Layout do teclado"
  ],
  "Keyboard selection": [
    "Seleção de teclado"
  ],
  "KiB": [
    "KiB"
  ],
  "LUN": [
    "LUN"
  ],
  "Label": [
    "Rótulo"
  ],
  "Language": [
    "Idioma"
  ],
  "Language and keyboard": [
    "Idioma e teclado"
  ],
  "Let the installer propose a sensible size": [
    "Permitir que o instalador sugira um tamanho adequado"
  ],
  "Loading": [
    "Carregando"
  ],
  "Loading data...": [
    "Carregando dados..."
  ],
  "Loading storage": [
    "Carregando armazenamento"
  ],
  "Loading the installation repositories...": [
    "Carregando repositórios de instalação..."
  ],
  "Locale selection": [
    "Seleção local"
  ],
  "Localization": [
    "Localização"
  ],
  "Log in": [
    "Faça login"
  ],
  "Log in as %s": [
    "Faça login como %s"
  ],
  "Logical volume name": [
    "Nome do volume lógico"
  ],
  "Logical volumes for %s": [
    "Volumes lógicos para %s"
  ],
  "Login": [
    "Entrar"
  ],
  "Login %s": [
    "Entrar %s"
  ],
  "Login form": [
    "Formulário de login"
  ],
  "Logout": [
    "Encerrar sessão"
  ],
  "MAC": [
    "MAC"
  ],
  "Main navigation": [
    "Navegação principal"
  ],
  "Make sure you provide the correct values": [
    "Certifique-se de fornecer os valores corretos"
  ],
  "Manage DASD devices": [
    "Gerenciar dispositivos DASD"
  ],
  "Manual": [
    "Manual"
  ],
  "Max channel": [
    "Canal máximo"
  ],
  "MiB": [
    "MiB"
  ],
  "Min channel": [
    "Canal mínimo"
  ],
  "Mode": [
    "Modo"
  ],
  "Modify settings and physical volumes": [
    "Modificar configurações e volumes físicos"
  ],
  "More actions": [
    "Mais ações"
  ],
  "More devices": [
    "Mais dispositivos"
  ],
  "More keymap layout might be available for the selected product at [Localization] page": [
    "Mais layouts de mapa de teclado podem estar disponíveis para o produto selecionado na página [Localização]"
  ],
  "More language and keyboard layout options for the selected product may be available in [Localization] page.": [
    "Mais opções de idioma e layout de teclado para o produto selecionado podem estar disponíveis na página [Localização]."
  ],
  "More languages might be available for the selected product at [Localization] page": [
    "Mais idiomas podem estar disponíveis para o produto selecionado na página [Localização]"
  ],
  "Moreover, the following partition will be created.": [
    "Além disso, a seguinte partição será criada.",
    "Além disso, as seguintes partições serão criadas."
  ],
  "Moreover, the following partition will be mounted.": [
    "Além disso, a seguinte partição será montada.",
    "Além disso, as seguintes partições serão montadas."
  ],
  "Moreover, the following partitions will be created or mounted": [
    "Além disso, as seguintes partições serão criadas ou montadas"
  ],
  "Mount Point": [
    "Ponto de montagem"
  ],
  "Mount RAID %s": [
    "Montar RAID %s"
  ],
  "Mount disk %s": [
    "Montar o disco %s"
  ],
  "Mount point": [
    "Ponto de montagem"
  ],
  "Mount point mode": [
    "Modo do ponto de montagem"
  ],
  "Mount point options": [
    "Opções de ponto de montagem"
  ],
  "Mount point toggle": [
    "Alternância de ponto de montagem"
  ],
  "Move mount points": [
    "Mover pontos de montagem"
  ],
  "Move the mount points currently configured at the selected disks to logical                   volumes of this volume group.": [
    "Mova os pontos de montagem que estão configurados nos discos selecionados para os volumes                   lógicos deste grupo de volumes."
  ],
  "Multipath": [
    "Múltiplo caminho"
  ],
  "Multiple conflicts found. You can address them in any order, and resolving one may resolve others.": [
    "Vários conflitos encontrados. Você pode resolvê-los em qualquer ordem, e ao resolver um, outros podem ser resolvidos."
  ],
  "NFS": [
    "NFS"
  ],
  "NILFS2": [
    "NILFS2"
  ],
  "NTFS": [
    "NTFS"
  ],
  "Name": [
    "Nome"
  ],
  "Network": [
    "Rede"
  ],
  "Network details": [
    "Detalhes da rede"
  ],
  "Network not found or lost": [
    "Rede não encontrada ou perdida"
  ],
  "New": [
    "Novo"
  ],
  "No": [
    "Não"
  ],
  "No DASD devices were found in this machine.": [
    "Nenhum dispositivo DASD encontrado nesta máquina."
  ],
  "No Wi-Fi networks were found": [
    "Nenhuma rede Wi-Fi encontrada"
  ],
  "No additional partitions will be created": [
    "Nenhuma partição adicional será criada"
  ],
  "No additional software was selected.": [
    "Nenhum software adicional foi selecionado."
  ],
  "No conflicts to address": [
    "Nenhum conflito para resolver"
  ],
  "No content found": [
    "Nenhum conteúdo encontrado"
  ],
  "No device is currently using this connection.": [
    "Nenhum dispositivo está usando esta conexão no momento."
  ],
  "No device selected yet": [
    "Nenhum dispositivo selecionado ainda"
  ],
  "No devices available": [
    "Nenhum dispositivo disponível"
  ],
  "No devices configured yet": [
    "Nenhum dispositivo ainda foi configurado"
  ],
  "No devices found": [
    "Nenhum dispositivo encontrado"
  ],
  "No iSCSI Boot Firmware Table (iBFT) found. The initiator can be configured manually.": [
    "Nenhuma Tabela de Firmware de Inicialização iSCSI (iBFT) encontrada. É possível configurar o iniciador manualmente."
  ],
  "No iSCSI targets found.": [
    "Nenhum destino iSCSI encontrado."
  ],
  "No logical volumes are defined yet": [
    "Nenhum volume lógico ainda foi definido"
  ],
  "No partitions will be automatically configured for booting. Use with caution.": [
    "Nenhuma partição será configurada automaticamente para inicialização. Use com cautela."
  ],
  "No support is planned.": [
    "Não há suporte planejado."
  ],
  "No user defined yet.": [
    "Nenhum usuário definido ainda."
  ],
  "No wired connections were found": [
    "Nenhuma conexão com fio encontrada"
  ],
  "No zFCP controllers found.": [
    "Nenhum controlador zFCP encontrado."
  ],
  "No zFCP disks found.": [
    "Nenhum disco zFCP encontrado."
  ],
  "None": [
    "Nenhuma"
  ],
  "None of the keymaps match the filter.": [
    "Nenhum dos mapas de teclado corresponde ao filtro."
  ],
  "None of the locales match the filter.": [
    "Nenhum dos locais corresponde ao filtro."
  ],
  "None of the patterns match the filter.": [
    "Nenhum dos padrões corresponde ao filtro."
  ],
  "None of the time zones match the filter.": [
    "Nenhum dos fusos horários corresponde ao filtro."
  ],
  "None set": [
    "Nenhuma definida"
  ],
  "Not available": [
    "Não disponível"
  ],
  "Not configured yet": [
    "Ainda não configurado"
  ],
  "Not defined": [
    "Não definido"
  ],
  "Not implemented yet (%s)": [
    "Ainda não implementado (%s)"
  ],
  "Not possible with the current setup. Click to know more.": [
    "Não é possível com a configuração atual. Clique para saber mais."
  ],
  "Not protected network": [
    "Rede não protegida"
  ],
  "Not selected yet": [
    "Ainda não selecionado"
  ],
  "Not supported (%s)": [
    "Não há suporte (%s)"
  ],
  "On boot": [
    "Na inicialização"
  ],
  "Only available if authentication by target is provided": [
    "Disponível somente se a autenticação por destino for fornecida"
  ],
  "Only reused partitions and space not assigned to any partition will be used.": [
    "Apenas as partições reutilizadas e o espaço não atribuído a nenhuma partição serão usados."
  ],
  "Only reused partitions will be used.": [
    "Apenas as partições reutilizadas serão usadas."
  ],
  "Options toggle": [
    "Alternar opções"
  ],
  "Other options": [
    "Outras opções"
  ],
  "Other options toggle": [
    "Alternância para outras opções"
  ],
  "Overview": [
    "Visão geral"
  ],
  "Package installation failed": [
    "Falha na instalação do pacote"
  ],
  "Partition Info": [
    "Informação da partição"
  ],
  "Partitions needed for booting will also be adapted": [
    "As partições necessárias para inicialização também serão adaptadas"
  ],
  "Partitions needed for booting will remain at %s": [
    "As partições necessárias para inicialização permanecerão em %s"
  ],
  "Partitions that are not reused will be removed and that data will be lost.": [
    "As partições não reutilizadas serão removidas e os dados serão perdidos."
  ],
  "Partitions that are not reused will be resized as needed.": [
    "As partições não reutilizadas serão redimensionadas conforme necessário."
  ],
  "Partitions that are not reused would be resized if needed.": [
    "As partições não reutilizadas serão redimensionadas se necessário."
  ],
  "Partitions to boot will be allocated at the following device.": [
    "As partições para inicialização serão alocadas no seguinte dispositivo."
  ],
  "Partitions to boot will be allocated at the installation disk %s.": [
    "As partições para inicialização serão alocadas no disco de instalação %s."
  ],
  "Partitions to boot will be allocated at the installation disk.": [
    "As partições para inicialização serão alocadas no disco de instalação."
  ],
  "Partitions will be used and created for %s": [
    "Partições serão usadas e criadas para %s"
  ],
  "Password": [
    "Senha"
  ],
  "Password Required": [
    "Senha Requisitada"
  ],
  "Password confirmation": [
    "Confirmação de senha"
  ],
  "Password input": [
    "Entrada de senha"
  ],
  "Password is empty.": [
    "A senha está vazia."
  ],
  "Password visibility button": [
    "Botão de visibilidade de senha"
  ],
  "Passwords do not match": [
    "As senhas não coincidem"
  ],
  "Pending": [
    "Pendente"
  ],
  "PiB": [
    "PiB"
  ],
  "Please, cancel and check the settings if you are unsure.": [
    "Cancele e verifique se as configurações se não tiver certeza."
  ],
  "Please, check whether it is running.": [
    "Verifique se ele está em execução."
  ],
  "Please, perform an iSCSI discovery in order to find available iSCSI targets.": [
    "Execute uma descoberta iSCSI para encontrar os alvos iSCSI disponíveis."
  ],
  "Please, provide its password to log in to the system.": [
    "Forneça sua senha para fazer login no sistema."
  ],
  "Please, try to activate a zFCP controller.": [
    "Tente ativar um controlador zFCP."
  ],
  "Please, try to activate a zFCP disk.": [
    "Tente ativar um disco zFCP."
  ],
  "Port": [
    "Porta"
  ],
  "Portal": [
    "Portal"
  ],
  "Pre-installation checks": [
    "Verificações de pré-instalação"
  ],
  "Prefix length or netmask": [
    "Comprimento do prefixo ou máscara de rede"
  ],
  "Product is already registered": [
    "Produto já registrado"
  ],
  "Protection for the information stored at the new file systems, including data, programs, and system files.": [
    "Proteção para as informações armazenadas nos novos sistemas de arquivos, incluindo dados, programas e arquivos de sistema."
  ],
  "Provide email address": [
    "Inserir endereço de e-mail"
  ],
  "Provide registration code": [
    "Inserir código de registro"
  ],
  "Public SSH Key": [
    "Chave SSH pública"
  ],
  "Public SSH Key is empty.": [
    "A chave SSH pública está vazia."
  ],
  "Public network": [
    "Redes pública"
  ],
  "Question": [
    "Pergunta"
  ],
  "Read zFCP devices": [
    "Ler dispositivos zFCP"
  ],
  "Reboot": [
    "Reiniciar"
  ],
  "Recommended": [
    "Recomendado"
  ],
  "Register": [
    "Registro"
  ],
  "Register using SUSE server": [
    "Registrar usando servidor SUSE"
  ],
  "Register using a custom registration server": [
    "Registrar usando um servidor de registro personalizado"
  ],
  "Registration": [
    "Cadastro"
  ],
  "Registration certificate": [
    "Certificado de registro"
  ],
  "Registration code": [
    "Código de registro"
  ],
  "Registration server": [
    "Servidor de registro"
  ],
  "ReiserFS": [
    "ReiserFS"
  ],
  "Reload": [
    "Recarregar"
  ],
  "Reload now": [
    "Recarregar agora"
  ],
  "Reloading data, please wait...": [
    "Recarregando dados. Aguarde..."
  ],
  "Reloading is required to get the latest data and avoid issues or data loss.": [
    "É necessário recarregar para obter os dados mais recentes e evitar problemas ou perda de dados."
  ],
  "Remove": [
    "Remover"
  ],
  "Remove the configuration for this disk": [
    "Remover a configuração deste disco"
  ],
  "Repository load failed": [
    "Falha ao carregar repositório"
  ],
  "Rescan devices": [
    "Verificar os dispositivos novamente"
  ],
  "Reset to defaults": [
    "Restaurar padrões"
  ],
  "Reset to the default configuration": [
    "Redefinir para a configuração padrão"
  ],
  "Resource not found or lost": [
    "Recurso não encontrado ou perdido"
  ],
  "Result": [
    "Resultado"
  ],
  "Reused partitions will not be shrunk": [
    "As partições reutilizadas serão reduzidas"
  ],
  "Review and fix": [
    "Revisar e corrigir"
  ],
  "Root authentication methods": [
    "Métodos de autenticação de root"
  ],
  "Root user": [
    "Usuário root"
  ],
  "Routes": [
    "Rotas"
  ],
  "Row actions": [
    "Ações de linha"
  ],
  "Row expansion": [
    "Expansão de linha"
  ],
  "Row selection": [
    "Seleção de linha"
  ],
  "SD Card": [
    "Cartão SD"
  ],
  "SHA1 fingerprint": [
    "Impressão digital SHA1"
  ],
  "SHA256 fingerprint": [
    "Impressão digital SHA256"
  ],
  "SSID": [
    "SSID"
  ],
  "SUSE Customer Center (SCC)": [
    "SUSE Customer Center (SCC)"
  ],
  "Search": [
    "Pesquisar"
  ],
  "Secured network": [
    "Redes segura"
  ],
  "Security": [
    "Segurança"
  ],
  "See more details": [
    "Ver mais detalhes"
  ],
  "Select": [
    "Selecionar"
  ],
  "Select a device to define partitions or to mount": [
    "Selecionar um dispositivo para definir as partições ou para montar"
  ],
  "Select a disk": [
    "Selecionar um disco"
  ],
  "Select a disk to configure": [
    "Selecionar um disco para configurar"
  ],
  "Select a disk to create %s": [
    "Selecionar um disco para criar %s"
  ],
  "Select a disk to define partitions or to mount": [
    "Selecionar um disco para definir as partições ou para montar"
  ],
  "Select a disk to format as %s": [
    "Selecionar um disco para formatar como %s"
  ],
  "Select a disk to install the system": [
    "Selecionar um disco para instalar o sistema"
  ],
  "Select a product": [
    "Selecione um produto"
  ],
  "Select a solution to continue": [
    "Selecionar uma solução para continuar"
  ],
  "Select another device to define partitions or to mount": [
    "Selecionar outro dispositivo para definir as partições ou para montar"
  ],
  "Select another disk to define partitions or to mount": [
    "Selecionar outro disco para definir as partições ou para montar"
  ],
  "Select at least one disk.": [
    "Selecione pelo menos um disco."
  ],
  "Select devices to enable bulk actions.": [
    "Selecionar dispositivos para habilitar ações em massa."
  ],
  "Select or enter a mount point": [
    "Selecionar ou inserir um ponto de montagem"
  ],
  "Select or enter a mount point that is not already assigned to another device": [
    "Selecionar ou inserir um ponto de montagem que ainda não esteja assinado por outro dispositivo"
  ],
  "Select or enter a valid mount point": [
    "Selecionar ou inserir um ponto de montagem válido"
  ],
  "Select the disk to configure partitions for booting": [
    "Selecionar o disco para configurar partições para inicialização"
  ],
  "Select what to do with each partition in order to find space for allocating the new system.": [
    "Selecione o que fazer com cada partição para encontrar espaço para alocar o novo sistema."
  ],
  "Select what to do with each partition.": [
    "Selecione o que fazer com cada partição."
  ],
  "Selected disk cannot be changed": [
    "Não é possível alterar o disco selecionado"
  ],
  "Selected patterns": [
    "Selecionar padrões"
  ],
  "Server IP": [
    "IP do servidor"
  ],
  "Server URL": [
    "URL do servidor"
  ],
  "Server options": [
    "Opções do servidor"
  ],
  "Set DIAG off": [
    "Definir DIAG desligado"
  ],
  "Set DIAG on": [
    "Definir DIAG ligado"
  ],
  "Set a permanent hostname that won’t change with network updates.": [
    "Defina um nome de host permanente que não mude com as atualizações de rede."
  ],
  "Setting up connection": [
    "Configurando conexão"
  ],
  "Settings": [
    "Configurações"
  ],
  "Several partitions will be deleted": [
    "Várias partições serão excluídas"
  ],
  "Show": [
    "Mostrar"
  ],
  "Show %d subvolume action": [
    "Mostrar ação do subvolume %d",
    "Mostrar %d ações de subvolume"
  ],
  "Show information about %s": [
    "Mostrar informações sobre %s"
  ],
  "Show less actions": [
    "Mostrar menos ações"
  ],
  "Show more actions": [
    "Mostrar mais ações"
  ],
  "Shrink existing partitions": [
    "Diminuir partições existentes"
  ],
  "Signal strength": [
    "Força do sinal"
  ],
  "Size": [
    "Tamanho"
  ],
  "Size limits must be numbers followed by a unit like GiB or GB": [
    "Os limites de tamanho devem ser números seguidos de uma unidade, como GiB ou GB"
  ],
  "Size limits must be numbers optionally followed by a unit like GiB or GB": [
    "Os limites de tamanho devem ser números que podem ser seguidos de uma unidade, como GiB ou GB"
  ],
  "Size mode": [
    "Modo de tamanho"
  ],
  "Size modes": [
    "Modos de tamanho"
  ],
  "Skip to content": [
    "Pular para conteúdo"
  ],
  "Skip to next": [
    "Pular para o próximo"
  ],
  "Skip to previous": [
    "Pular para o anterior"
  ],
  "Software": [
    "Software"
  ],
  "Software %s": [
    "Programas %s"
  ],
  "Software conflicts resolution": [
    "Resolução de conflitos de software"
  ],
  "Software selection": [
    "Seleção de software"
  ],
  "Some existing partitions may be shrunk": [
    "Algumas partições existentes pode ser reduzidas"
  ],
  "Some installation repositories could not be loaded. The system cannot be installed without them.": [
    "Não foi possível carregar alguns repositórios de instalação. Impossível instalar o sistema sem eles."
  ],
  "Some of the elements in your AutoYaST profile are not supported.": [
    "Alguns elementos em seu perfil do AutoYaST não são suportados."
  ],
  "Some partitions may be deleted": [
    "Algumas partições podem ser excluídas"
  ],
  "Some partitions may be shrunk": [
    "Algumas partições podem ser reduzidas"
  ],
  "Something went wrong": [
    "Alguma coisa deu errado"
  ],
  "Start configuring a basic installation": [
    "Começar a configuração de uma instalação básica"
  ],
  "Start from scratch with the default configuration": [
    "Iniciar do zero com a configuração padrão"
  ],
  "Startup": [
    "Inicialização"
  ],
  "Static hostname": [
    "Nome de host estático"
  ],
  "Status": [
    "Status"
  ],
  "Storage": [
    "Armazenamento"
  ],
  "Structure of the new system, including disks to use and additional devices like LVM volume groups.": [
    "Estrutura do novo sistema, incluindo discos para uso e dispositivos adicionais, como grupos de volumes LVM."
  ],
  "Suggested mount points": [
    "Pontos de montagem sugeridos"
  ],
  "Swap": [
    "Swap"
  ],
  "TPM sealing requires the new system to be booted directly.": [
    "A vedação TPM exige que o novo sistema seja inicializado diretamente."
  ],
  "Target Password": [
    "Senha de destino"
  ],
  "Targets": [
    "Destinos"
  ],
  "The LVM group '%1$s' will remain at %2$s": [
    "O grupo de LVM'%1$s' permanecerá em %2$s"
  ],
  "The configuration has been updated externally.": [
    "A configuração foi atualizada externamente."
  ],
  "The configuration must be adapted to address the following issue:": [
    "A configuração deve ser adaptada para resolver o seguinte problema:",
    "A configuração deve ser adaptada para resolver os seguintes problemas:"
  ],
  "The configured LVM groups will remain at %s": [
    "Os grupos de LVM configurados permanecerão em %s"
  ],
  "The connection can be used by any available device.": [
    "A conexão pode ser usada por qualquer dispositivo disponível."
  ],
  "The connection will be used only during installation and not available in the installed system.": [
    "A conexão será usada apenas durante a instalação e não ficará disponível no sistema instalado."
  ],
  "The content may be deleted": [
    "O conteúdo pode ser excluído"
  ],
  "The current configuration will result in an attempt to create a %1$s of %2$s.": [
    "A configuração atual resultará na tentativa de criar %1$s de %2$s."
  ],
  "The current configuration will result in an attempt to create a %1$s of at least %2$s.": [
    "A configuração atual resultará na tentativa de criar %1$s de pelo menos %2$s."
  ],
  "The current configuration will result in an attempt to create a %1$s with a size between %2$s and %3$s.": [
    "A configuração atual resultará na tentativa de criar %1$s com tamanho entre %2$s e %3$s."
  ],
  "The current file system will be mounted at %s": [
    "O sistema de arquivos atual será montado em %s"
  ],
  "The current storage configuration has the following issue:": [
<<<<<<< HEAD
    "",
    ""
=======
    "A configuração de armazenamento atual apresenta o seguinte problema:",
    "A configuração de armazenamento atual apresenta os seguintes problemas:"
>>>>>>> 5252df47
  ],
  "The data is kept, but the current partitions will be resized as needed.": [
    "Os dados são mantidos, mas as partições atuais serão redimensionadas conforme necessário."
  ],
  "The data is kept. Only the space not assigned to any partition will be used.": [
    "Os dados são mantidos. Somente o espaço não atribuído a nenhuma partição será utilizado."
  ],
  "The device cannot be shrunk:": [
    "O dispositivo não pode ser encolhido:"
  ],
  "The device will be formatted": [
    "O dispositivo será formatado"
  ],
  "The device will be formatted as %1$s and mounted at %2$s": [
    "O dispositivo será formato como %1$s e montado em %2$s"
  ],
  "The device will be mounted": [
    "O dispositivo será montado"
  ],
  "The device will be mounted at %s.": [
    "O dispositivo será montado em %s."
  ],
  "The device will be used by the new system.": [
    "O dispositivo será usado pelo novo sistema."
  ],
  "The disk is used for LVM": [
    "O disco é usado para LVM"
  ],
  "The disk is used for LVM and boot": [
    "O disco é usado para LVM e inicialização"
  ],
  "The disk is used for booting": [
    "O disco é usado para inicialização"
  ],
  "The encryption password did not work": [
    "A senha de criptografia não funcionou"
  ],
  "The extension has been registered with key %s.": [
    "A extensão foi registrada com a chave %s."
  ],
  "The extension was registered without any registration code.": [
    "A extensão foi registrada sem nenhum código de registro."
  ],
  "The final size can be bigger in order to fill the extra free space.": [
    "O tamanho final pode ser maior para preencher o espaço livre extra."
  ],
  "The final step to configure the Trusted Platform Module (TPM) to automatically open encrypted devices will take place during the first boot of the new system. For that to work, the machine needs to boot directly to the new boot loader.": [
    "A etapa final para configurar o Trusted Platform Module (TPM) para abrir automaticamente dispositivos criptografados ocorrerá durante a primeira inicialização do novo sistema. Para que isso funcione, a máquina precisa inicializar diretamente no novo gerenciador de boot."
  ],
  "The following logical volume will be created": [
    "O seguinte volume lógico será criado",
    "Os seguintes volumes lógicos serão criados"
  ],
  "The following partition will be created.": [
    "A seguinte partição será criada.",
    "As seguintes partições serão criadas."
  ],
  "The following partition will be mounted.": [
    "A seguinte partição será montada.",
    "As seguintes partições serão montadas."
  ],
  "The following partitions will be created or mounted": [
    "As seguintes partições serão criadas ou montadas"
  ],
  "The following software patterns are selected for installation:": [
    "Os seguintes padrões de software são selecionados para instalação:"
  ],
  "The initiator name cannot be blank": [
    "O nome do iniciador não pode ficar em branco"
  ],
  "The installation on your machine is complete.": [
    "A instalação em sua máquina está concluída."
  ],
  "The installation will take": [
    "A instalação levará"
  ],
  "The installation will take %s including:": [
    "A instalação levará %s incluindo:"
  ],
  "The installer interface is no longer available, so you can safely close this window.": [
    "A interface do instalador não está mais disponível, portanto, você pode fechar esta janela com segurança."
  ],
  "The installer requires [root] user privileges.": [
    "O instalador requer privilégios de usuário [root]."
  ],
  "The logical volume will also be deleted": [
    "O volume lógico também será excluído",
    "Os volumes lógicos também serão excluídos"
  ],
  "The maximum must be a number followed by a unit like GiB or GB": [
    "O máximo deve ser um número seguido de uma unidade, como GiB ou GB"
  ],
  "The maximum must be a number optionally followed by a unit like GiB or GB": [
    "O máximo deve ser um número que pode ser seguido de uma unidade, como GiB ou GB"
  ],
  "The minimum cannot be greater than the maximum": [
    "O mínimo não pode ser maior do que o máximo"
  ],
  "The minimum must be a number followed by a unit like GiB or GB": [
    "O mínimo deve ser um número seguido de uma unidade, como GiB ou GB"
  ],
  "The minimum must be a number optionally followed by a unit like GiB or GB": [
    "O mínimo deve ser um número que pode ser seguido de uma unidade, como GiB ou GB"
  ],
  "The modal selector offers a simplified interface designed for quick and straightforward use, without overwhelming the user.": [
    "O seletor modal oferece uma interface simplificada projetada para uso rápido e fácil, sem sobrecarregar o usuário."
  ],
  "The needed LVM physical volumes will be added as partitions on the chosen disks,                 based on the sizes of the logical volumes. If you select more than one disk, the                 physical volumes may be distributed along several disks.": [
    "Os volumes físicos LVM necessários serão adicionados como partições nos discos escolhidos,                 com base nos tamanhos dos volumes lógicos. Se você selecionar mais de um disco, os                 volumes físicos poderão ser distribuídos por vários discos."
  ],
  "The password is weak": [
    "A senha é fraca"
  ],
  "The password will not be needed to boot and access the data if the TPM can verify the integrity of the system. TPM sealing requires the new system to be booted directly on its first run.": [
    "A senha não será necessária para inicializar e acessar os dados se o TPM puder verificar a integridade do sistema. A vedação do TPM exige que o novo sistema seja inicializado diretamente em sua primeira execução."
  ],
  "The size for %1$s will be dynamically adjusted based on the amount of RAM in the system and the presence of a separate file system for %2$s.": [
    "O tamanho para %1$s será ajustado dinamicamente com base na quantidade de RAM no sistema e na presença de um sistema de arquivos separado para %2$s."
  ],
  "The size for %1$s will be dynamically adjusted based on the amount of RAM in the system and the presence of separate file systems for %2$s.": [
    "O tamanho para %1$s será ajustado dinamicamente com base na quantidade de RAM no sistema e na presença de sistemas de arquivos separados para %2$s."
  ],
  "The size for %1$s will be dynamically adjusted based on the amount of RAM in the system, the usage of Btrfs snapshots and the presence of a separate file system for %2$s.": [
    "O tamanho para %1$s será ajustado dinamicamente com base na quantidade de RAM no sistema, no uso de instantâneos Btrfs e na presença de um sistema de arquivos separado para %2$s."
  ],
  "The size for %1$s will be dynamically adjusted based on the amount of RAM in the system, the usage of Btrfs snapshots and the presence of separate file systems for %2$s.": [
    "O tamanho para %1$s será ajustado dinamicamente com base na quantidade de RAM no sistema, no uso de instantâneos Btrfs e na presença de sistemas de arquivos separados para %2$s."
  ],
  "The size for %1$s will be dynamically adjusted based on the presence of a separate file system for %2$s.": [
    "O tamanho para %1$s será ajustado dinamicamente com base na presença de um sistema de arquivos separado para %2$s."
  ],
  "The size for %1$s will be dynamically adjusted based on the presence of separate file systems for %2$s.": [
    "O tamanho para %1$s será ajustado dinamicamente com base na presença de sistemas de arquivos separados para %2$s."
  ],
  "The size for %1$s will be dynamically adjusted based on the usage of Btrfs snapshots and the presence of a separate file system for %2$s.": [
    "O tamanho para %1$s será ajustado dinamicamente com base no uso de instantâneos Btrfs e na presença de um sistema de arquivos separado para %2$s."
  ],
  "The size for %1$s will be dynamically adjusted based on the usage of Btrfs snapshots and the presence of separate file systems for %2$s.": [
    "O tamanho para %1$s será ajustado dinamicamente com base no uso de instantâneos Btrfs e na presença de sistemas de arquivos separados para %2$s."
  ],
  "The size for %s will be dynamically adjusted based on the amount of RAM in the system and the usage of Btrfs snapshots.": [
    "O tamanho para %s será ajustado dinamicamente com base na quantidade de RAM no sistema e no uso de instantâneos Btrfs."
  ],
  "The size for %s will be dynamically adjusted based on the usage of Btrfs snapshots.": [
    "O tamanho para %s será ajustado dinamicamente com base no uso de instantâneos Btrfs."
  ],
  "The size is configured as a range between %s and %s, but this interface cannot handle ranges with a given max size.": [
    "O tamanho foi configurado como uma faixa entre %s e %s, mas esta interface não aceita faixas com um tamanho máximo especificado."
  ],
  "The size must be a number followed by a unit of the form GiB (power of 2) or GB (power of 10).": [
    "O tamanho deve ser um número seguido da unidade na forma de GiB (potência de 2) ou GB (potência de 10)."
  ],
  "The storage configuration is valid (see result below) but uses elements not supported by this interface.": [
    "A configuração de armazenamento é válida (veja o resultado abaixo), mas usa elementos não suportados por esta interface."
  ],
  "The storage configuration uses elements not supported by this interface.": [
    "A configuração de armazenamento usa elementos não suportados por esta interface."
  ],
  "The system does not support Wi-Fi connections, probably because of missing or disabled hardware.": [
    "O sistema não suporta conexões Wi-Fi, provavelmente devido a hardware ausente ou desativado."
  ],
  "The system will use %s as its default language.": [
    "O sistema usará %s como idioma padrão."
  ],
  "The whole device will be used for %s": [
    "O dispositivo inteiro será usado para %s"
  ],
  "The zFCP disk was not activated.": [
    "O disco zFCP não foi ativado."
  ],
  "There are no disks available for the installation.": [
    "Não há discos disponíveis para a instalação."
  ],
  "There are not disks available for the installation. You may need to configure some device.": [
    "Não há discos disponíveis para a instalação. Talvez você tenha que configurar algum dispositivo."
  ],
  "There are not usable partitions": [
    "Não há partições usáveis"
  ],
  "There is %d destructive action planned": [
    "Há %d ação destrutiva planejada",
    "Há %d ações destrutivas planejadas"
  ],
<<<<<<< HEAD
=======
  "There is %d destructive action planned affecting %s": [
    "Há %d ação destrutiva planejada que afeta %s",
    "Há %d ações destrutivas planejadas que afetam %s"
  ],
>>>>>>> 5252df47
  "These are the most relevant installation settings. Feel free to browse the sections in the menu for further details.": [
    "Estas são as configurações de instalação mais relevantes. Sinta-se à vontade para navegar pelas seções do menu para obter mais detalhes."
  ],
  "These are the settings for the product to install. The installer language and keyboard layout can be adjusted via the [settings panel] accessible from the top bar.": [
    "Estas são as configurações do produto que será instalado. É possível ajustar o idioma do instalador e o layout do teclado no [painel de configurações] acessível na barra superior."
  ],
  "These are the settings for the product to install. The installer language can be adjusted via the [settings panel] accessible from the top bar.": [
    "Estas são as configurações do produto que será instalado. É possível ajustar o idioma do instalador no [painel de configurações] acessível na barra superior."
  ],
  "This action could destroy any data stored on the device.": [
    "Esta ação pode destruir quaisquer dados armazenados no dispositivo."
  ],
  "This action could destroy any data stored on the devices listed below.": [
    "Esta ação pode destruir quaisquer dados armazenados nos dispositivos listados abaixo."
  ],
  "This extension is not available on the server. Ask the server administrator to mirror the extension.": [
    "Esta extensão não está disponível no servidor. Peça que o administrador do sistema espelhe a extensão."
  ],
  "This hostname is dynamic and may change after a reboot or network update, as configured by the local network administrator.": [
    "Este nome de host é dinâmico e pode mudar após a reinicialização ou atualização de rede, conforme configurado pelo administrador de rede local."
  ],
  "This license is not available in %s.": [
    "Esta licença não está disponível em %s."
  ],
  "This may take a moment while updates complete.": [
    "Isso pode levar alguns instantes enquanto as atualizações são concluídas."
  ],
  "This message will close automatically when everything is done.": [
    "Esta mensagem fechará automaticamente quando tudo estiver concluído."
  ],
  "This pattern strikes a balance between clarity and efficiency: the modal keeps things lightweight for simple selections, while the full view supports deeper exploration and more complex actions, specially for users with tons of devices.": [
    "Esse padrão estabelece um equilíbrio entre clareza e eficiência: o modal mantém tudo mais leve para seleções simples, enquanto a visualização completa permite maior exploração e ações mais complexas, principalmente para usuários com enormes quantidades de dispositivos."
  ],
  "This product does not allow to select software patterns during installation. However, you can add additional software once the installation is finished.": [
    "Este produto não permite selecionar padrões de software durante a instalação. No entanto, você pode adicionar software adicional quando a instalação for concluída."
  ],
  "This space includes the base system and the selected software patterns, if any.": [
    "Este espaço inclui o sistema base e os padrões de software selecionados, se houver."
  ],
  "This uses existing partitions at the disk": [
    "Essa opção usa as partições existentes no disco"
  ],
  "This uses the existing file system at the disk": [
    "Essa opção usa o sistema de arquivos existente no disco"
  ],
  "This will affect only the installer interface, not the product to be installed. You can adjust the product’s localization later in the Localization settings page.": [
    "Isso afetará apenas a interface do instalador, não o produto que será instalado. Você poderá ajustar a localização do produto mais tarde na página de configurações de Localização."
  ],
  "TiB": [
    "TiB"
  ],
  "Time zone": [
    "Fuso horário"
  ],
  "Tmpfs": [
    "Tmpfs"
  ],
  "To ensure the new system is able to boot, the installer may need to create or configure some partitions in the appropriate disk.": [
    "Para garantir que o novo sistema possa inicializar, o instalador pode precisar criar ou configurar algumas partições no disco apropriado."
  ],
  "Transactional root file system": [
    "Sistema de arquivo raiz transacional"
  ],
  "Try again": [
    "Tentar novamente"
  ],
  "Type": [
    "Tipo"
  ],
  "URL": [
    "URL"
  ],
  "Unable to modify the settings": [
    "Impossível modificar as configurações"
  ],
  "Unbound": [
    "Desvincular"
  ],
  "Unselect": [
    "Desmarcar"
  ],
  "Unselect or activate them and try it again.": [
    "Desmarque ou ative-os e tente novamente."
  ],
  "Unsupported AutoYaST elements": [
    "Elementos do AutoYaST não suportados"
  ],
  "Unused space": [
    "Espaço não utilizado"
  ],
  "Up to %s can be recovered by shrinking the device.": [
    "Até %s podem ser recuperados reduzindo o tamanho do dispositivo."
  ],
  "Update available disks and activate crypt devices": [
    "Atualizar os discos disponíveis e ativar os dispositivos de criptografia"
  ],
  "Updating the hostname now or later will not change the currently registered hostname.": [
    "A atualização do nome de host agora ou no futuro não altera o nome de host que já está registrado."
  ],
  "Updating the initiator name": [
    "Atualizando o nome do iniciador"
  ],
  "Upload": [
    "Enviar"
  ],
  "Upload, paste, or drop an SSH public key": [
    "Carregar, colar ou descartar uma chave pública SSH"
  ],
  "Use": [
    "Usar"
  ],
  "Use RAID %s": [
    "Usar RAID %s"
  ],
  "Use RAID %s for LVM and additional partitions": [
    "Usar RAID %s para LVM e partições adicionais"
  ],
  "Use RAID %s for LVM, additional partitions and booting": [
    "Usar RAID %s para LVM, partições adicionais e inicialização"
  ],
  "Use RAID %s for additional partitions": [
    "Usar RAID %s para partições adicionais"
  ],
  "Use RAID %s for additional partitions and booting": [
    "Usar RAID %s para partições adicionais e inicialização"
  ],
  "Use RAID %s to configure boot partitions": [
    "Usar RAID %s para configurar partições de inicialização"
  ],
  "Use RAID %s to host LVM": [
    "Usar RAID %s para hospedar o LVM"
  ],
  "Use RAID %s to host LVM and boot": [
    "Usar RAID %s para hospedar o LVM e inicializar"
  ],
  "Use RAID %s to install": [
    "Usar RAID %s para instalar"
  ],
  "Use RAID %s to install and boot": [
    "Usar RAID %s para instalar e inicializar"
  ],
  "Use RAID %s to install and host LVM": [
    "Usar RAID %s para instalar e hospedar o LVM"
  ],
  "Use RAID %s to install, host LVM and boot": [
    "Usar RAID %s para instalar, hospedar o LVM e inicializar"
  ],
  "Use actions below to set up your devices or click %s to start from scratch with the default configuration.": [
    "Use as ações a seguir para configurar os dispositivos ou clique em %s para iniciar do zero com a configuração padrão."
  ],
  "Use available space": [
    "Utilize o espaço disponível"
  ],
  "Use disk %s": [
    "Usar o disco %s"
  ],
  "Use disk %s for LVM and additional partitions": [
    "Usar o disco %s para LVM e partições adicionais"
  ],
  "Use disk %s for LVM, additional partitions and booting": [
    "Usar o disco %s para LVM, partições adicionais e inicialização"
  ],
  "Use disk %s for additional partitions": [
    "Usar o disco %s para partições adicionais"
  ],
  "Use disk %s for additional partitions and booting": [
    "Usar o disco %s para partições adicionais e inicialização"
  ],
  "Use disk %s to configure boot partitions": [
    "Usar o disco %s para configurar partições de inicialização"
  ],
  "Use disk %s to host LVM": [
    "Usar o disco %s para hospedar o LVM"
  ],
  "Use disk %s to host LVM and boot": [
    "Usar o disco %s para hospedar o LVM e inicializar"
  ],
  "Use disk %s to install": [
    "Usar o disco %s para instalar"
  ],
  "Use disk %s to install and boot": [
    "Usar o disco %s para instalar e inicializar"
  ],
  "Use disk %s to install and host LVM": [
    "Usar o disco %s para instalar e hospedar o LVM"
  ],
  "Use disk %s to install, host LVM and boot": [
    "Usar o disco %s para instalar, hospedar o LVM e inicializar"
  ],
  "Use for installation only": [
    "Usar apenas para instalação"
  ],
  "Use for the selected product too": [
    "Usar também para o produto selecionado"
  ],
  "Use password": [
    "Usar senha"
  ],
  "Use public SSH Key": [
    "Usar chave SSH pública"
  ],
  "Use static hostname": [
    "Usar nome de host estático"
  ],
  "Use suggested username": [
    "Use o nome de usuário sugerido"
  ],
  "Use the RAID without partitions": [
    "Usar RAID sem partições"
  ],
  "Use the Trusted Platform Module (TPM) to decrypt automatically on each boot": [
    "Use o Trusted Platform Module (TPM) para descriptografar automaticamente em cada inicialização"
  ],
  "Use the disk without partitions": [
    "Usar disco sem partições"
  ],
  "Use these same settings for the selected product": [
    "Usar estas mesmas configurações para o produto selecionado"
  ],
  "Used space": [
    "Espaço utilizado"
  ],
  "User name": [
    "Nome de usuário"
  ],
  "Username": [
    "Nome de usuário"
  ],
  "Username suggestion dropdown": [
    "Menu suspenso de sugestões de nome de usuário"
  ],
  "Using [%s] keyboard": [
    "Usando o teclado [%s]"
  ],
  "Using a hashed password.": [
    "Usando uma senha com hash."
  ],
  "Using an existing partition": [
    "Usando uma partição existente"
  ],
  "Using partition %s": [
    "Usando a partição %s"
  ],
  "Using transient hostname: %s": [
    "Usando nome de host temporário: %s"
  ],
  "Volume group '%s' already exists. Enter a different name.": [
    "O grupo de volumes '%s' já existe. Insira outro nome."
  ],
  "WPA & WPA2 Personal": [
    "WPA e WPA2 pessoal"
  ],
  "WPA Password": [
    "Senha WPA"
  ],
  "WWPN": [
    "WWPN"
  ],
  "Waiting for a mount point": [
    "Aguardando um ponto de montagem"
  ],
  "Waiting for information about storage configuration": [
    "Aguardando informações sobre configuração de armazenamento"
  ],
  "Weak signal": [
    "Sinal fraco"
  ],
  "Wi-Fi connection form": [
    "Formulário de conexão Wi-Fi"
  ],
  "Wi-Fi networks": [
    "Redes Wi-Fi"
  ],
  "Wi-Fi not supported": [
    "Não há suporte para Wi-Fi"
  ],
  "Will be supported in a future version.": [
    "Haverá suporte em uma versão futura."
  ],
  "Wired connections": [
    "Conexões com fio"
  ],
  "XFS": [
    "XFS"
  ],
  "Yes": [
    "Sim"
  ],
  "You can proceed to install with the current settings or you may want to discard the configuration and start from scratch with a simple one.": [
    "Você pode continuar a instalação com as configurações atuais ou descartar a configuração e começar do zero com uma simples."
  ],
  "You cannot change it later. Go to the %s section if you want to modify it before proceeding with registration.": [
    "Não é possível alterá-lo mais tarde. Vá para a seção %s para modificá-lo antes de prosseguir para o registro."
  ],
  "You may want to discard the current settings and start from scratch with a simple configuration.": [
    "Você pode descartar as configurações atuais e começar do zero com uma configuração simples."
  ],
  "You may want to discard those settings and start from scratch with a simple configuration.": [
    "Você pode descartar essas configurações e começar do zero com uma configuração simples."
  ],
  "You will connect to a public network without encryption. Your data may not be secure.": [
    "Você se conectará a uma rede pública sem criptografia. Seus dados talvez não fiquem seguros."
  ],
  "Your system is rebooting": [
    "O sistema está sendo reinicializado"
  ],
  "ZFCP": [
    "ZFCP"
  ],
  "[CAPS LOCK] is on": [
    "[CAPS LOCK] ativado"
  ],
  "[FIXME]": [
    "[FIXME]"
  ],
  "active": [
    "ativo"
  ],
  "all": [
    "tudo"
  ],
  "approx. %s": [
    "aprox. %s"
  ],
  "at least %s": [
    "Pelo menos %s"
  ],
  "auto selected": [
    "selecionado automaticamente"
  ],
  "hostname": [
    "nome de host"
  ],
  "iBFT": [
    "iBFT"
  ],
  "iSCSI": [
    "iSCSI"
  ],
  "logical volume": [
    "volume lógico"
  ],
  "no": [
    "não"
  ],
  "offline": [
    "offline"
  ],
  "partition": [
    "partição"
  ],
  "read_only": [
    "somente_leitura"
  ],
  "reset to defaults": [
    "redefinir aos padrões"
  ],
  "yes": [
    "sim"
  ],
  "zFCP": [
    "zFCP"
  ],
  "zFCP Disk Activation": [
    "Ativação do Disco zFCP"
  ],
  "zFCP Disk activation form": [
    "Formulário de ativação do disco zFCP"
  ]
};<|MERGE_RESOLUTION|>--- conflicted
+++ resolved
@@ -44,13 +44,8 @@
     "logo %s"
   ],
   "%s will be created as a logical volume": [
-<<<<<<< HEAD
-    "",
-    ""
-=======
     "%s será criado como um volume lógico",
     "%s serão criados como volumes lógicos"
->>>>>>> 5252df47
   ],
   "%s will still contain the configured LVM groups and any partition needed to boot": [
     "%s ainda incluirá os grupos de LVM configurados e as partições necessárias para inicialização"
@@ -756,21 +751,12 @@
     "Ext4"
   ],
   "Extend the installation beyond the currently selected device": [
-<<<<<<< HEAD
-    "",
-    ""
-  ],
-  "Extend the installation beyond the currently selected disk": [
-    "",
-    ""
-=======
     "Estender a instalação além do dispositivo selecionado",
     "Estender a instalação além dos %d dispositivos atuais"
   ],
   "Extend the installation beyond the currently selected disk": [
     "Estender a instalação além do disco selecionado",
     "Estender a instalação além dos %d discos atuais"
->>>>>>> 5252df47
   ],
   "Extensions": [
     "Extensões"
@@ -1843,13 +1829,8 @@
     "O sistema de arquivos atual será montado em %s"
   ],
   "The current storage configuration has the following issue:": [
-<<<<<<< HEAD
-    "",
-    ""
-=======
     "A configuração de armazenamento atual apresenta o seguinte problema:",
     "A configuração de armazenamento atual apresenta os seguintes problemas:"
->>>>>>> 5252df47
   ],
   "The data is kept, but the current partitions will be resized as needed.": [
     "Os dados são mantidos, mas as partições atuais serão redimensionadas conforme necessário."
@@ -2033,13 +2014,10 @@
     "Há %d ação destrutiva planejada",
     "Há %d ações destrutivas planejadas"
   ],
-<<<<<<< HEAD
-=======
   "There is %d destructive action planned affecting %s": [
     "Há %d ação destrutiva planejada que afeta %s",
     "Há %d ações destrutivas planejadas que afetam %s"
   ],
->>>>>>> 5252df47
   "These are the most relevant installation settings. Feel free to browse the sections in the menu for further details.": [
     "Estas são as configurações de instalação mais relevantes. Sinta-se à vontade para navegar pelas seções do menu para obter mais detalhes."
   ],
