--- conflicted
+++ resolved
@@ -28,12 +28,8 @@
   useSuspenseQuery,
 } from "@tanstack/react-query";
 import React from "react";
-import { fetchConfig, setConfig } from "~/api/storage";
+import { fetchConfig, refresh, setConfig } from "~/api/storage";
 import { fetchDevices, fetchDevicesDirty } from "~/api/storage/devices";
-<<<<<<< HEAD
-=======
-import { fetchConfig, refresh } from "~/api/storage";
->>>>>>> 056e4c38
 import {
   calculate,
   fetchActions,
@@ -241,57 +237,7 @@
 const useProposalResult = (): ProposalResult | undefined => {
   const { data: actions } = useSuspenseQuery(proposalActionsQuery);
 
-<<<<<<< HEAD
   return { actions };
-=======
-      return device;
-    };
-
-    // Only consider the device assigned to a volume as installation device if it is needed
-    // to find space in that device. For example, devices directly formatted or mounted are not
-    // considered as installation devices.
-    const volumes = settings.volumes.filter((vol) => {
-      const target = vol.target as VolumeTarget;
-      return [VolumeTarget.NEW_PARTITION, VolumeTarget.NEW_VG].includes(target);
-    });
-
-    const values = [
-      settings.targetDevice,
-      settings.targetPVDevices,
-      volumes.map((v) => v.targetDevice),
-    ].flat();
-
-    if (settings.configureBoot) values.push(settings.bootDevice);
-
-    const names = uniq(compact(values)).filter((d) => d.length > 0);
-
-    // #findDevice returns undefined if no device is found with the given name.
-    return compact(names.sort().map(findDevice));
-  };
-
-  const [{ data: settings }, { data: actions }] = useSuspenseQueries({
-    queries: [proposalSettingsQuery, proposalActionsQuery],
-  });
-  const systemDevices = useDevices("system", { suspense: true });
-  const { mountPoints: productMountPoints } = useProductParams({ suspense: true });
-
-  if (settings === null) return undefined;
-
-  return {
-    settings: {
-      ...settings,
-      targetPVDevices: settings.targetPVDevices || [],
-      target: buildTarget(settings.target),
-      volumes: settings.volumes.map((v) => buildVolume(v, systemDevices, productMountPoints)),
-      // NOTE: strictly speaking, installation devices does not belong to the settings. It
-      // should be a separate method instead of an attribute in the settings object.
-      // Nevertheless, it was added here for simplicity and to avoid passing more props in some
-      // react components. Please, do not use settings as a jumble.
-      installationDevices: buildInstallationDevices(settings, systemDevices),
-    },
-    actions,
-  };
->>>>>>> 056e4c38
 };
 
 const useProposalMutation = () => {
@@ -406,11 +352,7 @@
   useProposalMutation,
   useDeprecated,
   useDeprecatedChanges,
-<<<<<<< HEAD
-};
-
-export * from "~/queries/storage/config-model";
-=======
   useRefresh,
 };
->>>>>>> 056e4c38
+
+export * from "~/queries/storage/config-model";