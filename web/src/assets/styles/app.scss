--- conflicted
+++ resolved
@@ -66,10 +66,6 @@
   }
 }
 
-<<<<<<< HEAD
-.autoInlineSize {
-  inline-size: auto;
-=======
 .agama-install-button {
   padding: var(--pf-v5-global--spacer--sm) var(--pf-v5-global--spacer--md);
   font-size: var(--fs-large);
@@ -100,5 +96,8 @@
   ul li.pf-m-warning {
     --pf-v5-c-notification-drawer__list-item--before--BackgroundColor: none;
   }
->>>>>>> e721f351
+}
+
+.autoInlineSize {
+  inline-size: auto;
 }