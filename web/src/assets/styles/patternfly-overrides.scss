--- conflicted
+++ resolved
@@ -348,7 +348,19 @@
   }
 }
 
-<<<<<<< HEAD
+// A temporary workaround to fix "stacking contexts" problems with scroll and
+// sticky page sections in Agama layout. It will not be needed when migrating to
+// latest PF6 release, since the root of the problem has been addressed there by
+// removing the DrawerContentBody from the Page component. See
+// https://github.com/patternfly/patternfly/pull/7130 and related links
+.pf-v5-c-drawer__body {
+  display: contents;
+}
+
+.menu-toggle-inline {
+  padding-inline-start: 0.5ch;
+}
+
 // FIXME: Some of these pf-v5-c-menu__list overrides shouldn't be needed, specially after migrating a PF6
 .pf-v5-c-menu__list {
   --pf-v5-c-list--nested--MarginTop: 0;
@@ -361,17 +373,4 @@
   li + li {
     --pf-v5-c-list--li--MarginTop: 0;
   }
-}
-
-.menu-toggle-inline {
-  padding-inline-start: 0.5ch;
-=======
-// A temporary workaround to fix "stacking contexts" problems with scroll and
-// sticky page sections in Agama layout. It will not be needed when migrating to
-// latest PF6 release, since the root of the problem has been addressed there by
-// removing the DrawerContentBody from the Page component. See
-// https://github.com/patternfly/patternfly/pull/7130 and related links
-.pf-v5-c-drawer__body {
-  display: contents;
->>>>>>> a103f540
 }