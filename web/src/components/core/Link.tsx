/*
 * Copyright (c) [2024] SUSE LLC
 *
 * All Rights Reserved.
 *
 * This program is free software; you can redistribute it and/or modify it
 * under the terms of the GNU General Public License as published by the Free
 * Software Foundation; either version 2 of the License, or (at your option)
 * any later version.
 *
 * This program is distributed in the hope that it will be useful, but WITHOUT
 * ANY WARRANTY; without even the implied warranty of MERCHANTABILITY or
 * FITNESS FOR A PARTICULAR PURPOSE.  See the GNU General Public License for
 * more details.
 *
 * You should have received a copy of the GNU General Public License along
 * with this program; if not, contact SUSE LLC.
 *
 * To contact SUSE LLC about this file by physical or electronic mail, you may
 * find current contact information at www.suse.com.
 */

import React from "react";
import { Button, ButtonProps } from "@patternfly/react-core";
<<<<<<< HEAD
import { To, useHref, useLinkClickHandler } from "react-router";
=======
import { To, useHref, useLinkClickHandler, useLocation } from "react-router-dom";
>>>>>>> e59725de

export type LinkProps = Omit<ButtonProps, "component"> & {
  /** The target route */
  to: string | To;
  /** Whether the link should replace the current entry in the browser history */
  replace?: boolean;
  /** Whether use PF/Button primary variant */
  isPrimary?: boolean;
  /** Whether preserve the URL query string or not */
  keepQuery?: boolean;
};

/**
 * Returns an HTML `<a>` tag built on top of PF/Button and useHref ReactRouter hook
 *
 * @note when isPrimary not given or false and props does not contain a variant prop,
 * it will default to "secondary" variant
 */
export default function Link({
  to,
  replace = false,
  isPrimary,
  variant,
  children,
  state,
  keepQuery = false,
  onClick,
  ...props
}: LinkProps) {
  const location = useLocation();
  const href = useHref(to);
  const linkVariant = isPrimary ? "primary" : variant || "secondary";
  const destination = keepQuery ? ({ pathname: to, search: location.search } as To) : to;
  const options = { replace };
  const handleClick = useLinkClickHandler(destination, options);

  return (
    <Button
      component="a"
      href={href}
      variant={linkVariant}
      onClick={(event: React.MouseEvent<HTMLElement>) => {
        onClick?.(event as React.MouseEvent<HTMLButtonElement, MouseEvent>);
        handleClick(event as React.MouseEvent<HTMLAnchorElement, MouseEvent>);
      }}
      {...props}
    >
      {children}
    </Button>
  );
}<|MERGE_RESOLUTION|>--- conflicted
+++ resolved
@@ -22,11 +22,7 @@
 
 import React from "react";
 import { Button, ButtonProps } from "@patternfly/react-core";
-<<<<<<< HEAD
-import { To, useHref, useLinkClickHandler } from "react-router";
-=======
-import { To, useHref, useLinkClickHandler, useLocation } from "react-router-dom";
->>>>>>> e59725de
+import { To, useHref, useLinkClickHandler, useLocation } from "react-router";
 
 export type LinkProps = Omit<ButtonProps, "component"> & {
   /** The target route */
