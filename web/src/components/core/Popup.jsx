/*
 * Copyright (c) [2022] SUSE LLC
 *
 * All Rights Reserved.
 *
 * This program is free software; you can redistribute it and/or modify it
 * under the terms of version 2 of the GNU General Public License as published
 * by the Free Software Foundation.
 *
 * This program is distributed in the hope that it will be useful, but WITHOUT
 * ANY WARRANTY; without even the implied warranty of MERCHANTABILITY or
 * FITNESS FOR A PARTICULAR PURPOSE.  See the GNU General Public License for
 * more details.
 *
 * You should have received a copy of the GNU General Public License along
 * with this program; if not, contact SUSE LLC.
 *
 * To contact SUSE LLC about this file by physical or electronic mail, you may
 * find current contact information at www.suse.com.
 */

// @ts-check

import React from "react";
import { Button, Modal } from "@patternfly/react-core";
import { _ } from "~/i18n";
import { partition } from "~/utils";
import { Loading } from "~/components/layout";

/**
 * @typedef {import("@patternfly/react-core").ModalProps} ModalProps
 * @typedef {import("@patternfly/react-core").ButtonProps} ButtonProps
 * @typedef {Omit<ButtonProps, 'variant'>} ButtonWithoutVariantProps
 */

/**
 * @typedef {import("@patternfly/react-core").ModalProps} ModalProps
 * @typedef {import("@patternfly/react-core").ButtonProps} ButtonProps
 * @typedef {Omit<ButtonProps, 'variant'>} ButtonWithoutVariantProps
 */

/**
 * Wrapper component for holding Popup actions
 *
 * Useful and required for placing the components to be used as PF/Modal actions, usually a
 * Popup.Action or PF/Button
 *
 * @see Popup examples.
 *
 * @param {object} props
 * @param {React.ReactNode} [props.children] - a collection of Action components
 */
const Actions = ({ children }) => <>{children}</>;

/**
 * A convenient component representing a Popup action
 *
 * Built on top of {@link https://www.patternfly.org/components/button PF/Button}
 *
 * @param {ButtonProps} props
 */
const Action = ({ children, ...buttonProps }) => (
  <Button { ...buttonProps }>
    {children}
  </Button>
);

/**
 * A Popup primary action
 *
 * It always set `variant` {@link https://www.patternfly.org/components/button PF/Button}
 * prop to "primary", no matter what given in `props`.
 *
 * @example <caption>Simple usage</caption>
 *   <PrimaryAction onClick={doSomething}>Let's go</PrimaryAction>
 *
 * @example <caption>Advanced usage</caption>
 *   <PrimaryAction onClick={upload}>
 *     <UploadIcon />
 *     <Text>Upload</Text>
 *   </PrimaryAction>
 *
 * @param {ButtonWithoutVariantProps} props
 */
const PrimaryAction = ({ children, ...actionProps }) => (
  <Action { ...actionProps } variant="primary">{ children }</Action>
);

/**
 * Shortcut for the primary "Confirm" action
 *
 * @example <caption>Using it with the default text</caption>
 *   <Confirm onClick={confirm} />
 *
 * @example <caption>Using it with a custom text</caption>
 *   <Confirm onClick={accept}>Accept</Confirm>
 *
 * @param {ButtonWithoutVariantProps} props
 */
const Confirm = ({ children = _("Confirm"), ...actionProps }) => (
  <PrimaryAction key="confirm" { ...actionProps }>{ children }</PrimaryAction>
);

/**
 * A Popup secondary action
 *
 * It always set `variant` {@link https://www.patternfly.org/components/button PF/Button}
 * prop to "secondary", no matter what given in `props`.
 *
 * @example <caption>Simple usage</caption>
 *   <SecondaryAction onClick={cancel}>Cancel</SecondaryAction>
 *
 * @example <caption>Advanced usage</caption>
 *   <SecondaryAction onClick={upload}>
 *     <DismissIcon />
 *     <Text>Dismiss</Text>
 *   </SecondaryAction>
 *
 * @param {ButtonWithoutVariantProps} props
 */
const SecondaryAction = ({ children, ...actionProps }) => (
  <Action { ...actionProps } variant="secondary">{ children }</Action>
);

/**
 * Shortcut for the secondary "Cancel" action
 *
 * @example <caption>Using it with the default text</caption>
 *   <Cancel onClick={cancel} />
 *
 * @example <caption>Using it with a custom text</caption>
 *   <Cancel onClick={dismiss}>Dismiss</Confirm>
 *
 * @param {ButtonWithoutVariantProps} props
 */
const Cancel = ({ children = _("Cancel"), ...actionProps }) => (
  <SecondaryAction key="cancel" { ...actionProps }>{ children }</SecondaryAction>
);

/**
 * A Popup additional action, rendered as a link
 *
 * It always set `variant` {@link https://www.patternfly.org/components/button PF/Button} prop
 * to "link", no matter what is given in `props`
 *
 * @example <caption>Simple usage</caption>
 *   <AncillaryAction onClick={turnUserSettingsOff}>Do not set this</AncillaryAction>
 *
 * @example <caption>Advanced usage</caption>
 *   <AncillaryAction onClick={turnUserSettingsOff}>
 *     <RemoveIcon />
 *     <Text>Do not set</Text>
 *   </AncillaryAction>
 *
 * @param {ButtonWithoutVariantProps} props
 */
const AncillaryAction = ({ children, ...actionsProps }) => (
  <Action { ...actionsProps } variant="link">{ children }</Action>
);

/**
 * Agama component for displaying a popup
 *
 * Built on top of {@link https://www.patternfly.org/components/modal PF/Modal}, it
 * manipulates the children object for extracting {Actions}.
 *
 * @example <caption>Usage example</caption>
 *   <Popup
 *     title="Users"
 *     isOpen={showUserSettings}
 *   >
 *     <UserSettingsForm />
 *     <Popup.Actions>
 *       <Popup.PrimaryAction key="confirm" onClick={updateUserSetting}>Confirm</Popup.PrimaryAction>
 *       <Popup.SecondaryAction key="cancel" onClick={cancel}>Cancel</Popup.SecondaryAction>
 *       <Popup.AncillaryAction key="unset" onClick={turnUserSettingsOff}>
 *         Do not set a user
 *       </Popup.AncillaryAction>
 *     </Popup.Actions>
 *   </Popup>
 *
 * @example <caption>Usage example using shortcuts actions</caption>
 *   <Popup
 *     title="Users"
 *     isOpen={showUserSettings}
 *   >
 *     <UserSettingsForm />
 *     <Popup.Actions>
 *       <Popup.Confirm onClick={updateUserSetting} />
 *       <Popup.Cancel onClick={cancel} />
 *       <Popup.AncillaryAction key="unset" onClick={turnUserSettingsOff}>
 *         Do not set a user
 *       </Popup.AncillaryAction>
 *     </Popup.Actions>
 *   </Popup>
 *
<<<<<<< HEAD
 * @typedef {object} PopupBaseProps
 * @property {"auto" | "small" | "medium" | "large"} [blockSize="auto"] - The block/height size for the dialog. Default is "auto".
 * @property {"auto" | "small" | "medium" | "large"} [inlineSize="medium"] - The inline/width size for the dialog. Default is "medium".
 * @property {boolean} [isLoading=false] - Whether the data is loading, if yes it displays a loading indicator instead of the requested content
 * @property {string} [loadingText="Loading data..."] - Text displayed when `isLoading` is set to `true`
 * @typedef {Omit<ModalProps, "variant" | "size"> & PopupBaseProps} PopupProps
 *
 * @param {PopupProps} props
=======
 * @param {ModalProps} props
>>>>>>> 259b6252
 */
const Popup = ({
  isOpen = false,
  isLoading = false,
  // TRANSLATORS: progress message
  loadingText = _("Loading data..."),
  showClose = false,
  inlineSize = "medium",
  blockSize = "auto",
  className = "",
  children,
  ...props
}) => {
  const [actions, content] = partition(React.Children.toArray(children), child => child.type === Actions);

  return (
    /** @ts-ignore */
    <Modal
      {...props}
      isOpen={isOpen}
      showClose={showClose}
      actions={actions}
      className={`${className} block-size-${blockSize} inline-size-${inlineSize}`.trim()}
    >
      {isLoading ? <Loading text={loadingText} /> : content}
    </Modal>
  );
};

Popup.Actions = Actions;
Popup.PrimaryAction = PrimaryAction;
Popup.Confirm = Confirm;
Popup.SecondaryAction = SecondaryAction;
Popup.Cancel = Cancel;
Popup.AncillaryAction = AncillaryAction;

export default Popup;<|MERGE_RESOLUTION|>--- conflicted
+++ resolved
@@ -60,7 +60,7 @@
  * @param {ButtonProps} props
  */
 const Action = ({ children, ...buttonProps }) => (
-  <Button { ...buttonProps }>
+  <Button {...buttonProps}>
     {children}
   </Button>
 );
@@ -83,7 +83,7 @@
  * @param {ButtonWithoutVariantProps} props
  */
 const PrimaryAction = ({ children, ...actionProps }) => (
-  <Action { ...actionProps } variant="primary">{ children }</Action>
+  <Action {...actionProps} variant="primary">{children}</Action>
 );
 
 /**
@@ -98,7 +98,7 @@
  * @param {ButtonWithoutVariantProps} props
  */
 const Confirm = ({ children = _("Confirm"), ...actionProps }) => (
-  <PrimaryAction key="confirm" { ...actionProps }>{ children }</PrimaryAction>
+  <PrimaryAction key="confirm" {...actionProps}>{children}</PrimaryAction>
 );
 
 /**
@@ -119,7 +119,7 @@
  * @param {ButtonWithoutVariantProps} props
  */
 const SecondaryAction = ({ children, ...actionProps }) => (
-  <Action { ...actionProps } variant="secondary">{ children }</Action>
+  <Action {...actionProps} variant="secondary">{children}</Action>
 );
 
 /**
@@ -134,7 +134,7 @@
  * @param {ButtonWithoutVariantProps} props
  */
 const Cancel = ({ children = _("Cancel"), ...actionProps }) => (
-  <SecondaryAction key="cancel" { ...actionProps }>{ children }</SecondaryAction>
+  <SecondaryAction key="cancel" {...actionProps}>{children}</SecondaryAction>
 );
 
 /**
@@ -155,7 +155,7 @@
  * @param {ButtonWithoutVariantProps} props
  */
 const AncillaryAction = ({ children, ...actionsProps }) => (
-  <Action { ...actionsProps } variant="link">{ children }</Action>
+  <Action {...actionsProps} variant="link">{children}</Action>
 );
 
 /**
@@ -194,7 +194,6 @@
  *     </Popup.Actions>
  *   </Popup>
  *
-<<<<<<< HEAD
  * @typedef {object} PopupBaseProps
  * @property {"auto" | "small" | "medium" | "large"} [blockSize="auto"] - The block/height size for the dialog. Default is "auto".
  * @property {"auto" | "small" | "medium" | "large"} [inlineSize="medium"] - The inline/width size for the dialog. Default is "medium".
@@ -203,9 +202,6 @@
  * @typedef {Omit<ModalProps, "variant" | "size"> & PopupBaseProps} PopupProps
  *
  * @param {PopupProps} props
-=======
- * @param {ModalProps} props
->>>>>>> 259b6252
  */
 const Popup = ({
   isOpen = false,
@@ -219,7 +215,10 @@
   children,
   ...props
 }) => {
-  const [actions, content] = partition(React.Children.toArray(children), child => child.type === Actions);
+  const [actions, content] = partition(
+    React.Children.toArray(children),
+    (child) => child.type === Actions,
+  );
 
   return (
     /** @ts-ignore */
