--- conflicted
+++ resolved
@@ -22,22 +22,9 @@
 
 import React from "react";
 import { screen, within } from "@testing-library/react";
-<<<<<<< HEAD
-import { installerRender } from "~/test-utils";
-import { useStatus } from "~/hooks/model/status";
-import ProgressStatusMonitor from "./ProgressStatusMonitor";
-
-const mockProgress: jest.Mock<ReturnType<typeof useStatus>["progresses"]> = jest.fn();
-
-jest.mock("~/hooks/model/status", () => ({
-  useStatus: () => ({ progresses: mockProgress() }),
-}));
-
-=======
 import { installerRender, mockProgresses } from "~/test-utils";
 import ProgressStatusMonitor from "./ProgressStatusMonitor";
 
->>>>>>> 109636eb
 describe("ProgressStatusMonitor", () => {
   describe("when there are no tasks in background", () => {
     it("renders a disabled button with no content", () => {
