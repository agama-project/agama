--- conflicted
+++ resolved
@@ -153,13 +153,10 @@
 });
 
 describe("if there are not issues", () => {
-<<<<<<< HEAD
-=======
   beforeEach(() => {
     mockIssues = [];
   });
 
->>>>>>> ab653003
   it("does not include a notification mark", async () => {
     installerRender(withNotificationProvider(<Sidebar />));
     const link = await screen.findByLabelText(/Show/i);
