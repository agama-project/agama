/*
 * Copyright (c) [2023-2025] SUSE LLC
 *
 * All Rights Reserved.
 *
 * This program is free software; you can redistribute it and/or modify it
 * under the terms of the GNU General Public License as published by the Free
 * Software Foundation; either version 2 of the License, or (at your option)
 * any later version.
 *
 * This program is distributed in the hope that it will be useful, but WITHOUT
 * ANY WARRANTY; without even the implied warranty of MERCHANTABILITY or
 * FITNESS FOR A PARTICULAR PURPOSE.  See the GNU General Public License for
 * more details.
 *
 * You should have received a copy of the GNU General Public License along
 * with this program; if not, contact SUSE LLC.
 *
 * To contact SUSE LLC about this file by physical or electronic mail, you may
 * find current contact information at www.suse.com.
 */

import React, { useId } from "react";
import {
  Button,
  ButtonProps,
  Card,
  CardBody,
  CardBodyProps,
  CardFooter,
  CardHeader,
  CardHeaderProps,
  CardProps,
  PageGroup,
  PageGroupProps,
  PageSection,
  PageSectionProps,
  Split,
  Stack,
  Title,
  TitleProps,
} from "@patternfly/react-core";
import { Flex } from "~/components/layout";
import { ProductRegistrationAlert } from "~/components/product";
import { _ } from "~/i18n";
import textStyles from "@patternfly/react-styles/css/utilities/Text/text";
import flexStyles from "@patternfly/react-styles/css/utilities/Flex/flex";
import { To, useLocation, useNavigate } from "react-router-dom";
import { isEmpty, isObject } from "~/utils";
import { SUPPORTIVE_PATHS } from "~/routes/paths";

/**
 * Props accepted by Page.Section
 */
type SectionProps = {
  /** The section title */
  title?: string;
  /** The value used for accessible label */
  "aria-label"?: string;
  /** Part of the header that complements the title as a representation of the
   * section state. E.g. "Encryption enabled", where "Encryption" is the title
   * and "enabled" the value */
  value?: React.ReactNode;
  /** Elements to be rendered in the section footer */
  actions?: React.ReactNode;
  /** A React node with a brief description of what the section is for */
  description?: React.ReactNode;
  /** The heading level used for the section title */
  headingLevel?: TitleProps["headingLevel"];
  /** Props to influence PF/Card component wrapping the section */
  pfCardProps?: CardProps;
  /** Props to influence PF/CardHeader component wrapping the section title */
  pfCardHeaderProps?: CardHeaderProps;
  /** Props to influence PF/CardBody component wrapping the section content */
  pfCardBodyProps?: CardBodyProps;
};

type ActionProps = {
  /** Path to navigate to */
  navigateTo?: To;
} & ButtonProps;

type SubmitActionProps = {
  /** The id of a <form> the submit button is associated with */
  form: string;
} & ButtonProps;

const defaultCardProps: CardProps = {
  isCompact: true,
  isFullHeight: true,
  component: "section",
};

const STICK_TO_TOP = Object.freeze({ default: "top" });
const STICK_TO_BOTTOM = Object.freeze({ default: "bottom" });

// TODO: check if it should have the banner role
const Header = ({ hasGutter = true, children, ...props }) => {
  return (
    <PageSection variant="default" component="div" stickyOnBreakpoint={STICK_TO_TOP} {...props}>
      <Stack hasGutter={hasGutter}>{children}</Stack>
    </PageSection>
  );
};

/**
 * Creates a page region on top of PF/Card component
 *
 * @example <caption>Simple usage</caption>
 *   <Page.Section>
 *     <EncryptionSummary />
 *   </Page.Section>
 *
 * @example <caption>Complex usage</caption>
 *   <Page.Section
 *     title="Encryption"
 *     value={isEnabled ? "Enabled" : "Disabled"}
 *     description="Whether device should be protected or not"
 *     pfCardBodyProps={{ isFilled: true }}
 *     actions={isEnabled ? <DisableAction /> : <EnableAction />}
 *   >
 *       <EncryptionSummary />
 *     )}
 *   </Page.Section>
 */
const Section = ({
  title,
  "aria-label": ariaLabel,
  value,
  description,
  actions,
  headingLevel = "h3",
  pfCardProps,
  pfCardHeaderProps,
  pfCardBodyProps,
  children,
}: React.PropsWithChildren<SectionProps>) => {
  const titleId = useId();
  const hasTitle = !isEmpty(title);
  const hasValue = !isEmpty(value);
  const hasDescription = !isEmpty(description);
  const hasHeader = hasTitle || hasValue || hasDescription;
  const hasAriaLabel =
    !isEmpty(ariaLabel) || (isObject(pfCardProps) && "aria-label" in pfCardProps);
  const props = { ...defaultCardProps, "aria-label": ariaLabel };

  if (!hasTitle && !hasAriaLabel) {
    console.error("Page.Section must have either, a title or aria-label");
  }

  if (hasTitle && !hasAriaLabel) props["aria-labelledby"] = titleId;

  return (
    <Card {...props} {...pfCardProps}>
      {hasHeader && (
        <CardHeader {...pfCardHeaderProps}>
          <Flex direction="column" rowGap="rowGapXs" alignItems="alignItemsFlexStart">
            <Flex columnGap="columnGapSm" rowGap="rowGapXs" alignContent="alignContentFlexStart">
              {hasTitle && (
                <Title id={titleId} headingLevel={headingLevel}>
                  {title}
                </Title>
              )}
              {hasValue && (
                <Flex.Item grow="grow" className={textStyles.fontSizeXl}>
                  {value}
                </Flex.Item>
              )}
            </Flex>
            {hasDescription && <div className={textStyles.textColorPlaceholder}>{description}</div>}
          </Flex>
        </CardHeader>
      )}
      <CardBody {...pfCardBodyProps}>{children}</CardBody>
      {actions && (
        <CardFooter>
          <Split hasGutter>{actions}</Split>
        </CardFooter>
      )}
    </Card>
  );
};

/**
 * Wraps given children in an PF/PageGroup sticky at the bottom
 *
 * TODO: check if it contentinfo role really should have the banner role
 *
 * @see [PatternFly Page/PageGroup](https://www.patternfly.org/components/page#pagegroup)
 *
 * @example
 *   <Page.Actions>
 *     <Page.Action onClick={doSomething}>Let's go</Page.Action>
 *   </Page.Actions>
 *
 */
const Actions = ({
  children,
  justifyContent = "default",
}: React.PropsWithChildren<{ justifyContent?: "default" | "none" }>) => {
  return (
    <PageGroup
      role="contentinfo"
      hasShadowTop
      stickyOnBreakpoint={STICK_TO_BOTTOM}
      className={flexStyles.flexGrow_0}
    >
<<<<<<< HEAD
      <PageSection variant="default" component="div">
        <Flex justifyContent="justifyContentFlexEnd">{children}</Flex>
=======
      <PageSection variant="light" component="div">
        {justifyContent === "none" && children}
        {justifyContent === "default" && (
          <Flex justifyContent="justifyContentFlexEnd">{children}</Flex>
        )}
>>>>>>> 69019564
      </PageSection>
    </PageGroup>
  );
};

/**
 * Handy component built on top of PF/Button for rendering a page action
 *
 * @see [PatternFly Button](https://www.patternfly.org/components/button).
 */
const Action = ({ navigateTo, children, ...props }: ActionProps) => {
  const navigate = useNavigate();

  const onClickFn = props.onClick;

  props.onClick = (e) => {
    if (typeof onClickFn === "function") onClickFn(e);
    if (navigateTo) navigate(navigateTo);
  };

  return <Button {...props}>{children}</Button>;
};

/**
 * Handy component for rendering a "Cancel" action
 *
 * NOTE: by default it navigates to the top path, which can be changed
 * `navigateTo` prop BUT not for navigating back into the history. Use Page.Back
 * for the latest, which behaves differently.
 */
const Cancel = ({ navigateTo = "..", children, ...props }: ActionProps) => {
  return (
    <Action variant="link" navigateTo={navigateTo} {...props}>
      {children || _("Cancel")}
    </Action>
  );
};

/**
 * Handy component for rendering a "Back" action
 *
 * NOTE: It does not behave like Page.Cancel, since
 *   * does not support changing the path to navigate to, and
 *   * always goes one path back in the history (-1)
 *
 * NOTE: Not using Page.Cancel for practical reasons about useNavigate
 * overloading, which kind of forces to write an ugly code for supporting both
 * types, "To" and "number", without a TypeScript complain. To know more, see
 * https://github.com/remix-run/react-router/issues/10505#issuecomment-2237126223
 */
const Back = ({ children, ...props }: Omit<ButtonProps, "onClick">) => {
  const navigate = useNavigate();

  return (
    <Button variant="link" {...props} onClick={() => navigate(-1)}>
      {children || _("Back")}
    </Button>
  );
};

/**
 * Handy component to submit a form matching the id given in the `form` prop
 */
const Submit = ({ children, ...props }: SubmitActionProps) => {
  return (
    <Action type="submit" {...props}>
      {children || _("Accept")}
    </Action>
  );
};

/**
 * Wrapper for the section content built on top of PF/Page/PageSection
 *
 * @see [Patternfly Page/PageSection](https://www.patternfly.org/components/page#pagesection)
 */
const Content = ({ children, ...pageSectionProps }: React.PropsWithChildren<PageSectionProps>) => {
  const location = useLocation();
  const mountRegistrationAlert = !SUPPORTIVE_PATHS.includes(location.pathname);

  return (
    <>
      {mountRegistrationAlert && <ProductRegistrationAlert />}
      <PageSection hasBodyWrapper={false} isFilled component="div" {...pageSectionProps}>
        {children}
      </PageSection>
    </>
  );
};

/**
 * Component for structuring an Agama page, built on top of PF/Page/PageGroup.
 *
 * @see [Patternfly Page/PageGroup](https://www.patternfly.org/components/page#pagegroup)
 *
 * @example
 *   <Page>
 *     <Page.Header>
 *       <h2>{_("Software")}</h2>
 *     </Page.Header>
 *
 *     <Page.Content>
 *       <Stack hasGutter>
 *         <IssuesHint issues={issues} />
 *
 *         <Page.Section title="Selected patterns" >
 *           {patterns.length === 0 ? <NoPatterns /> : <SelectedPatterns patterns={patterns} />}
 *         </Page.Section>
 *
 *         <Page.Section aria-label="Used size">
 *           <UsedSize size={proposal.size} />
 *         </Page.Section>
 *       </Stack>
 *       <Page.Actions>
 *         <Page.Back />
 *       </Page.Actions>
 *     </Page.Content>
 *   </Page>
 */
const Page = ({
  children,
  ...pageGroupProps
}: React.PropsWithChildren<PageGroupProps>): React.ReactNode => {
  return <PageGroup {...pageGroupProps}>{children}</PageGroup>;
};

Page.displayName = "agama/core/Page";
Page.Header = Header;
Page.Content = Content;
Page.Actions = Actions;
Page.Back = Back;
Page.Cancel = Cancel;
Page.Submit = Submit;
Page.Action = Action;
Page.Section = Section;

export default Page;<|MERGE_RESOLUTION|>--- conflicted
+++ resolved
@@ -205,16 +205,11 @@
       stickyOnBreakpoint={STICK_TO_BOTTOM}
       className={flexStyles.flexGrow_0}
     >
-<<<<<<< HEAD
-      <PageSection variant="default" component="div">
-        <Flex justifyContent="justifyContentFlexEnd">{children}</Flex>
-=======
       <PageSection variant="light" component="div">
         {justifyContent === "none" && children}
         {justifyContent === "default" && (
           <Flex justifyContent="justifyContentFlexEnd">{children}</Flex>
         )}
->>>>>>> 69019564
       </PageSection>
     </PageGroup>
   );
