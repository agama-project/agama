--- conflicted
+++ resolved
@@ -38,12 +38,8 @@
 import { NETWORK as PATHS } from "~/routes/paths";
 import { formatIp } from "~/utils/network";
 import { _ } from "~/i18n";
-<<<<<<< HEAD
-import { generateEncodedPath } from "~/utils";
 import { useNetworkSystem } from "~/queries/system";
 import { useNetworkProposal } from "~/queries/proposal";
-=======
->>>>>>> a6c2788a
 
 type ConnectionListItemProps = { connection: Connection };
 
