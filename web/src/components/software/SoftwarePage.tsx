--- conflicted
+++ resolved
@@ -22,12 +22,9 @@
 
 import React, { useState } from "react";
 import {
-<<<<<<< HEAD
-  Content,
-=======
   Alert,
   Button,
->>>>>>> 69019564
+  Content,
   DescriptionList,
   DescriptionListDescription,
   DescriptionListGroup,
