/*
 * Copyright (c) [2022-2024] SUSE LLC
 *
 * All Rights Reserved.
 *
 * This program is free software; you can redistribute it and/or modify it
 * under the terms of the GNU General Public License as published by the Free
 * Software Foundation; either version 2 of the License, or (at your option)
 * any later version.
 *
 * This program is distributed in the hope that it will be useful, but WITHOUT
 * ANY WARRANTY; without even the implied warranty of MERCHANTABILITY or
 * FITNESS FOR A PARTICULAR PURPOSE.  See the GNU General Public License for
 * more details.
 *
 * You should have received a copy of the GNU General Public License along
 * with this program; if not, contact SUSE LLC.
 *
 * To contact SUSE LLC about this file by physical or electronic mail, you may
 * find current contact information at www.suse.com.
 */

import React from "react";
import { Text, TextContent, TextVariants } from "@patternfly/react-core";
import { deviceLabel } from "~/components/storage/utils";
import { Em } from "~/components/core";
import { _ } from "~/i18n";
import { useDevices, useConfigModel } from "~/queries/storage";
import * as ConfigModel from "~/api/storage/types/config-model";

const Content = ({ children }) => (
  <TextContent>
    <Text component={TextVariants.h3}>{_("Storage")}</Text>
    {children}
  </TextContent>
);

/**
 * Text explaining the storage proposal
 *
 * TODO: The current implementation assumes there are only drives and no other kind of devices like
 * LVM volume groups or MD raids. Support for more cases (like LVM installation) will be added as
 * the rest of the interface is also adapted.
 */
export default function StorageSection() {
  const configModel = useConfigModel();
  const devices = useDevices("system", { suspense: true });

<<<<<<< HEAD
  const drives = configModel?.drives || [];
=======
  if (result === undefined) {
    return (
      <Content>
        <Text>{_("Install using an advanced configuration.")}</Text>
      </Content>
    );
  }
>>>>>>> 056e4c38

  const label = (drive) => {
    const device = devices.find((d) => d.name === drive.name);
    return device ? deviceLabel(device) : drive.name;
  };

  const msgSingleDisk = (drive: ConfigModel.Drive): string => {
    switch (drive.spacePolicy) {
      case "resize":
        // TRANSLATORS: %s will be replaced by the device name and its size,
        // example: "/dev/sda, 20 GiB"
        return _("Install using device %s shrinking existing partitions as needed.");
      case "keep":
        // TRANSLATORS: %s will be replaced by the device name and its size,
        // example: "/dev/sda, 20 GiB"
        return _("Install using device %s without modifying existing partitions.");
      case "delete":
        // TRANSLATORS: %s will be replaced by the device name and its size,
        // example: "/dev/sda, 20 GiB"
        return _("Install using device %s and deleting all its content.");
    }

    // TRANSLATORS: %s will be replaced by the device name and its size,
    // example: "/dev/sda, 20 GiB"
    return _("Install using device %s with a custom strategy to find the needed space.");
  };

  const msgMultipleDisks = (drives: ConfigModel.Drive[]): string => {
    if (drives.every((d) => d.spacePolicy === drives[0].spacePolicy)) {
      switch (drives[0].spacePolicy) {
        case "resize":
          return _("Install using several devices shrinking existing partitions as needed.");
        case "keep":
          return _("Install using several devices without modifying existing partitions.");
        case "delete":
          return _("Install using several devices and deleting all its content.");
      }
    }

    return _("Install using several devices with a custom strategy to find the needed space.");
  };

  const existDevice = (name) => devices.some((d) => d.name === name);
  const noDrive = drives.length === 0 || drives.some((d) => !existDevice(d.name));

  if (noDrive)
    return (
      <Content>
        <Text>{_("No device selected yet")}</Text>
      </Content>
    );

  if (drives.length > 1) {
    return (
      <Content>
        <span>{msgMultipleDisks(drives)}</span>
      </Content>
    );
  }

  const [msg1, msg2] = msgSingleDisk(drives[0]).split("%s");

  return (
    <Content>
      <Text>
        <span>{msg1}</span>
        <Em>{label(drives[0])}</Em>
        <span>{msg2}</span>
      </Text>
    </Content>
  );
}<|MERGE_RESOLUTION|>--- conflicted
+++ resolved
@@ -45,18 +45,7 @@
 export default function StorageSection() {
   const configModel = useConfigModel();
   const devices = useDevices("system", { suspense: true });
-
-<<<<<<< HEAD
   const drives = configModel?.drives || [];
-=======
-  if (result === undefined) {
-    return (
-      <Content>
-        <Text>{_("Install using an advanced configuration.")}</Text>
-      </Content>
-    );
-  }
->>>>>>> 056e4c38
 
   const label = (drive) => {
     const device = devices.find((d) => d.name === drive.name);
