/*
 * Copyright (c) [2022] SUSE LLC
 *
 * All Rights Reserved.
 *
 * This program is free software; you can redistribute it and/or modify it
 * under the terms of version 2 of the GNU General Public License as published
 * by the Free Software Foundation.
 *
 * This program is distributed in the hope that it will be useful, but WITHOUT
 * ANY WARRANTY; without even the implied warranty of MERCHANTABILITY or
 * FITNESS FOR A PARTICULAR PURPOSE.  See the GNU General Public License for
 * more details.
 *
 * You should have received a copy of the GNU General Public License along
 * with this program; if not, contact SUSE LLC.
 *
 * To contact SUSE LLC about this file by physical or electronic mail, you may
 * find current contact information at www.suse.com.
 */

import React, { useReducer, useEffect } from "react";
import { Button } from "@patternfly/react-core";
import { ProgressText, Section } from "~/components/core";
import { Icon } from "~/components/layout";
import { UsedSize } from "~/components/software";
import { useCancellablePromise } from "~/utils";
import { useInstallerClient } from "~/context/installer";
import { BUSY } from "~/client/status";
import { _ } from "~/i18n";

const initialState = {
  busy: true,
  errors: [],
  errorsRead: false,
  size: "",
  progress: { message: _("Reading software repositories"), current: 0, total: 0, finished: false }
};

const reducer = (state, action) => {
  switch (action.type) {
    case "UPDATE_PROGRESS": {
      const { message, current, total, finished } = action.payload;
      return { ...state, progress: { message, current, total, finished } };
    }

    case "UPDATE_STATUS": {
      return { ...initialState, busy: action.payload.status === BUSY };
    }

    case "UPDATE_PROPOSAL": {
      if (state.busy) return state;

      const { errors, size } = action.payload;
      return { ...state, errors, size, errorsRead: true };
    }

    default: {
      return state;
    }
  }
};

export default function SoftwareSection({ showErrors }) {
  const { software: client } = useInstallerClient();
  const { cancellablePromise } = useCancellablePromise();
  const [state, dispatch] = useReducer(reducer, initialState);

  const updateStatus = (status) => {
    dispatch({ type: "UPDATE_STATUS", payload: { status } });
  };

  const probe = () => client.probe();

  useEffect(() => {
    cancellablePromise(client.getStatus()).then(updateStatus);

    return client.onStatusChange(updateStatus);
  }, [client, cancellablePromise]);

  useEffect(() => {
    cancellablePromise(client.getStatus()).then(updateStatus);
  }, [client, cancellablePromise]);

  useEffect(() => {
    const updateProposal = async () => {
      const errors = await cancellablePromise(client.getIssues());
      const size = await cancellablePromise(client.getUsedSpace());

      dispatch({ type: "UPDATE_PROPOSAL", payload: { errors, size } });
    };

    updateProposal();
  }, [client, cancellablePromise, state.busy]);

  useEffect(() => {
    cancellablePromise(client.getProgress()).then(({ message, current, total, finished }) => {
      dispatch({
        type: "UPDATE_PROGRESS",
        payload: { message, current, total, finished }
      });
    });
  }, [client, cancellablePromise]);

  useEffect(() => {
    return client.onProgressChange(({ message, current, total, finished }) => {
      dispatch({
        type: "UPDATE_PROGRESS",
        payload: { message, current, total, finished }
      });
    });
  }, [client, cancellablePromise]);

  const errors = showErrors ? state.errors : [];

  const SectionContent = () => {
    if (state.busy) {
      const { message, current, total } = state.progress;
      return (
        <ProgressText message={message} current={current} total={total} />
      );
    }

    return (
      <>
        <UsedSize size={state.size} />
        {errors.length > 0 &&
          <Button
            isInline
            variant="link"
            icon={<Icon name="refresh" size="16" />}
            onClick={probe}
          >
            {/* TRANSLATORS: clickable link label */}
            {_("Refresh the repositories")}
          </Button>}
      </>
    );
  };

  return (
    <Section
      key="software-section"
      // TRANSLATORS: page section
      title={_("Software")}
      icon="apps"
      loading={state.busy}
<<<<<<< HEAD
      errors={errors.map(e => ({ message: e.description }))}
=======
      errors={errors}
      path="/software"
>>>>>>> 99ab3e45
    >
      <SectionContent />
    </Section>
  );
}<|MERGE_RESOLUTION|>--- conflicted
+++ resolved
@@ -145,12 +145,8 @@
       title={_("Software")}
       icon="apps"
       loading={state.busy}
-<<<<<<< HEAD
       errors={errors.map(e => ({ message: e.description }))}
-=======
-      errors={errors}
       path="/software"
->>>>>>> 99ab3e45
     >
       <SectionContent />
     </Section>
