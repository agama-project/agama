--- conflicted
+++ resolved
@@ -20,20 +20,11 @@
  * find current contact information at www.suse.com.
  */
 
-<<<<<<< HEAD
-import React, { useId } from "react";
-import { Divider, Flex } from "@patternfly/react-core";
-import { generatePath, useNavigate } from "react-router";
-import Text from "~/components/core/Text";
-import MenuHeader from "~/components/core/MenuHeader";
-import MenuButton from "~/components/core/MenuButton";
-=======
 import React, { forwardRef } from "react";
 import { Button, Flex, FlexItem } from "@patternfly/react-core";
 import Icon from "~/components/layout/Icon";
-import { useNavigate } from "react-router-dom";
+import { generatePath, useNavigate } from "react-router";
 import MenuButton, { CustomToggleProps } from "~/components/core/MenuButton";
->>>>>>> e59725de
 import { STORAGE as PATHS } from "~/routes/paths";
 import { model } from "~/types/storage";
 import { filesystemType, formattedPath } from "~/components/storage/utils";
