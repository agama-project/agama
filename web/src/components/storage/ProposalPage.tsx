--- conflicted
+++ resolved
@@ -40,14 +40,9 @@
   Tabs,
   TabTitleText,
 } from "@patternfly/react-core";
-<<<<<<< HEAD
-import { Page, Link } from "~/components/core/";
-import { Icon } from "~/components/layout";
-=======
 import textStyles from "@patternfly/react-styles/css/utilities/Text/text";
 import { Page, Link, NestedContent } from "~/components/core/";
-import { Icon, Loading } from "~/components/layout";
->>>>>>> e59725de
+import { Icon } from "~/components/layout";
 import ConfigEditor from "./ConfigEditor";
 import ConnectedDevicesMenu from "./ConnectedDevicesMenu";
 import EncryptionSection from "./EncryptionSection";
@@ -67,14 +62,10 @@
 import { STORAGE as PATHS } from "~/routes/paths";
 import { _, n_ } from "~/i18n";
 import { useProgress, useProgressChanges } from "~/queries/progress";
-<<<<<<< HEAD
-import { useNavigate } from "react-router";
-=======
-import { useNavigate, useLocation } from "react-router-dom";
+import { useNavigate, useLocation } from "react-router";
 import { useStorageUiState } from "~/context/storage-ui-state";
 import MenuButton from "../core/MenuButton";
 import spacingStyles from "@patternfly/react-styles/css/utilities/Spacing/spacing";
->>>>>>> e59725de
 
 function InvalidConfigEmptyState(): React.ReactNode {
   const errors = useScopeIssues("storage");
@@ -196,12 +187,8 @@
 function ProposalSections(): React.ReactNode {
   const { uiState, setUiState } = useStorageUiState();
   const model = useConfigModel({ suspense: true });
-<<<<<<< HEAD
   const proposal = useProposal();
-=======
-  const systemErrors = useSystemErrors("storage");
-  const hasResult = !systemErrors.length;
-  const { mutate: reset } = useResetConfigMutation();
+  const reset = useResetConfig();
   const handleTabClick = (
     event: React.MouseEvent | React.KeyboardEvent | MouseEvent,
     tabIndex: number,
@@ -220,7 +207,6 @@
       return state;
     });
   };
->>>>>>> e59725de
 
   return (
     <Grid hasGutter>
