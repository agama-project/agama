/*
 * Copyright (c) [2024] SUSE LLC
 *
 * All Rights Reserved.
 *
 * This program is free software; you can redistribute it and/or modify it
 * under the terms of the GNU General Public License as published by the Free
 * Software Foundation; either version 2 of the License, or (at your option)
 * any later version.
 *
 * This program is distributed in the hope that it will be useful, but WITHOUT
 * ANY WARRANTY; without even the implied warranty of MERCHANTABILITY or
 * FITNESS FOR A PARTICULAR PURPOSE.  See the GNU General Public License for
 * more details.
 *
 * You should have received a copy of the GNU General Public License along
 * with this program; if not, contact SUSE LLC.
 *
 * To contact SUSE LLC about this file by physical or electronic mail, you may
 * find current contact information at www.suse.com.
 */

import React from "react";
import {
  Button,
  Flex,
  FlexItem,
  List,
  ListItem,
  Popover,
  ToggleGroup,
  ToggleGroupItem,
} from "@patternfly/react-core";
import { sprintf } from "sprintf-js";

import { _ } from "~/i18n";
import { deviceSize } from "~/components/storage/utils";
import {
  DeviceName,
  DeviceDetails,
  DeviceSize,
  toStorageDevice,
} from "~/components/storage/device-utils";
import { Icon } from "~/components/layout";
import { PartitionSlot, SpacePolicyAction, StorageDevice } from "~/types/storage";
import { TreeTableColumn } from "~/components/core/TreeTable";
<<<<<<< HEAD
import { Table, Td, Th, Tr, Thead, Tbody } from "@patternfly/react-table";
=======
import { DeviceInfo as DeviceInfoType } from "~/api/storage/types";
>>>>>>> a103f540

/**
 * Info about the device.
 * @component
 */
const DeviceInfoContent = ({ device }: { device: StorageDevice }) => {
  const minSize = device.shrinking?.supported;

  if (minSize) {
    const recoverable = device.size - minSize;
    return sprintf(
      _("Up to %s can be recovered by shrinking the device."),
      deviceSize(recoverable),
    );
  }

  const reasons = device.shrinking.unsupported;

  return (
    <>
      {_("The device cannot be shrunk:")}
      <List>
        {reasons.map((reason, idx) => (
          <ListItem key={idx}>{reason}</ListItem>
        ))}
      </List>
    </>
  );
};

/**
 * Button to show a popup with info about the device.
 * @component
 *
 * @param {object} props
 * @param {StorageDevice} props.device
 */
const DeviceInfo = ({ device }: { device: StorageDevice }) => {
  return (
    <Popover headerContent={device.name} bodyContent={<DeviceInfoContent device={device} />}>
      <Button
        aria-label={sprintf(_("Show information about %s"), device.name)}
        variant="plain"
        icon={<Icon name="info" size="xs" />}
      />
    </Popover>
  );
};

/**
 * Space action selector.
 * @component
 *
 * @param props
 * @param props.device
 * @param props.action - Possible values: "force_delete", "resize" or "keep".
 * @param props.onChange
 */
const DeviceActionSelector = ({
  device,
  action,
  onChange,
}: {
  device: StorageDevice;
  action: string;
  onChange?: (action: SpacePolicyAction) => void;
}) => {
  const changeAction = (value) => onChange({ deviceName: device.name, value });

  const isResizeDisabled = device.shrinking?.supported === undefined;
  const hasInfo = device.shrinking !== undefined;

  return (
    <Flex>
      <FlexItem>
        <ToggleGroup isCompact>
          <ToggleGroupItem
            text="Do not modify"
            buttonId="not-modify"
            isSelected={action === "keep"}
            onChange={() => changeAction("keep")}
          />
          <ToggleGroupItem
            text="Allow shrink"
            buttonId="resize"
            isDisabled={isResizeDisabled}
            isSelected={action === "resizeIfNeeded"}
            onChange={() => changeAction("resizeIfNeeded")}
          />
          <ToggleGroupItem
            text="Delete"
            buttonId="delete"
            isSelected={action === "delete"}
            onChange={() => changeAction("delete")}
          />
        </ToggleGroup>
      </FlexItem>
      {hasInfo && (
        <FlexItem>
          <DeviceInfo device={device} />
        </FlexItem>
      )}
    </Flex>
  );
};

/**
 * Column content with the space action (a form or a description) for a device
 * @component
 *
 * @param {object} props
 * @param props.item
 * @param props.action - Possible values: "force_delete", "resize" or "keep".
 * @param props.onChange
 */
const DeviceAction = ({
  item,
  action,
  onChange,
}: {
  item: PartitionSlot | StorageDevice;
  action: string;
  onChange?: (action: SpacePolicyAction) => void;
}) => {
  const device = toStorageDevice(item);
  if (!device) return null;

  if (device.type === "partition") {
    return <DeviceActionSelector device={device} action={action} onChange={onChange} />;
  }

  if (device.filesystem || device.component) return _("The content may be deleted");

  if (!device.partitionTable || device.partitionTable.partitions.length === 0)
    return _("No content found");

  return null;
};

export type SpaceActionsTableProps = {
  devices: (PartitionSlot | StorageDevice)[];
  deviceAction: (item: PartitionSlot | StorageDevice) => string;
  onActionChange: (action: SpacePolicyAction) => void;
};

/**
 * Table for selecting the space actions of the given devices.
 * @component
 */
export default function SpaceActionsTable({
  devices = [],
  deviceAction,
  onActionChange,
}: SpaceActionsTableProps) {
  const columns: TreeTableColumn[] = [
    {
      name: _("Device"),
      value: (item: PartitionSlot | StorageDevice) => <DeviceName item={item} />,
    },
    {
      name: _("Details"),
      value: (item: PartitionSlot | StorageDevice) => <DeviceDetails item={item} />,
    },
    { name: _("Size"), value: (item: PartitionSlot | StorageDevice) => <DeviceSize item={item} /> },
    {
      name: _("Action"),
      value: (item: PartitionSlot | StorageDevice) => (
        <DeviceAction item={item} action={deviceAction(item)} onChange={onActionChange} />
      ),
    },
  ];

  return (
<<<<<<< HEAD
    <Table variant="compact" className="devices-table">
      <Thead noWrap>
        <Tr>
          {columns.map((c, i) => (
            <Th key={i} className={c.classNames}>
              {c.name}
            </Th>
          ))}
        </Tr>
      </Thead>
      <Tbody>
        {devices.map((d, idx) => (
          <Tr key={idx}>
            {columns.map((c, i) => (
              <Td key={i} className={c.classNames}>
                {c.value(d)}
              </Td>
            ))}
          </Tr>
        ))}
      </Tbody>
    </Table>
=======
    <TreeTable
      columns={columns}
      items={devices}
      aria-label={_("Actions to find space")}
      expandedItems={expandedDevices}
      itemChildren={deviceChildren}
      rowClassNames={(item: DeviceInfoType) => {
        if (!item.sid) return "dimmed-row";
      }}
      className="devices-table"
    />
>>>>>>> a103f540
  );
}<|MERGE_RESOLUTION|>--- conflicted
+++ resolved
@@ -44,11 +44,7 @@
 import { Icon } from "~/components/layout";
 import { PartitionSlot, SpacePolicyAction, StorageDevice } from "~/types/storage";
 import { TreeTableColumn } from "~/components/core/TreeTable";
-<<<<<<< HEAD
 import { Table, Td, Th, Tr, Thead, Tbody } from "@patternfly/react-table";
-=======
-import { DeviceInfo as DeviceInfoType } from "~/api/storage/types";
->>>>>>> a103f540
 
 /**
  * Info about the device.
@@ -222,7 +218,6 @@
   ];
 
   return (
-<<<<<<< HEAD
     <Table variant="compact" className="devices-table">
       <Thead noWrap>
         <Tr>
@@ -245,18 +240,5 @@
         ))}
       </Tbody>
     </Table>
-=======
-    <TreeTable
-      columns={columns}
-      items={devices}
-      aria-label={_("Actions to find space")}
-      expandedItems={expandedDevices}
-      itemChildren={deviceChildren}
-      rowClassNames={(item: DeviceInfoType) => {
-        if (!item.sid) return "dimmed-row";
-      }}
-      className="devices-table"
-    />
->>>>>>> a103f540
   );
 }