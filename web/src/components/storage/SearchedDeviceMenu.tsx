--- conflicted
+++ resolved
@@ -35,11 +35,7 @@
 import { _, formatList } from "~/i18n";
 import DeviceSelectorModal from "./DeviceSelectorModal";
 import { MenuItemProps } from "@patternfly/react-core";
-<<<<<<< HEAD
-import { Icon } from "../layout";
 import { isDrive } from "~/helpers/storage/device";
-=======
->>>>>>> e59725de
 
 const baseName = (device: storage.Device): string => deviceBaseName(device, true);
 
@@ -279,16 +275,10 @@
     return modelDevice.filesystem ? !device.isUsed : !device.filesystem;
   });
 };
-
 export type SearchedDeviceMenuProps = {
-<<<<<<< HEAD
-  modelDevice: model.Drive | model.MdRaid;
   selected: storage.Device;
-=======
-  selected: StorageDevice;
   modelDevice: model.Drive | model.MdRaid;
   toggle?: React.ReactElement<CustomToggleProps>;
->>>>>>> e59725de
   deleteFn: (device: model.Drive | model.MdRaid) => void;
 };
 
