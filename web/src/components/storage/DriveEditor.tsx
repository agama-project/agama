--- conflicted
+++ resolved
@@ -26,14 +26,9 @@
 import DriveHeader from "~/components/storage/DriveHeader";
 import DeviceEditorContent from "~/components/storage/DeviceEditorContent";
 import SearchedDeviceMenu from "~/components/storage/SearchedDeviceMenu";
-<<<<<<< HEAD
 import { model } from "~/types/storage";
 import { storage } from "~/api/system";
-=======
 import { CustomToggleProps } from "~/components/core/MenuButton";
-import { Drive } from "~/types/storage/model";
-import { model, StorageDevice } from "~/types/storage";
->>>>>>> e59725de
 import { useDeleteDrive } from "~/hooks/storage/drive";
 import { Button, Flex, FlexItem } from "@patternfly/react-core";
 import textStyles from "@patternfly/react-styles/css/utilities/Text/text";
@@ -45,7 +40,7 @@
 
 type DriveDeviceMenuToggleProps = CustomToggleProps & {
   drive: model.Drive | model.MdRaid;
-  device: StorageDevice;
+  device: storage.Device;
 };
 
 const DriveDeviceMenuToggle = forwardRef(
