--- conflicted
+++ resolved
@@ -56,13 +56,9 @@
   Content,
 } from "@patternfly/react-core";
 
-<<<<<<< HEAD
+import spacingStyles from "@patternfly/react-styles/css/utilities/Spacing/spacing";
+
 export type DriveEditorProps = { drive: configModel.Drive; driveDevice: StorageDevice };
-=======
-import spacingStyles from "@patternfly/react-styles/css/utilities/Spacing/spacing";
-
-type DriveEditorProps = { drive: configModel.Drive; driveDevice: StorageDevice };
->>>>>>> c4b1e4bf
 
 export const InlineMenuToggle = React.forwardRef(
   (props: MenuToggleProps, ref: React.Ref<MenuToggleElement>) => (
@@ -523,26 +519,15 @@
       onOpenChange={setIsOpen}
       toggleRef={toggleMenuRef}
       toggle={
-<<<<<<< HEAD
-        <MenuToggle
-          variant="plain"
+        <InlineMenuToggle
           ref={toggleMenuRef}
           onClick={onToggle}
           isExpanded={isOpen}
-          className="menu-toggle-inline"
           aria-label={toggleAriaLabel}
           aria-controls={menuId}
         >
-          <span aria-hidden>
-            {_("No additional partitions will be created")}
-            <Icon name="keyboard_arrow_down" size="xs" />
-          </span>
-        </MenuToggle>
-=======
-        <InlineMenuToggle ref={toggleMenuRef} onClick={onToggle} isExpanded={isOpen}>
-          <span>{_("No additional partitions will be created")}</span>
+          <span aria-hidden>{_("No additional partitions will be created")}</span>
         </InlineMenuToggle>
->>>>>>> c4b1e4bf
       }
       menuRef={menuRef}
       menu={
@@ -611,26 +596,15 @@
       onOpenChange={setIsOpen}
       toggleRef={toggleMenuRef}
       toggle={
-<<<<<<< HEAD
-        <MenuToggle
-          variant="plain"
+        <InlineMenuToggle
           ref={toggleMenuRef}
           onClick={onToggle}
           isExpanded={isOpen}
-          className="menu-toggle-inline"
           aria-label={toggleAriaLabel}
           aria-controls={menuId}
         >
-          <span aria-hidden>
-            {driveUtils.contentDescription(drive)}
-            <Icon name="keyboard_arrow_down" size="xs" />
-          </span>
-        </MenuToggle>
-=======
-        <InlineMenuToggle ref={toggleMenuRef} onClick={onToggle} isExpanded={isOpen}>
-          <span>{driveUtils.contentDescription(drive)}</span>
+          <span aria-hidden>{driveUtils.contentDescription(drive)}</span>
         </InlineMenuToggle>
->>>>>>> c4b1e4bf
       }
       menuRef={menuRef}
       menu={
