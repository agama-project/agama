/*
 * Copyright (c) [2024-2025] SUSE LLC
 *
 * All Rights Reserved.
 *
 * This program is free software; you can redistribute it and/or modify it
 * under the terms of the GNU General Public License as published by the Free
 * Software Foundation; either version 2 of the License, or (at your option)
 * any later version.
 *
 * This program is distributed in the hope that it will be useful, but WITHOUT
 * ANY WARRANTY; without even the implied warranty of MERCHANTABILITY or
 * FITNESS FOR A PARTICULAR PURPOSE.  See the GNU General Public License for
 * more details.
 *
 * You should have received a copy of the GNU General Public License along
 * with this program; if not, contact SUSE LLC.
 *
 * To contact SUSE LLC about this file by physical or electronic mail, you may
 * find current contact information at www.suse.com.
 */

import React, { useEffect, useState } from "react";
<<<<<<< HEAD
import { useNavigate } from "react-router";
import { ActionGroup, Content, Form, FormGroup, Radio, Stack } from "@patternfly/react-core";
import { DevicesFormSelect } from "~/components/storage";
import { Page, SubtleContent } from "~/components/core";
import { deviceLabel } from "~/components/storage/utils";
import { storage } from "~/api/system";
import { useCandidateDevices, useDevices } from "~/hooks/storage/system";
import textStyles from "@patternfly/react-styles/css/utilities/Text/text";
import { sprintf } from "sprintf-js";
import { _ } from "~/i18n";
=======
import { useLocation, useNavigate } from "react-router-dom";
import { ActionGroup, Content, Form, FormGroup, Radio, Stack } from "@patternfly/react-core";
import { DevicesFormSelect } from "~/components/storage";
import { Page, SubtleContent } from "~/components/core";
import { deviceLabel, formattedPath } from "~/components/storage/utils";
import { StorageDevice } from "~/types/storage";
import { useCandidateDevices } from "~/hooks/storage/system";
import { sprintf } from "sprintf-js";
import { useDevices } from "~/queries/storage";
>>>>>>> e59725de
import { useModel } from "~/hooks/storage/model";
import { Model } from "~/types/storage/model";
import { isDrive } from "~/helpers/storage/device";
import {
  useSetBootDevice,
  useSetDefaultBootDevice,
  useDisableBootConfig,
} from "~/hooks/storage/boot";
import textStyles from "@patternfly/react-styles/css/utilities/Text/text";
import { _ } from "~/i18n";

const filteredCandidates = (candidates: storage.Device[], model: Model): storage.Device[] => {
  return candidates.filter((candidate) => {
    const collection = isDrive(candidate) ? model.drives : model.mdRaids;
    const device = collection.find((d) => d.name === candidate.name);
    return !device || !device.filesystem;
  });
};

// FIXME: improve classNames
// FIXME: improve and rename to BootSelectionDialog

const BOOT_AUTO_ID = "boot-auto";
const BOOT_MANUAL_ID = "boot-manual";
const BOOT_DISABLED_ID = "boot-disabled";

type BootSelectionState = {
  load: boolean;
  selectedOption?: string;
  configureBoot?: boolean;
  bootDevice?: storage.Device;
  defaultBootDevice?: storage.Device;
  candidateDevices?: storage.Device[];
};

/**
 * Allows the user to select the boot configuration.
 */
export default function BootSelectionDialog() {
  const location = useLocation();
  const [state, setState] = useState<BootSelectionState>({ load: false });
  const navigate = useNavigate();
  const devices = useDevices();
  const model = useModel({ suspense: true });
  const candidateDevices = filteredCandidates(useCandidateDevices(), model);
  const setBootDevice = useSetBootDevice();
  const setDefaultBootDevice = useSetDefaultBootDevice();
  const disableBootConfig = useDisableBootConfig();

  useEffect(() => {
    if (state.load || !model) return;

    const boot = model.boot;
    let selectedOption: string;

    if (!boot.configure) {
      selectedOption = BOOT_DISABLED_ID;
    } else if (boot.isDefault) {
      selectedOption = BOOT_AUTO_ID;
    } else {
      selectedOption = BOOT_MANUAL_ID;
    }

    const bootDevice = devices.find((d) => d.name === boot.getDevice()?.name);
    const defaultBootDevice = boot.isDefault ? bootDevice : undefined;
    let candidates = [...candidateDevices];
    // Add the current boot device if it does not belong to the candidate devices.
    if (bootDevice && !candidates.includes(bootDevice)) {
      candidates = [bootDevice, ...candidates];
    }

    setState({
      load: true,
      bootDevice: bootDevice || candidateDevices[0],
      configureBoot: boot.configure,
      defaultBootDevice,
      candidateDevices: candidates,
      selectedOption,
    });
  }, [devices, candidateDevices, model, state.load]);

  if (!state.load || !model) return;

  const onSubmit = async (e) => {
    e.preventDefault();

    switch (state.selectedOption) {
      case BOOT_DISABLED_ID:
        disableBootConfig();
        break;
      case BOOT_AUTO_ID:
        setDefaultBootDevice();
        break;
      default:
        setBootDevice(state.bootDevice?.name);
    }

    navigate({ pathname: "..", search: location.search });
  };

  const isAcceptDisabled = () => {
    return state.selectedOption === BOOT_MANUAL_ID && state.bootDevice === undefined;
  };

  const description = _(
    "To ensure the new system is able to boot, the installer may need to create or configure some \
partitions in the appropriate disk.",
  );

  const automaticText = () => {
    if (!state.defaultBootDevice) {
      return sprintf(
        // TRANSLATORS: %s is replaced by the formatted path of the root file system (eg. "/")
        _(
          "Partitions to boot will be set up if needed at the installation disk, \
          based on the location of the %s file system.",
        ),
        formattedPath("/"),
      );
    }

    return sprintf(
      // TRANSLATORS: %1$s is replaced by a device name and size (e.g., sda (500GiB)), %2$s is
      // replaced by the formatted path of the root file system (eg. "/")
      _(
        "Partitions to boot will be set up if needed at the installation disk. \
        Currently %1$s, based on the location of the %2$s file system.",
      ),
      deviceLabel(state.defaultBootDevice),
      formattedPath("/"),
    );
  };

  const updateSelectedOption = (e) => {
    setState({ ...state, selectedOption: e.target.value });
  };

  const changeBootDevice = (v) => {
    setState({ ...state, bootDevice: v });
  };

  return (
    <Page>
      <Page.Header>
        <Content component="h2">{_("Boot options")}</Content>
        <SubtleContent>{description}</SubtleContent>
      </Page.Header>

      <Page.Content>
        <Form id="bootSelectionForm" onSubmit={onSubmit}>
          <FormGroup isStack>
            <Radio
              name="bootMode"
              id={BOOT_AUTO_ID}
              value={BOOT_AUTO_ID}
              defaultChecked={state.selectedOption === BOOT_AUTO_ID}
              onChange={updateSelectedOption}
              label={
                <span
                  className={[
                    textStyles.fontSizeLg,
                    state.selectedOption === BOOT_AUTO_ID && textStyles.fontWeightBold,
                  ].join(" ")}
                >
                  {_("Automatic")}
                </span>
              }
              body={automaticText()}
            />
            <Radio
              name="bootMode"
              id={BOOT_MANUAL_ID}
              value={BOOT_MANUAL_ID}
              defaultChecked={state.selectedOption === BOOT_MANUAL_ID}
              onChange={updateSelectedOption}
              label={
                <span
                  className={[
                    textStyles.fontSizeLg,
                    state.selectedOption === BOOT_MANUAL_ID && textStyles.fontWeightBold,
                  ].join(" ")}
                >
                  {_("Select a disk")}
                </span>
              }
              body={
                <Stack hasGutter>
                  <p>{_("Partitions to boot will be set up if needed at the following device.")}</p>
                  <DevicesFormSelect
                    aria-label={_("Choose a disk for placing the boot loader")}
                    name="bootDevice"
                    devices={state?.candidateDevices || []}
                    selectedDevice={state.bootDevice}
                    onChange={changeBootDevice}
                    isDisabled={state.selectedOption !== BOOT_MANUAL_ID}
                  />
                </Stack>
              }
            />
            <Radio
              name="bootMode"
              id={BOOT_DISABLED_ID}
              value={BOOT_DISABLED_ID}
              defaultChecked={state.selectedOption === BOOT_DISABLED_ID}
              onChange={updateSelectedOption}
              label={
                <span
                  className={[
                    textStyles.fontSizeLg,
                    state.selectedOption === BOOT_DISABLED_ID && textStyles.fontWeightBold,
                  ].join(" ")}
                >
                  {_("Do not configure")}
                </span>
              }
              body={
                <div>
                  {_(
                    "No partitions will be automatically configured for booting. Use with caution.",
                  )}
                </div>
              }
            />
          </FormGroup>
          <ActionGroup>
            <Page.Submit form="bootSelectionForm" isDisabled={isAcceptDisabled()} />
            <Page.Cancel />
          </ActionGroup>
        </Form>
      </Page.Content>
    </Page>
  );
}<|MERGE_RESOLUTION|>--- conflicted
+++ resolved
@@ -21,29 +21,14 @@
  */
 
 import React, { useEffect, useState } from "react";
-<<<<<<< HEAD
-import { useNavigate } from "react-router";
-import { ActionGroup, Content, Form, FormGroup, Radio, Stack } from "@patternfly/react-core";
-import { DevicesFormSelect } from "~/components/storage";
-import { Page, SubtleContent } from "~/components/core";
-import { deviceLabel } from "~/components/storage/utils";
-import { storage } from "~/api/system";
-import { useCandidateDevices, useDevices } from "~/hooks/storage/system";
-import textStyles from "@patternfly/react-styles/css/utilities/Text/text";
-import { sprintf } from "sprintf-js";
-import { _ } from "~/i18n";
-=======
-import { useLocation, useNavigate } from "react-router-dom";
+import { useLocation, useNavigate } from "react-router";
 import { ActionGroup, Content, Form, FormGroup, Radio, Stack } from "@patternfly/react-core";
 import { DevicesFormSelect } from "~/components/storage";
 import { Page, SubtleContent } from "~/components/core";
 import { deviceLabel, formattedPath } from "~/components/storage/utils";
-import { StorageDevice } from "~/types/storage";
-import { useCandidateDevices } from "~/hooks/storage/system";
-import { sprintf } from "sprintf-js";
-import { useDevices } from "~/queries/storage";
->>>>>>> e59725de
+import { useCandidateDevices, useDevices } from "~/hooks/storage/system";
 import { useModel } from "~/hooks/storage/model";
+import { storage } from "~/api/system";
 import { Model } from "~/types/storage/model";
 import { isDrive } from "~/helpers/storage/device";
 import {
@@ -52,6 +37,7 @@
   useDisableBootConfig,
 } from "~/hooks/storage/boot";
 import textStyles from "@patternfly/react-styles/css/utilities/Text/text";
+import { sprintf } from "sprintf-js";
 import { _ } from "~/i18n";
 
 const filteredCandidates = (candidates: storage.Device[], model: Model): storage.Device[] => {
