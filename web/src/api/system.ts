/*
 * Copyright (c) [2025] SUSE LLC
 *
 * All Rights Reserved.
 *
 * This program is free software; you can redistribute it and/or modify it
 * under the terms of the GNU General Public License as published by the Free
 * Software Foundation; either version 2 of the License, or (at your option)
 * any later version.
 *
 * This program is distributed in the hope that it will be useful, but WITHOUT
 * ANY WARRANTY; without even the implied warranty of MERCHANTABILITY or
 * FITNESS FOR A PARTICULAR PURPOSE.  See the GNU General Public License for
 * more details.
 *
 * You should have received a copy of the GNU General Public License along
 * with this program; if not, contact SUSE LLC.
 *
 * To contact SUSE LLC about this file by physical or electronic mail, you may
 * find current contact information at www.suse.com.
 */

<<<<<<< HEAD
import * as l10n from "~/api/l10n/system";
import * as storage from "~/api/storage/system";
import { AddonInfo, Pattern, Product, Repository } from "~/types/software";
import * as network from "~/api/network/system";
=======
import type * as l10n from "~/api/system/l10n";
import type * as storage from "~/api/system/storage";
import type * as software from "~/api/system/software";
>>>>>>> cce962e8

type System = {
  products?: Product[];
  l10n?: l10n.System;
<<<<<<< HEAD
  network: network.System;
  products?: Product[];
  software?: { addons: AddonInfo[]; patterns: Pattern[]; repositories: Repository[] };
  storage?: storage.System;
};

export { l10n, storage, network };
export type { System };
=======
  storage?: storage.System;
  software?: software.System;
};

type Product = {
  /** Product ID (e.g., "Leap") */
  id: string;
  /** Product name (e.g., "openSUSE Leap 15.4") */
  name: string;
  /** Product description */
  description?: string;
  /** Product icon (e.g., "default.svg") */
  icon?: string;
  /** If product is registrable or not */
  registration: boolean;
  /** The product license id, if any */
  license?: string;
};

export type { System, Product, l10n, storage, software };
>>>>>>> cce962e8
<|MERGE_RESOLUTION|>--- conflicted
+++ resolved
@@ -20,32 +20,17 @@
  * find current contact information at www.suse.com.
  */
 
-<<<<<<< HEAD
-import * as l10n from "~/api/l10n/system";
-import * as storage from "~/api/storage/system";
-import { AddonInfo, Pattern, Product, Repository } from "~/types/software";
-import * as network from "~/api/network/system";
-=======
 import type * as l10n from "~/api/system/l10n";
+import type * as network from "~/api/network/system";
+import type * as software from "~/api/system/software";
 import type * as storage from "~/api/system/storage";
-import type * as software from "~/api/system/software";
->>>>>>> cce962e8
 
 type System = {
-  products?: Product[];
   l10n?: l10n.System;
-<<<<<<< HEAD
   network: network.System;
   products?: Product[];
-  software?: { addons: AddonInfo[]; patterns: Pattern[]; repositories: Repository[] };
+  software?: software.System;
   storage?: storage.System;
-};
-
-export { l10n, storage, network };
-export type { System };
-=======
-  storage?: storage.System;
-  software?: software.System;
 };
 
 type Product = {
@@ -63,5 +48,4 @@
   license?: string;
 };
 
-export type { System, Product, l10n, storage, software };
->>>>>>> cce962e8
+export type { System, Product, l10n, network, software, storage };