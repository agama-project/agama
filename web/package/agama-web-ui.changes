--- conflicted
+++ resolved
@@ -1,15 +1,14 @@
 -------------------------------------------------------------------
-<<<<<<< HEAD
 Thu Nov 28 14:34:49 UTC 2024 - David Diaz <dgonzalez@suse.com>
 
 - Request a root authentication method after selecting a product
-  ( gh#agama-project#agama#1787).
-=======
+  (gh#agama-project#agama#1787).
+
+-------------------------------------------------------------------
 Tue Nov 26 09:30:09 UTC 2024 - Ladislav Slezák <lslezak@suse.com>
 
 - Use dynamic imports for loading the translation files
   (gh#agama-project/agama#1777)
->>>>>>> f83484bd
 
 -------------------------------------------------------------------
 Mon Nov 25 11:12:36 UTC 2024 - David Diaz <dgonzalez@suse.com>
