--- conflicted
+++ resolved
@@ -1,10 +1,10 @@
 -------------------------------------------------------------------
-<<<<<<< HEAD
 Mon Oct 27 15:51:48 UTC 2025 - Ladislav Slezák <lslezak@suse.com>
 
 - Use the JavaScript/TypeScript parser to extract strings for
   translation (gh#agama-project/agama#2748).
-=======
+
+-------------------------------------------------------------------
 Fri Oct 17 12:30:56 UTC 2025 - David Diaz <dgonzalez@suse.com>
 
 - Preserve installer options values after successful submission
@@ -14,7 +14,6 @@
 Tue Oct 14 14:01:15 UTC 2025 - Ancor Gonzalez Sosa <ancor@suse.com>
 
 - Fixed the check about which DASDs can be formatted (bsc#1243795).
->>>>>>> 17057b5e
 
 -------------------------------------------------------------------
 Tue Sep 16 09:20:40 UTC 2025 - David Diaz <dgonzalez@suse.com>
