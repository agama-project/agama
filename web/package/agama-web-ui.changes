--- conflicted
+++ resolved
@@ -1,14 +1,13 @@
 -------------------------------------------------------------------
-<<<<<<< HEAD
-Thu Sep 18 08:57:11 UTC 2025 - David Diaz <dgonzalez@suse.com>
+Fri Oct 17 12:30:56 UTC 2025 - David Diaz <dgonzalez@suse.com>
 
 - Preserve installer options values after successful submission
   (bsc#1249636).
-=======
+  
+-------------------------------------------------------------------
 Tue Oct 14 14:01:15 UTC 2025 - Ancor Gonzalez Sosa <ancor@suse.com>
 
 - Fixed the check about which DASDs can be formatted (bsc#1243795).
->>>>>>> 5fe28008
 
 -------------------------------------------------------------------
 Tue Sep 16 09:20:40 UTC 2025 - David Diaz <dgonzalez@suse.com>
