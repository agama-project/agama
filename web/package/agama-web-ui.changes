--- conflicted
+++ resolved
@@ -1,17 +1,16 @@
 -------------------------------------------------------------------
-<<<<<<< HEAD
 Tue Jun  3 08:32:23 UTC 2025 - Knut Anderssen <kanderssen@suse.com>
 
-- Allow to select which connections will be used only for 
-  installation and warn the user in case that there is no one 
+- Allow to select which connections will be used only for
+  installation and warn the user in case that there is no one
   expected to be copied to the target system (no network).
   (gh#agama-project/agama#2402).
-=======
+
+-------------------------------------------------------------------
 Mon Jun  2 22:29:03 UTC 2025 - David Diaz <dgonzalez@suse.com>
 
 - Fix out-of-sync translations by improving localization cache
   and its invalidation (gh#agama-project/agama#2428).
->>>>>>> aaa7ada2
 
 -------------------------------------------------------------------
 Thu May 29 09:31:28 UTC 2025 - David Diaz <dgonzalez@suse.com>
