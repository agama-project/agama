--- conflicted
+++ resolved
@@ -1,10 +1,10 @@
 -------------------------------------------------------------------
-<<<<<<< HEAD
-Wed Jan  8 14:07:13 UTC 2025 - Imobach Gonzalez Sosa <igonzalezsosa@suse.com>
+Wed Jan  8 16:07:13 UTC 2025 - Imobach Gonzalez Sosa <igonzalezsosa@suse.com>
 
 - Add support for products registration (jsc#PED-11192,
   gh#agama-project/agama#1809).
-=======
+
+-------------------------------------------------------------------
 Wed Jan  8 15:16:51 UTC 2025 - David Diaz <dgonzalez@suse.com>
 
 - Use product ID instead of slug to link labels and descriptions to
@@ -15,7 +15,6 @@
 
 - Show the cancel action at product selection page only when
   a product is already selected (gh#agama-project/agama#1871).
->>>>>>> 496dae30
 
 -------------------------------------------------------------------
 Fri Dec 20 12:53:41 UTC 2024 - David Diaz <dgonzalez@suse.com>
