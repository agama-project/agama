--- conflicted
+++ resolved
@@ -1,5 +1,4 @@
 -------------------------------------------------------------------
-<<<<<<< HEAD
 Fri May 16 07:46:22 UTC 2025 - David Diaz <dgonzalez@suse.com>
 
 - Rework the installer l10n settings (gh#agama-project/agama#2359):
@@ -12,14 +11,14 @@
     directly from modal dialogs holding password inputs.
   - Password inputs now include a reminder of the active layout
     (only in local connections) and a CAPS LOCK warning when active.
-=======
+
+-------------------------------------------------------------------
 Mon May 12 12:47:46 UTC 2025 - Ladislav Slezák <lslezak@suse.com>
 
 - Fixed navigation to avoid quickly switching between two paths
   in a loop causing "Too many calls to Location or  History APIs
   within a short timeframe" error in Firefox and crashing the UI
   (the proper fix for gh#agama-project/agama#2274)
->>>>>>> 14f1aaa6
 
 -------------------------------------------------------------------
 Thu May  8 13:43:53 UTC 2025 - David Diaz <dgonzalez@suse.com>
