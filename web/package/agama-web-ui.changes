-------------------------------------------------------------------
<<<<<<< HEAD
Fri Sep 20 09:04:56 UTC 2024 - Knut Anderssen <kanderssen@suse.com>

- Added confirmation dialog when formatting DASD devices as it is
  considered a dangerous action (gh#openSUSE/agama#1618).
=======
Fri Sep 20 11:42:25 UTC 2024 - Imobach Gonzalez Sosa <igonzalezsosa@suse.com>

- Version 10

-------------------------------------------------------------------
Fri Sep 20 11:17:46 UTC 2024 - Imobach Gonzalez Sosa <igonzalezsosa@suse.com>

- Change the license to GPL-2.0-or-later (gh#openSUSE/agama#1621).
>>>>>>> 861bdbc9

-------------------------------------------------------------------
Tue Sep 17 21:19:45 UTC 2024 - Knut Anderssen <kanderssen@suse.com>

- Bring back zFCP management support (gh#openSUSE/agama#1570).

-------------------------------------------------------------------
Mon Sep 16 05:40:25 UTC 2024 - Imobach Gonzalez Sosa <igonzalezsosa@suse.com>

- Consider TypeScript files for translation
  (gh#openSUSE/agama#1604).

-------------------------------------------------------------------
Fri Sep  6 16:38:06 UTC 2024 - Eugenio Paolantonio <eugenio.paolantonio@suse.com>

- Do not try to install assets/ and products/ directories (everything
  is inside agama/web_ui/ already) (gh#openSUSE/agama#1588).

-------------------------------------------------------------------
Fri Sep  6 15:04:58 UTC 2024 - Lubos Kocman <lubos.kocman@suse.com>

- Ensure that product icons are packaged (gh#openSUSE/agama#1587).

-------------------------------------------------------------------
Fri Sep  6 08:06:41 UTC 2024 - Imobach Gonzalez Sosa <igonzalezsosa@suse.com>

- Adopt TanStack Query and Axios for state management and
  interacting with Agama's HTTP API (gh#openSUSE/agama#1439,
  gh#openSUSE/agama#1452, gh#openSUSE/agama#1483, gh#openSUSE/agama#1492,
  gh#openSUSE/agama#1503, gh#openSUSE/agama#1504, gh#openSUSE/agama#1514,
  gh#openSUSE/agama#1516, gh#openSUSE/agama#1519, gh#openSUSE/agama#1577,
  gh#openSUSE/agama#1580).

-------------------------------------------------------------------
Thu Sep  5 16:25:00 UTC 2024 - Lubos Kocman <lubos.kocman@suse.com>

- Show product logo in product selector (gh#openSUSE/agama#1415).

-------------------------------------------------------------------
Wed Sep  4 21:00:34 UTC 2024 - Knut Anderssen <kanderssen@suse.com>

- Bring back DASD management support (gh#openSUSE/agama#1549).

-------------------------------------------------------------------
Tue Aug 13 14:57:21 UTC 2024 - David Diaz <dgonzalez@suse.com>

- Allow links look like buttons again (gh#openSUSE/agama#1536).

-------------------------------------------------------------------
Fri Jul 26 11:42:05 UTC 2024 - Imobach Gonzalez Sosa <igonzalezsosa@suse.com>

- Allow reloading the page during installation
  (gh#openSUSE/agama#1503).

-------------------------------------------------------------------
Mon Jul 22 15:28:42 UTC 2024 - Josef Reidinger <jreidinger@suse.com>

- Add support for generic questions with password
  (gh#openSUSE/agama#1476)

-------------------------------------------------------------------
Wed Jul 17 09:52:36 UTC 2024 - Imobach Gonzalez Sosa <igonzalezsosa@suse.com>

- Handle the case where there are not user selectable patterns
  (gh#openSUSE/agama#1472).

-------------------------------------------------------------------
Fri Jul 12 10:41:28 UTC 2024 - David Diaz <dgonzalez@suse.com>

- Allow using TypeScript (gh#openSUSE/agama#1456).

-------------------------------------------------------------------
Tue Jul  9 08:51:34 UTC 2024 - Imobach Gonzalez Sosa <igonzalezsosa@suse.com>

- Do not try to connect to the WebSocket until the user is
  logged in (gh#openSUSE/agama#1449).

-------------------------------------------------------------------
Mon Jul  8 11:12:13 UTC 2024 - José Iván López González <jlopez@suse.com>

- Improve storage UI for configuring the space policy actions
  (gh#openSUSE/agama#1428).

-------------------------------------------------------------------
Mon Jul  8 10:56:14 UTC 2024 - Imobach Gonzalez Sosa <igonzalezsosa@suse.com>

- Introduce TanStack Query for data fetching and state management
  (gh#openSUSE/agama#1439).
- Replace the l10n context with a solution based on TanStack
  Query.

-------------------------------------------------------------------
Wed Jul  3 07:17:55 UTC 2024 - Imobach Gonzalez Sosa <igonzalezsosa@suse.com>

- Fix the files list in the spec file (gh#openSUSE/agama#1429).

-------------------------------------------------------------------
Fri Jun 28 13:49:54 UTC 2024 - Martin Vidner <mvidner@suse.com>

- In Add/Edit file system dialog (VolumeDialog), keep the numeric value
  when switching between Fixed and Range sizing (gh#openSUSE/agama#1277)

-------------------------------------------------------------------
Fri Jun 28 06:56:02 UTC 2024 - Martin Vidner <mvidner@suse.com>

- Use gzip (.gz) instead of bzip2 (.bz2) to compress logs
  so that they can be attached to GitHub issues
  (gh#openSUSE/agama#1378)

-------------------------------------------------------------------
Thu Jun 27 13:23:08 UTC 2024 - Imobach Gonzalez Sosa <igonzalezsosa@suse.com>

- Version 9

-------------------------------------------------------------------
Thu Jun 27 12:05:19 UTC 2024 - David Diaz <dgonzalez@suse.com>

- Do not lose the storage title in the overview
  (gh#openSUSE/agama#1402).

-------------------------------------------------------------------
Wed Jun 26 16:46:58 UTC 2024 - David Diaz <dgonzalez@suse.com>

- Reduce progress report flickering (gh#openSUSE/agama#1395).

-------------------------------------------------------------------
Wed Jun 26 15:57:52 UTC 2024 - Imobach Gonzalez Sosa <igonzalezsosa@suse.com>

- Display the installation progress when connecting in the middle
  of the process (gh#openSUSE/agama#1394).

-------------------------------------------------------------------
Wed Jun 26 14:17:30 UTC 2024 - David Diaz <dgonzalez@suse.com>

- Use similar look&feel for sections at network page
  (gh#openSUSE/agama#1389).

-------------------------------------------------------------------
Wed Jun 26 14:04:53 UTC 2024 - Imobach Gonzalez Sosa <igonzalezsosa@suse.com>

- Add status information to each steps in the progress report
  and do not reset the progress icon animation
  (gh#openSUSE/agama#1373 and gh#openSUSE/agama#1388).

-------------------------------------------------------------------
Wed Jun 26 13:45:36 UTC 2024 - David Diaz <dgonzalez@suse.com>

- Reset installer options to its initial values before closing
  the dialog on cancel (gh#openSUSE/agama#1386).

-------------------------------------------------------------------
Wed Jun 26 13:38:32 UTC 2024 - David Diaz <dgonzalez@suse.com>

- Fix routes translations (gh#openSUSE/agama#1385).

-------------------------------------------------------------------
Wed Jun 26 13:14:06 UTC 2024 - David Diaz <dgonzalez@suse.com>

- Bring back installer options when selecting a product
  (gh#openSUSE/agama#1384).

-------------------------------------------------------------------
Wed Jun 26 11:54:41 UTC 2024 - Knut Anderssen <kanderssen@suse.com>

- Adapt the network page to the new UI guidelines
  (gh#openSUSE/agama#1365).

-------------------------------------------------------------------
Wed Jun 26 08:31:31 UTC 2024 - Imobach Gonzalez Sosa <igonzalezsosa@suse.com>

- Use the new SetLocale D-Bus method to change the language and the
  keyboard layout (gh#openSUSE/agama#1375).
- Move the "Download logs" to the sidebar (gh#openSUSE/agama#1375).
- Improve the behavior when changing the installer language
  (gh#openSUSE/agama#1375, gh#openSUSE/agama#1235).

-------------------------------------------------------------------
Wed Jun 26 07:52:22 UTC 2024 - David Diaz <dgonzalez@suse.com>

- Do not crash when trying to render affected systems by deletion
  actions (gh#openSUSE/agama#1380).

-------------------------------------------------------------------
Tue Jun 25 15:05:05 UTC 2024 - David Diaz <dgonzalez@suse.com>

- Integrate actions with space policy in storage proposal page
  (gh#openSUSE/agama#1354).

-------------------------------------------------------------------
Fri Jun 21 14:32:11 UTC 2024 - Imobach Gonzalez Sosa <igonzalezsosa@suse.com>

- Avoid connection attempts when the user is not logged in
  (gh#openSUSE/agama#1366).

-------------------------------------------------------------------
Thu Jun 20 05:33:29 UTC 2024 - Imobach Gonzalez Sosa <igonzalezsosa@suse.com>

- Adapt the installation progress screen to look like the
  product selection one (gh#openSUSE/agama#1356).

-------------------------------------------------------------------
Fri Jun 14 13:55:27 UTC 2024 - David Diaz <dgonzalez@suse.com>

- Do not render the overview page when selecting a product
  (gh#openSUSE/agama#1331).

-------------------------------------------------------------------
Fri Jun 14 07:37:58 UTC 2024 - David Diaz <dgonzalez@suse.com>

- Do not redirect to login page until really needed
  (gh#openSUSE/agama#1340).

-------------------------------------------------------------------
Fri Jun 14 05:34:52 UTC 2024 - Imobach Gonzalez Sosa <igonzalezsosa@suse.com>

- Do not redirect to the products selection page again after
  selecting a product (gh#openSUSE/agama#1334).

-------------------------------------------------------------------
Thu Jun 13 10:52:22 UTC 2024 - David Diaz <dgonzalez@suse.com>

- Remake the user interface to follow a streamlined approach
  (gh#openSUSE/agama#1202).

-------------------------------------------------------------------
Thu Jun  6 07:43:50 UTC 2024 - Knut Anderssen <kanderssen@suse.com>

- Try to reconnect silently when the WebSocket is closed displaying
  a page error if it is not possible (gh#openSUSE/agama#1254).
- Display a different login error message depending on the request
  response (gh#openSUSE/agama#1274).

-------------------------------------------------------------------
Thu May 23 07:28:44 UTC 2024 - Josef Reidinger <jreidinger@suse.com>

- Fix showing count in pattern search and also improve visuals
  when there are no matching text (gh#openSUSE/agama#1248)

-------------------------------------------------------------------
Wed May 22 14:26:18 UTC 2024 - Josef Reidinger <jreidinger@suse.com>

- Fix disappeared search box when no pattern match search expression
  (gh#openSUSE/agama#1241)

-------------------------------------------------------------------
Fri May 17 09:52:26 UTC 2024 - Imobach Gonzalez Sosa <igonzalezsosa@suse.com>

- Version 8

-------------------------------------------------------------------
Thu May 16 12:48:27 UTC 2024 - Knut Anderssen <kanderssen@suse.com>

- Fix the download logs action in the web UI and drop the broken
  actions show logs and show terminal (gh#openSUSE/agama#1216).

-------------------------------------------------------------------
Tue May 14 12:24:23 UTC 2024 - José Iván López González <jlopez@suse.com>

- Make storage UI work again when there are no devices
  (gh#openSUSE/agama#1203).

-------------------------------------------------------------------
Tue May 14 11:17:45 UTC 2024 - Imobach Gonzalez Sosa <igonzalezsosa@suse.com>

- Fix DELETE and PATCH calls in the HTTPClient
  (gh#openSUSE/agama#1204).

-------------------------------------------------------------------
Mon May 13 09:01:29 UTC 2024 - Imobach Gonzalez Sosa <igonzalezsosa@suse.com>

- Adapt the iSCSI UI to use the new HTTP API instead of D-Bus
  (gh#openSUSE/agama#1187).

-------------------------------------------------------------------
Mon May 13 08:45:57 UTC 2024 - José Iván López González <jlopez@suse.com>

- Adapt the storage UI to use the HTTP API instead of D-Bus
  (gh#openSUSE/agama#1175).

-------------------------------------------------------------------
Mon May  6 05:41:15 UTC 2024 - Imobach Gonzalez Sosa <igonzalezsosa@suse.com>

- Adapt to the new HTTP/JSON API:
  - Authentication (gh#openSUSE/agama#1080).
  - Localization (gh#openSUSE/agama#1094).
  - Networking (gh#openSUSE/agama#1116).
  - Software (gh#openSUSE/agama#1094 and gh#openSUSE/agama#1112).
  - Manager service (gh#openSUSE/agama#1132).
  - Questions (gh#openSUSE/agama#1132).
  - Progress interface (gh#openSUSE/agama#1103).
  - Issues interface (gh#openSUSE/agama#1100).
  - Product registration (gh#openSUSE/agama#1146).
  - Users (gh#openSUSE/agama#1117).
- Adapt webpack to work with the new architecture
  (gh#openSUSE/agama#1061, gh#openSUSE/agama#1074 and
  gh#openSUSE/agama#1130).

-------------------------------------------------------------------
Fri May  3 09:45:36 UTC 2024 - José Iván López González <jlopez@suse.com>

- Allow reusing an existing device or file system
  (gh#openSUSE/agama#1165).

-------------------------------------------------------------------
Thu May 02 11:07:23 UTC 2024 - Balsa Asanovic <balsaasanovic95@gmail.com>

- Added keyboard support for navigating dropdown
  of suggested usernames. (gh#openSUSE/agama#1122).

-------------------------------------------------------------------
Thu Apr 25 15:04:05 UTC 2024 - José Iván López González <jlopez@suse.com>

- Allow adding arbitrary volumes (gh#openSUSE/agama#1154).

-------------------------------------------------------------------
Thu Apr 25 13:40:06 UTC 2024 - Ancor Gonzalez Sosa <ancor@suse.com>

- Adapted to recent changes on Y2Storage::GuidedProposal
  (gh#yast/yast-storage-ng#1382)

-------------------------------------------------------------------
Tue Apr 16 11:15:13 UTC 2024 - David Diaz <dgonzalez@suse.com>

- Use better icons in storage proposal page
  (gh#openSUSE/agama#1152).

-------------------------------------------------------------------
Mon Apr 15 10:52:14 UTC 2024 - David Diaz <dgonzalez@suse.com>

- Stop using `<abbr>` tag because "its exposure continues to be
  inconsistent across browsers and assistive technologies"
  (gh#openSUSE/agama#1149).

-------------------------------------------------------------------
Mon Apr 15 07:14:35 UTC 2024 - David Diaz <dgonzalez@suse.com>

- Enhance the storage page to make it easier to use and understand.
  (gh#openSUSE/agama#1138).

-------------------------------------------------------------------
Thu Apr 11 15:16:42 UTC 2024 - José Iván López González <jlopez@suse.com>

- Allow changing the location of a file system
  (gh#openSUSE/agama#1141).

-------------------------------------------------------------------
Mon Apr  8 14:17:45 UTC 2024 - José Iván López González <jlopez@suse.com>

- Improve the representation of the devices in the dialog for
  finding space (gh#openSUSE/agama#1128).

-------------------------------------------------------------------
Thu Apr  4 15:59:37 UTC 2024 - Ancor Gonzalez Sosa <ancor@suse.com>

- Changes in the table of file systems (gh#openSUSE/agama#1125)

-------------------------------------------------------------------
Wed Apr  3 15:16:07 UTC 2024 - José Iván López González <jlopez@suse.com>

- Add new selection for the target device and for configuring the
  boot device (gh#openSUSE/agama#1068).

-------------------------------------------------------------------
Wed Mar 27 12:41:11 UTC 2024 - Ladislav Slezák <lslezak@suse.com>

- Dropping Cockpit dependency:
  - Do not use Cockpit gettext functionality
    (gh#openSUSE/agama#1118)
  - Do not store the list of supported languages to the Cockpit
    manifest file (gh#openSUSE/agama#1121)

-------------------------------------------------------------------
Tue Mar 19 14:15:30 UTC 2024 - José Iván López González <jlopez@suse.com>

- In storage page, replace Planned Actions section by a new Result
  section, unify File Systems and Settings sections, and move
  Find Space section to a popup (gh#openSUSE/agama#1104).

-------------------------------------------------------------------
Fri Mar  1 10:56:35 UTC 2024 - José Iván López González <jlopez@suse.com>

- Indicate whether the system is transactional
  (gh#openSUSE/agama/1063).

-------------------------------------------------------------------
Wed Feb 28 22:26:23 UTC 2024 - Balsa Asanovic <balsaasanovic95@gmail.com>

- Added auto suggestion of usernames during user creation based
  on given full name. (gh#openSUSE/agama#1022).

-------------------------------------------------------------------
Mon Feb 26 20:46:45 UTC 2024 - Josef Reidinger <jreidinger@suse.com>

- Remove fs type option "Btrfs with snapshots" and create instead
  global option that affects only root volume
  (gh#openSUSE/agama#1039)

-------------------------------------------------------------------
Thu Feb 22 14:05:56 UTC 2024 - David Diaz <dgonzalez@suse.com>

- Break storage settings in multiple sections to improve the UX
  (gh#openSUSE/agama#1045).

-------------------------------------------------------------------
Wed Feb 21 17:40:01 UTC 2024 - David Diaz <dgonzalez@suse.com>

- Stop rendering a warning at the top of storage page
  (gh#openSUSE/agama#1048).

-------------------------------------------------------------------
Tue Feb 20 13:13:51 UTC 2024 - José Iván López González <jlopez@suse.com>

- Add section for space policy to the storage page
  (gh#openSUSE/agama#1028).

-------------------------------------------------------------------
Wed Feb 14 12:42:32 UTC 2024 - David Diaz <dgonzalez@suse.com>

- UI: change look&feel and internals of Agama selectors
  (gh#openSUSE/agama#1012).

-------------------------------------------------------------------
Mon Feb 12 11:53:29 UTC 2024 - Imobach Gonzalez Sosa <igonzalezsosa@suse.com>

- Update cockpit.js to version 309 (gh#openSUSE/agama#1038).

-------------------------------------------------------------------
Mon Jan 29 14:34:37 UTC 2024 - Knut Anderssen <kanderssen@suse.com>

- Partly replacing the NetworkManager client by the Agama one
  (gh#openSUSE/agama#1006).

-------------------------------------------------------------------
Fri Jan 19 09:34:26 UTC 2024 -  Nagu <nagukalakuntla@gmail.com>

- Storage UI: show mount point selector only when the user can change it.
  (gh#openSUSE/agama#1007)

-------------------------------------------------------------------
Thu Jan 18 08:33:52 UTC 2024 - Ancor Gonzalez Sosa <ancor@suse.com>

- Make TPM-based encryption more explicit (gh#openSUSE/agama#995)

-------------------------------------------------------------------
Tue Jan 16 15:27:28 UTC 2024 - José Iván López González <jlopez@suse.com>

- Fix error with storage issues proxy by anticipating its creation
  (gh#openSUSE/agama#1003).

-------------------------------------------------------------------
Thu Jan 11 15:34:26 UTC 2024 - Imobach Gonzalez Sosa <igonzalezsosa@suse.com>

- Ignore the encoding from the UILocale D-Bus property
  (gh#openSUSE/agama#987).

-------------------------------------------------------------------
Mon Jan  8 15:55:39 UTC 2024 - David Diaz <dgonzalez@suse.com>

- Web documentation: improve the auto-generated documentation
  output to have it ready for a future integration in a static
  site generator (gh#openSUSE/agama#976).

-------------------------------------------------------------------
Thu Jan 04 21:44:32 UTC 2024 - Balsa Asanovic <balsaasanovic95@gmail.com>

- Removing global issues page and using popup dialog instead.
  It shows issues only from a specific category (software,
  product, storage, ...) and not all at once. (gh#openSUSE/agama#886).

-------------------------------------------------------------------
Tue Dec 26 11:12:45 UTC 2023 - David Diaz <dgonzalez@suse.com>

- UI: Use the HTML <strong> element instead of a CSS class for
   emphasizing content (gh#openSUSE/agama#960).

-------------------------------------------------------------------
Fri Dec 22 09:29:59 UTC 2023 - David Diaz <dgonzalez@suse.com>

- UI: Fix page menus placement in production mode,
   rendering them in the page header (gh#openSUSE/agama#925,
   gh#openSUSE/agama#950).

-------------------------------------------------------------------
Thu Dec 21 14:24:02 UTC 2023 - Imobach Gonzalez Sosa <igonzalezsosa@suse.com>

- Version 7

-------------------------------------------------------------------
Thu Dec 21 13:36:46 UTC 2023 - David Diaz <dgonzalez@suse.com>

- Rework UI internals for improving core/Page component and changing
  how layout is handled (gh#openSUSE/agama#925).
- Drop layout/Layout and stop using react-teleporter.

-------------------------------------------------------------------
Thu Dec 21 11:18:37 UTC 2023 - Ancor Gonzalez Sosa <ancor@suse.com>

- Display countries at timezone selector (gh#openSUSE/agama#946).

-------------------------------------------------------------------
Mon Dec 18 10:42:53 UTC 2023 - José Iván López González <jlopez@suse.com>

- Do not show info icon for the file system label if there is only
  one option (gh#openSUSE/agama#938).

-------------------------------------------------------------------
Fri Dec 15 15:03:40 UTC 2023 - José Iván López González <jlopez@suse.com>

- Allow selecting file system type and configure snapshots
  (gh#openSUSE/agama/926).

-------------------------------------------------------------------
Sat Dec  2 18:06:02 UTC 2023 - Imobach Gonzalez Sosa <igonzalezsosa@suse.com>

- Version 6

-------------------------------------------------------------------
Thu Nov 30 22:39:57 UTC 2023 - David Diaz <dgonzalez@suse.com>

- UI: make selectors more compact (gh#openSUSE/agama#898).

-------------------------------------------------------------------
Thu Nov 30 15:19:38 UTC 2023 - José Iván López González <jlopez@suse.com>

- Allow selecting the storage policy to make free space for the
  installation (gh#openSUSE/agama#883).

-------------------------------------------------------------------
Wed Nov 29 14:15:16 UTC 2023 - José Iván López González <jlopez@suse.com>

- Allow selecting language, keymap and timezone for the target
  system (gh#openSUSE/agama#881).

-------------------------------------------------------------------
Wed Nov 29 13:01:04 UTC 2023 - David Diaz <dgonzalez@suse.com>

- UI: improve the look and feel by fine tunning the sections spacing,
  alignment, and icon sizes (gh#openSUSE/agama#892).

-------------------------------------------------------------------
Tue Nov 21 15:21:06 UTC 2023 - David Diaz <dgonzalez@suse.com>

- UI: Do not crash when clicking the install button. It started
  failing after removing core-js dependency (gh#openSUSE/agama#880
  and related to gh#openSUSE/agama#866).

-------------------------------------------------------------------
Fri Nov 17 13:27:22 UTC 2023 - David Diaz <dgonzalez@suse.com>

- UI: Fix broken storage links (bsc#1217281).

-------------------------------------------------------------------
Wed Nov 15 12:32:25 UTC 2023 - José Iván López González <jlopez@suse.com>

- Add UI for registering a product (gh#openSUSE/agama#869).

-------------------------------------------------------------------
Thu Nov  2 07:38:22 UTC 2023 - David Diaz <dgonzalez@suse.com>

- UI: Drop support for opening dialogs directly from a section
  header (gh#openSUSE/agama#838).

-------------------------------------------------------------------
Tue Oct 31 09:41:33 UTC 2023 - David Diaz <dgonzalez@suse.com>

- UI: sections improvements (gh#openSUSE/agama#816):
  - allow using them without title.
  - make them more accessible by using aria-label, aria-live-region,
    and aria-busy attributes.

-------------------------------------------------------------------
Fri Oct 27 10:25:46 UTC 2023 - Imobach Gonzalez Sosa <igonzalezsosa@suse.com>

- Display the "Congratulations" message at the end of the
  installation again (gh#openSUSE/agama#825).

-------------------------------------------------------------------
Thu Oct 26 16:07:02 UTC 2023 - Imobach Gonzalez Sosa <igonzalezsosa@suse.com>

- Properly track the status changes. It prevents of getting stuck
  in the first page when there are multiple products
  (gh#openSUSE/agama#821).

-------------------------------------------------------------------
Thu Oct 26 05:58:15 UTC 2023 - Imobach Gonzalez Sosa <igonzalezsosa@suse.com>

- Make sure that the software context is ready before trying to
  load any route (gh#openSUSE/agama#820).

-------------------------------------------------------------------
Thu Oct 26 05:31:28 UTC 2023 - Imobach Gonzalez Sosa <igonzalezsosa@suse.com>

- Fix client initialization to avoid a useless reconnection
  (gh#openSUSE/agama#819).

-------------------------------------------------------------------
Mon Oct 23 11:33:53 UTC 2023 - Imobach Gonzalez Sosa <igonzalezsosa@suse.com>

- Version 5

-------------------------------------------------------------------
Thu Oct 19 22:07:11 UTC 2023 - David Diaz <dgonzalez@suse.com>

- UI: fix CSS rule for applying grayscale and blur CSS filters to
  main wrapper when the sidebar is open (gh#openSUSE/agama#802).

-------------------------------------------------------------------
Tue Oct 17 10:59:37 UTC 2023 - Imobach González Sosa <igonzalezsosa@suse.com>

- Allow changing the language of the user interface
  (gh#openSUSE/agama#796).

-------------------------------------------------------------------
Tue Oct 10 08:50:53 UTC 2023 - Ladislav Slezák <lslezak@suse.com>

- Added pattern selector to allow changing the installed software
  (gh#openSUSE/agama#792)

-------------------------------------------------------------------
Mon Oct  9 11:30:27 UTC 2023 - Imobach Gonzalez Sosa <igonzalezsosa@suse.com>

- Reload only once when changing the language using the lang=
  parameter in the query string (gh#openSUSE/agama#794).

-------------------------------------------------------------------
Thu Oct  5 19:52:17 UTC 2023 - Josef Reidinger <jreidinger@suse.com>

- Add flag if volume is transactional btrfs (gh#openSUSE/agama#789)

-------------------------------------------------------------------
Thu Oct  5 05:50:57 UTC 2023 - Imobach Gonzalez Sosa <igonzalezsosa@suse.com>

- Implement a mechanism to reconnect to the D-Bus service
  (gh#openSUSE/agama#781).

-------------------------------------------------------------------
Mon Oct  2 08:02:23 UTC 2023 - David Diaz <dgonzalez@suse.com>

- UI: migrate to PatternFly 5 (gh#openSUSE/agama#759)

-------------------------------------------------------------------
Fri Sep 29 08:04:01 UTC 2023 - David Diaz <dgonzalez@suse.com>

- Do not drop source maps from production build
  (gh#openSUSE/agama#779)

-------------------------------------------------------------------
Wed Sep 27 12:15:13 UTC 2023 - José Iván López González <jlopez@suse.com>

- Allow to select the devices for the system volume group
  (gh#openSUSE/agama#763).

-------------------------------------------------------------------
Tue Sep 26 15:57:21 UTC 2023 - Imobach Gonzalez Sosa <igonzalezsosa@suse.com>

- Version 4

-------------------------------------------------------------------
Tue Sep 19 19:11:12 UTC 2023 - Balsa Asanovic <balsaasanovic95@gmail.com>

- Allow users to show password values (gh#openSUSE/agama#750).

-------------------------------------------------------------------
Tue Sep 19 11:18:05 UTC 2023 - José Iván López González <jlopez@suse.com>

- Explicitly call to probe after selecting a new product
  (gh#openSUSE/agama#748).

-------------------------------------------------------------------
Thu Sep 14 10:09:07 UTC 2023 - Imobach Gonzalez Sosa <igonzalezsosa@suse.com>

- Use a single D-Bus service to connect to the manager and the
  users API (gh#openSUSE/agama#753, follow-up of
  gh#openSUSE/agama#729).

-------------------------------------------------------------------
Mon Sep 11 11:56:56 UTC 2023 - David Diaz <dgonzalez@suse.com>

- Fix the download logs action in the web UI (gh#openSUSE/agama#697)

-------------------------------------------------------------------
Wed Sep  6 08:04:13 UTC 2023 - José Iván López González <jlopez@suse.com>

- Adapt storage to new proposal settings (gh#openSUSE/agama#738).

-------------------------------------------------------------------
Thu Aug 31 10:37:50 UTC 2023 - Imobach Gonzalez Sosa <igonzalezsosa@suse.com>

- Adapt the locale and questions clients to use the same D-Bus
  service (gh#openSUSE/agama#729).

-------------------------------------------------------------------
Sat Aug 12 11:35:12 UTC 2023 - Balsa Asanovic <balsaasanovic95@gmail.com>

- Added scroll up functionality to the discover iSCSI form when
  the warning shows up after the submit action
  (gh#openSUSE/agama#468).

-------------------------------------------------------------------
Wed Aug  2 18:59:16 UTC 2023 - Balsa Asanovic <balsaasanovic95@gmail.com>

- Introduced functionality to close Dropdown automatically
  when the user clicks outside of it.
  (gh#openSUSE/agama#552).

-------------------------------------------------------------------
Wed Aug  2 10:03:23 UTC 2023 - Imobach Gonzalez Sosa <igonzalezsosa@suse.com>

- Version 3

-------------------------------------------------------------------
Mon Jul 17 09:16:38 UTC 2023 - Josef Reidinger <jreidinger@suse.com>

- Adapt to new questions D-Bus API to allow automatic answering of
  questions when requested. No visible change in UI, just default
  answer for LUKS partition activation is now "Skip".
  (gh#openSUSE/agama#637)

-------------------------------------------------------------------
Wed Jul  5 13:59:58 UTC 2023 - José Iván López González <jlopez@suse.com>

- Add info about deactivated zFCP auto_lun_scan and sort members in
  device selector (gh#openSUSE/agama#650).

-------------------------------------------------------------------
Mon Jul  3 10:18:32 UTC 2023 - José Iván López González <jlopez@suse.com>

- Add page for managing zFCP devices (gh#openSUSE/agama#634).

-------------------------------------------------------------------
Wed Jun 21 09:05:21 UTC 2023 - Balsa Asanovic <balsaasanovic95@gmail.com>

- Moved the logic for adding and removing HTML element's
  attributes from sidebar component to custom hook
  (gh#openSUSE/agama#565).

-------------------------------------------------------------------
Tue Jun 13 15:40:01 UTC 2023 - David Diaz <dgonzalez@suse.com>

- UI: stop using fixed sizes for modal dialogs
  (gh#openSUSE/agama#620).

-------------------------------------------------------------------
Tue Jun 13 06:59:12 UTC 2023 - David Diaz <dgonzalez@suse.com>

- Storage: adjust volume size options wording and size
   (gh#/openSUSE/agama#618).

-------------------------------------------------------------------
Mon Jun 12 11:13:41 UTC 2023 - David Diaz <dgonzalez@suse.com>

- UI: makes more evident when there is none authentication method
  defined for the root user (gh#openSUSE/agama#615).

-------------------------------------------------------------------
Fri Jun  9 09:38:05 UTC 2023 - David Diaz <dgonzalez@suse.com>

- Storage: allow setting the volume size (gh#openSUSE/agama#590).

-------------------------------------------------------------------
Wed May 24 11:01:24 UTC 2023 - David Diaz <dgonzalez@suse.com>

- UI: ensure that blur and grayscale CSS filters are not applied to
  any nodes other than <body> direct children (gh#openSUSE/agama#588).

-------------------------------------------------------------------

Tue May 23 11:51:26 UTC 2023 - Martin Vidner <mvidner@suse.com>

- Version 2.1

-------------------------------------------------------------------
Tue May 23 08:10:04 UTC 2023 - José Iván López González <jlopez@suse.com>

- Add new component for selecting devices.
- gh#openSUSE/agama#586

-------------------------------------------------------------------
Mon May 22 12:30:02 UTC 2023 - Martin Vidner <mvidner@suse.com>

- Version 2

-------------------------------------------------------------------
Mon May 22 10:42:35 UTC 2023 - David Diaz <dgonzalez@suse.com>

- UI: Fix header and footer block size (gh#openSUSE/agama#583)

-------------------------------------------------------------------
Fri May 19 09:29:50 UTC 2023 - David Diaz <dgonzalez@suse.com>

- UI: grayscale and blur not accessible div nodes
  (gh#openSUSE/agama#564)

-------------------------------------------------------------------
Wed May 17 15:42:31 UTC 2023 - David Diaz <dgonzalez@suse.com>

- Ensure siblings of an open modal dialog do not remain hidden from
  the accessibility API if the dialog is unmounted instead of
  set as closed (gh#openSUSE/agama#580).

-------------------------------------------------------------------
Tue May  9 22:36:12 UTC 2023 - David Diaz <dgonzalez@suse.com>

- Keep the sidebar on top of other elements when it's open
  (gh#openSUSE/agama#569).

-------------------------------------------------------------------
Mon May  8 15:20:14 UTC 2023 - David Diaz <dgonzalez@suse.com>

- Set sidebar siblings as aria-hiden while it's open
  (gh#openSUSE/agama#563)
-------------------------------------------------------------------
Fri Apr 28 15:16:04 UTC 2023 - José Iván López González <jlopez@suse.com>

- Add issues for storage client.
- Add issues page.
- gh#openSUSE/agama#540

-------------------------------------------------------------------
Thu Apr 27 08:24:27 UTC 2023 - Ladislav Slezák <lslezak@suse.com>

- Display details for the "autocalculated" label in the storage
  settings

-------------------------------------------------------------------
Tue Apr 25 13:42:22 UTC 2023 - David Diaz <dgonzalez@suse.com>

- UI: Fix dropdown content alignment at storage proposal page
  (gh#openSUSE/agama#547).

-------------------------------------------------------------------
Tue Apr 25 12:23:27 UTC 2023 - David Diaz <dgonzalez@suse.com>

- UI: Do not indent sections without icons (gh#openSUSE/agama#549).

-------------------------------------------------------------------
Mon Apr 24 15:53:35 UTC 2023 - David Diaz <dgonzalez@suse.com>

- Extract page options from the Sidebar to make them
  more discoverable (gh#openSUSE/agama#545)

-------------------------------------------------------------------
Thu Apr 20 12:44:44 UTC 2023 - David Diaz <dgonzalez@suse.com>

- Make styles consistent when the user is hovering a button,
  no matter if it is a focus state or not (gh#openSUSE/agama#544).

-------------------------------------------------------------------
Fri Apr 14 13:08:05 UTC 2023 - José Iván López González <jlopez@suse.com>

- First steps for redesigning storage proposal UI:
  * Place settings directly on the proposal page.
  * Show list of file systems, allowing to add and remove.
- gh#openSUSE/agama#521

-------------------------------------------------------------------
Tue Apr 11 14:02:31 UTC 2023 - Knut Anderssen <kanderssen@suse.com>

- Fix netmask handling (bsc#1210104).

-------------------------------------------------------------------
Wed Apr  5 14:14:32 UTC 2023 - José Iván López González <jlopez@suse.com>

- Fix issues with questions client (gh#openSUSE/agama#524).

-------------------------------------------------------------------
Mon Apr  3 08:13:55 UTC 2023 - Knut Anderssen <kanderssen@suse.com>

- Fix DNS handling by using ipv4.dns-data instead of ipv4.dns (gh#openSUSE/agama#518).

-------------------------------------------------------------------
Wed Mar 29 11:32:13 UTC 2023 - Imobach Gonzalez Sosa <igonzalezsosa@suse.com>

- Rename D-Installer to Agama (gh#openSUSE/agama#507).
- Version 1

-------------------------------------------------------------------
Fri Mar 24 15:30:48 UTC 2023 - Imobach Gonzalez Sosa <igonzalezsosa@suse.com>

- Version 0.8.3

-------------------------------------------------------------------
Fri Mar 24 14:51:55 UTC 2023 - Knut Alejandro Anderssen González <kanderssen@suse.com>

- Add UI for configuring DASD (gh#openSUSE/agama#501).

-------------------------------------------------------------------
Fri Mar 24 12:50:06 UTC 2023 - Ancor Gonzalez Sosa <ancor@suse.com>

- Added a tip about iSCSI and DASD configuration to the storage
  page (gh#openSUSE/agama#500).

-------------------------------------------------------------------
Fri Mar 24 10:39:45 UTC 2023 - Imobach Gonzalez Sosa <igonzalezsosa@suse.com>

- Version 0.8.2

-------------------------------------------------------------------
Thu Mar 23 17:07:29 UTC 2023 - José Iván López González <jlopez@suse.com>

- Reprobe storage if the system becomes deprecated
  (gh#openSUSE/agama#484).

-------------------------------------------------------------------
Tue Mar 21 16:41:06 UTC 2023 - Ladislav Slezák <lslezak@suse.com>

- Do not crash when setting an invalid target device using the
  command line interface (bsc#1209523)

-------------------------------------------------------------------
Mon Mar 20 15:13:28 UTC 2023 - Imobach Gonzalez Sosa <igonzalezsosa@suse.com>

- Upgrade Webpack to version 5.76.2 (CVE-2023-28154, bsc#1209494).
- Version 0.8.1

-------------------------------------------------------------------
Mon Mar 20 13:40:08 UTC 2023 - Imobach Gonzalez Sosa <igonzalezsosa@suse.com>

- Remove the redundant "Settings" suffix (gh#openSUSE/agama#481).

-------------------------------------------------------------------
Mon Mar 20 11:51:56 UTC 2023 - Imobach Gonzalez Sosa <igonzalezsosa@suse.com>

- Fix the initialization of the D-Bus iSCSI proxies
  (gh#openSUSE/agama#478).

-------------------------------------------------------------------
Mon Mar 20 11:50:37 UTC 2023 - José Iván López González <jlopez@suse.com>

- Fix the iSCSI discover form when no information is found in the
  browser's local storage (gh#openSUSE/agama#475).

-------------------------------------------------------------------
Thu Mar 16 16:13:39 UTC 2023 - Imobach Gonzalez Sosa <igonzalezsosa@suse.com>

- Version 0.8

-------------------------------------------------------------------
Thu Mar 16 15:53:34 UTC 2023 - José Iván López González <jlopez@suse.com>

- Add UI for configuring iSCSI (gh#openSUSE/agama#435).

-------------------------------------------------------------------
Mon Mar 13 15:51:08 UTC 2023 - David Diaz <dgonzalez@suse.com>

- Sidebar improvements (gh#openSUSE/agama#462)
  * Allow adding actions from a page.
  * Remove network information.
  * Use underlined links and darker green color for improving contrast.
  * Start using a disclosure widget for grouping related actions.

-------------------------------------------------------------------
Fri Mar  3 15:00:05 UTC 2023 - David Diaz <dgonzalez@suse.com>

- Enhance the user edit form (gh#openSUSE/agama#451).

-------------------------------------------------------------------
Thu Mar  2 23:16:09 UTC 2023 - David Diaz <dgonzalez@suse.com>

- Dependencies update (gh#openSUSE/agama#449).
  * Go up to React 18.
  * Bring node packages up to date.

-------------------------------------------------------------------
Wed Mar  1 23:22:37 UTC 2023 - David Diaz <dgonzalez@suse.com>

- Create a dedicated page per section
  (gh#openSUSE/agama#443).

-------------------------------------------------------------------
Tue Feb 21 00:50:48 UTC 2023 - David Diaz <dgonzalez@suse.com>

- Set icons as aria-hidden (gh#openSUSE/agama#437).

-------------------------------------------------------------------
Mon Feb 20 22:52:48 UTC 2023 - David Diaz <dgonzalez@suse.com>

- Sidebar improvements (gh#openSUSE/agama#436)
  * Use proper control for open and close actions
  * Improve styling and labels
  * Add missing aria attributes

-------------------------------------------------------------------
Thu Feb 16 12:56:24 UTC 2023 - Ladislav Slezák <lslezak@suse.com>

- Integrate cockpit terminal application (gh#openSUSE/agama#426)

-------------------------------------------------------------------
Wed Feb 15 16:35:54 UTC 2023 - Imobach Gonzalez Sosa <igonzalezsosa@suse.com>

- Version 0.7
- Do not use a proxy to get the errors lists
  (gh#openSUSE/agama#424).

-------------------------------------------------------------------
Thu Feb  9 15:29:58 UTC 2023 - David Diaz <dgonzalez@suse.com>

- Add live reloading feature for easing the front-end development
  process (gh#openSUSE/agama#419).

-------------------------------------------------------------------
Thu Feb  9 14:16:09 UTC 2023 - David Diaz <dgonzalez@suse.com>

- Fix storage section crashing when proposal is not ready
  (gh#openSUSE/agama#418).

-------------------------------------------------------------------
Wed Feb  8 18:12:06 UTC 2023 - Imobach Gonzalez Sosa <igonzalezsosa@suse.com>

- Better handling of software repositories
  (gh#openSUSE/agama#414):
  * Report issues when reading the software repositories.
  * Inform the user about the software proposal progress.
  * Add a button to reload the repositories
    (gh#openSUSE/agama#388).

-------------------------------------------------------------------
Tue Jan 24 09:32:13 UTC 2023 - Ladislav Slezák <lslezak@suse.com>

- Added a button for displaying the YaST logs
  (related to gh#openSUSE/agama#379)

-------------------------------------------------------------------
Fri Jan 20 09:03:22 UTC 2023 - David Diaz <dgonzalez@suse.com>

- UI fixes (gh#openSUSE/agama#401):
  * Add a fallback height for the layout
  * Fix some miss-alignments
  * Add missing icon
  * Ensure tooling serving and loading fonts

-------------------------------------------------------------------
Thu Jan 19 07:58:00 UTC 2023 - David Diaz <dgonzalez@suse.com>

- Update aliases for using "~/" instead of "@"
  (gh#openSUSE/agama#400).

-------------------------------------------------------------------
Wed Jan 18 08:06:05 UTC 2023 - Josef Reidinger <jreidinger@suse.com>

- Allow user downloading logs (gh#openSUSE/agama#379)

-------------------------------------------------------------------
Thu Jan 12 16:23:54 UTC 2023 - Josef Reidinger <jreidinger@suse.com>

- Implement validation of software proposal to early detect
  issues in software selection (gh#openSUSE/agama#381)

-------------------------------------------------------------------
Wed Jan 11 20:37:26 UTC 2023 - David Diaz <dgonzalez@suse.com>

- Testing: use a mocking function to make mocked components
  consistent across the test suite (gh#openSUSE/agama#392).

-------------------------------------------------------------------
Wed Jan 11 11:54:29 UTC 2023 - David Diaz <dgonzalez@suse.com>

- Rework UI internals by using plain CSS as much as possible for
  building the layout instead of relying on wrapper components
  (gh#openSUSE/agama#391).

-------------------------------------------------------------------
Tue Jan 10 10:30:05 UTC 2023 - Imobach Gonzalez Sosa <igonzalezsosa@suse.com>

- Connect to the dedicated D-Bus server (gh#openSUSE/agama#384).

-------------------------------------------------------------------
Mon Jan  2 12:53:50 UTC 2023 - David Diaz <dgonzalez@suse.com>

- Add missing favicon (gh#openSUSE/agama#387).

-------------------------------------------------------------------
Mon Jan  2 11:46:37 UTC 2023 - Knut Anderssen <kanderssen@suse.com>

- Do not show the link to configure wifi networks when there are no
  wifi devices and also inform the user when no network connection
  was detected (gh#openSUSE/agama#323).
- Version 0.6.3

-------------------------------------------------------------------
Mon Jan  2 10:03:18 UTC 2023 - David Diaz <dgonzalez@suse.com>

- Ensure custom fonts are including in the build
  (gh#openSUSE/agama#385).

-------------------------------------------------------------------
Fri Dec 30 11:56:46 UTC 2022 - David Diaz <dgonzalez@suse.com>

- Switch to Material Symbols icon set and refactor how icons
  are imported (gh#openSUSE/agama#383).

-------------------------------------------------------------------
Thu Dec 15 10:14:22 UTC 2022 - Knut Anderssen <kanderssen@suse.com>

- Do not show the link to configure wifi networks when wireless is
  not enabled (gh#openSUSE/agama#323).
- Version 0.6.2

-------------------------------------------------------------------
Thu Dec 15 08:55:02 UTC 2022 - Imobach Gonzalez Sosa <igonzalezsosa@suse.com>

- Display questions during the software installation (related to
  gh#openSUSE/agama#369).
- Update to version 0.6.1

-------------------------------------------------------------------
Mon Dec  5 13:18:37 UTC 2022 - Imobach Gonzalez Sosa <igonzalezsosa@suse.com>

- Update to version 0.6.0

-------------------------------------------------------------------
Fri Dec  2 15:46:46 UTC 2022 - Imobach Gonzalez Sosa <igonzalezsosa@suse.com>

- Add support for password confirmation
  (related to gh#openSUSE/agama#297)

-------------------------------------------------------------------
Fri Dec  2 13:41:41 UTC 2022 - José Iván López González <jlopez@suse.com>

- Add new UI for storage proposal offering LVM and encyption
  options (gh#openSUSE/agama#321).

-------------------------------------------------------------------
Fri Dec 2 10:48:14 UTC 2022 - Josef Reidinger <jreidinger@suse.cz>

- Add support for adapting the configuration depending on the
  architecture (gh#openSUSE/agama#339)

-------------------------------------------------------------------
Wed Nov 30 08:16:42 UTC 2022 - Knut Alejandro Anderssen González <kanderssen@suse.de>

- Add validation for the first user creation (gh#openSUSE/agama#337)

-------------------------------------------------------------------
Fri Nov 18 16:27:26 UTC 2022 - Imobach Gonzalez Sosa <igonzalezsosa@suse.com>

- Update to version 0.5.0:
  * Add support for basic network configuration, based on
    NetworkManager (gh#openSUSE/agama#260, gh#openSUSE/agama#292).
  * Improve the usability of the LUKS activation dialog
    (gh#openSUSE/agama#253).
  * Prevent starting the installation with incomplete or wrong
    configuration (gh#openSUSE/agama#299).

-------------------------------------------------------------------
Thu Jul 28 08:17:06 UTC 2022 - Imobach Gonzalez Sosa <igonzalezsosa@suse.com>

- Update to version 0.4.2:
  * Connect to the org.opensuse.DInstaller.Language service
    (related to gh#openSUSE/agama#240).

-------------------------------------------------------------------
Tue Jul 26 10:04:53 UTC 2022 - Imobach Gonzalez Sosa <igonzalezsosa@suse.com>

- Update to version 0.4.1:
  * Fix several user interface-related issues (gh#openSUSE/agama#230):
    - Avoid reloading the page when pushing the enter key.
    - Always display the D-Bus error page when the connection gets
      broken. Reload the UI again when the D-Bus connection is
      working again.
    - Update the product selection page when the product is
      modified in background (e.g., using the CLI).
    - Update the first user settings when they are changed in
      background.
    - Refresh the storage section when the settings are modified
      in background.
    - If the storage proposal fails, display the error even after
      reloading the page.

-------------------------------------------------------------------
Fri Jul 15 07:32:48 UTC 2022 - Imobach Gonzalez Sosa <igonzalezsosa@suse.com>

- Update to version 0.4:
  * Support for installing multiple products
    (gh#openSUSE/agama#211).
  * Adapt to the new status/progress reporting API
    (gh#openSUSE/agama#219).
  * Add a better layout mechanism (gh#openSUSE/agama#216).

-------------------------------------------------------------------
Mon Jun 13 10:10:03 UTC 2022 - Imobach Gonzalez Sosa <igonzalezsosa@suse.com>

- Update to version 0.3:
  * Refresh the web UI when a selected option changes (e.g., through
    the CLI) (gh#openSUSE/agama#180).
  * Remove the "Restart Installation" button
    (gh#openSUSE/agama#167 and gh#openSUSE/agama#174).
  * Add a task to generate the JSDoc-based documentation
    (gh#openSUSE/agama#186 and gh#openSUSE/agama#191).

-------------------------------------------------------------------
Tue May 17 10:58:51 UTC 2022 - Imobach Gonzalez Sosa <igonzalezsosa@suse.com>

- Update to version 0.2:
  * Turn the web UI into a Cockpit module (gh#openSUSE/agama#127)
    and drop the authentication code (gh#openSUSE/agama#128).
  * Add basic storage devices activation (gh#openSUSE/agama#150).
  * Fix the behavior of the language selector
    (gh#openSUSE/agama#125).
  * Add an installation confirmation dialog
    (gh#openSUSE/agama#118) and a reboot button
    (gh#openSUSE/agama#114).

-------------------------------------------------------------------
Wed Mar 30 07:06:23 UTC 2022 - Imobach Gonzalez Sosa <igonzalezsosa@suse.com>

- First release (version 0.1):
  * Allow setting the language, selecting a product, choosing a disk to
    install into, setting the root authentication mechanism and creating
    a first user.
  * Report installation progress.
  * Communication with D-Bus through Cockpit's infrastructure.<|MERGE_RESOLUTION|>--- conflicted
+++ resolved
@@ -1,10 +1,10 @@
 -------------------------------------------------------------------
-<<<<<<< HEAD
-Fri Sep 20 09:04:56 UTC 2024 - Knut Anderssen <kanderssen@suse.com>
+Mon Sep 23 09:04:56 UTC 2024 - Knut Anderssen <kanderssen@suse.com>
 
 - Added confirmation dialog when formatting DASD devices as it is
   considered a dangerous action (gh#openSUSE/agama#1618).
-=======
+
+-------------------------------------------------------------------
 Fri Sep 20 11:42:25 UTC 2024 - Imobach Gonzalez Sosa <igonzalezsosa@suse.com>
 
 - Version 10
@@ -13,7 +13,6 @@
 Fri Sep 20 11:17:46 UTC 2024 - Imobach Gonzalez Sosa <igonzalezsosa@suse.com>
 
 - Change the license to GPL-2.0-or-later (gh#openSUSE/agama#1621).
->>>>>>> 861bdbc9
 
 -------------------------------------------------------------------
 Tue Sep 17 21:19:45 UTC 2024 - Knut Anderssen <kanderssen@suse.com>
