--- conflicted
+++ resolved
@@ -1,15 +1,14 @@
 -------------------------------------------------------------------
-<<<<<<< HEAD
 Fri Jun 27 15:14:35 UTC 2025 - Imobach Gonzalez Sosa <igonzalezsosa@suse.com>
 
 - Invalidate all software queries when the selected product changes
   (gh#agama-project/agama#2517).
-=======
+
+-------------------------------------------------------------------
 Fri Jun 27 11:23:29 UTC 2025 - José Iván López González <jlopez@suse.com>
 
 - Improve usability for defining the size of a partition or logical
   volume (gh#agama-project/agama#2496).
->>>>>>> 41c66e5d
 
 -------------------------------------------------------------------
 Fri Jun 27 06:30:11 UTC 2025 - Imobach Gonzalez Sosa <igonzalezsosa@suse.com>
