-------------------------------------------------------------------
<<<<<<< HEAD
Thu Jun  5 12:32:23 UTC 2025 - Knut Anderssen <kanderssen@suse.com>

- Allow to select which connections will be used only for
  installation and warn the user in case that there is no one
  expected to be copied to the target system (no network).
  (gh#agama-project/agama#2402).
=======
Thu Jun  5 15:51:11 UTC 2025 - David Diaz <dgonzalez@suse.com>

- Revert eslint removal and updates it to latest version
  (gh#agama-project/agama#2445).

-------------------------------------------------------------------
Thu Jun  5 15:35:42 UTC 2025 - David Diaz <dgonzalez@suse.com>

- Improve caching in the software area by using array-form
  query keys (gh#agama-project/agama#2434).

-------------------------------------------------------------------
Thu Jun  5 11:26:05 UTC 2025 - Ladislav Slezák <lslezak@suse.com>

- The "InstallationPhaseChanged", "ProductChanged" and
  "IssuesChanged" events were ignored in some situation
  (possibly causing bug bsc#1241208)
>>>>>>> 26451bd0

-------------------------------------------------------------------
Thu Jun  5 10:35:40 UTC 2025 - David Diaz <dgonzalez@suse.com>

- Updated Node.js dependencies to their latest available versions
  as of 2024-06-03 (gh#agama-project/agama#2440).

-------------------------------------------------------------------
Mon Jun  2 22:29:03 UTC 2025 - David Diaz <dgonzalez@suse.com>

- Fix out-of-sync translations by improving localization cache
  and its invalidation (gh#agama-project/agama#2428).

-------------------------------------------------------------------
Thu May 29 09:31:28 UTC 2025 - David Diaz <dgonzalez@suse.com>

- Requires a unit when entering sizes to avoid confusion and
  accidental sizes in bytes (gh#agama-project/agama#2421).

-------------------------------------------------------------------
Mon May 26 19:51:54 UTC 2025 - Imobach Gonzalez Sosa <igonzalezsosa@suse.com>

- Version 15

-------------------------------------------------------------------
Thu May 22 17:16:40 UTC 2025 - Ancor Gonzalez Sosa <ancor@suse.com>

- Handle reused MD RAIDs that are already included at the storage
  configuration (gh#agama-project/agama#2346).

-------------------------------------------------------------------
Thu May 22 16:20:38 UTC 2025 - Josef Reidinger <jreidinger@suse.com>

- Allow to resolve in web UI software conflicts
  (gh#agama-project/agama#2348)

-------------------------------------------------------------------
Thu May 22 09:07:28 UTC 2025 - David Diaz <dgonzalez@suse.com>

- Do not crash when navigating to a Wi-Fi network (bsc#1243415)

-------------------------------------------------------------------
Mon May 19 13:38:16 UTC 2025 - David Diaz <dgonzalez@suse.com>

- Keep margin between sidebar and main content in all breakpoints
  (gh#agama-project/agama#2370).

-------------------------------------------------------------------
Fri May 16 07:46:22 UTC 2025 - David Diaz <dgonzalez@suse.com>

- Rework the installer l10n settings (gh#agama-project/agama#2359):
  - Improve discoverability of language and keyboard layout settings.
  - Add contextual messages to help users differentiate between
    installer and product localization settings.
  - Add the ability to reuse installer settings for the product
    to install.
  - In local connections, keyboard layout change is now available
    directly from modal dialogs holding password inputs.
  - Password inputs now include a reminder of the active layout
    (only in local connections) and a CAPS LOCK warning when active.

-------------------------------------------------------------------
Mon May 12 12:47:46 UTC 2025 - Ladislav Slezák <lslezak@suse.com>

- Fixed navigation to avoid quickly switching between two paths
  in a loop causing "Too many calls to Location or  History APIs
  within a short timeframe" error in Firefox and crashing the UI
  (the proper fix for gh#agama-project/agama#2274)

-------------------------------------------------------------------
Thu May  8 13:43:53 UTC 2025 - David Diaz <dgonzalez@suse.com>

- MenuButton no longer opens unexpectedly when navigating
  with the keyboard (gh#agama-project/agama#2345).

-------------------------------------------------------------------
Wed May  7 13:46:05 UTC 2025 - David Diaz <dgonzalez@suse.com>

- Add "Skip to content" link for easing navigation for keyboard-only
  users (gh#agama-project/agama#1521, gh#agama-project/agama#2337).

-------------------------------------------------------------------
Wed May  7 07:07:10 UTC 2025 - Ladislav Slezák <lslezak@suse.com>

- Use the correct locale format in the Intl.ListFormat.format call,
  if it fails use a fallback formatting function to avoid a crash
  (bsc#1238584)

-------------------------------------------------------------------
Mon May  5 14:50:48 UTC 2025 - David Diaz <dgonzalez@suse.com>

- Improve storage proposal warning to mention mount paths when
  logical volume space allocation fails (gh#agama-project/agama#2323).

-------------------------------------------------------------------
Tue Apr 22 14:14:53 UTC 2025 - Imobach Gonzalez Sosa <igonzalezsosa@suse.com>

- Version 14

-------------------------------------------------------------------
Tue Apr 22 11:18:03 UTC 2025 - Ladislav Slezák <lslezak@suse.com>

- Process the product changed event so the UI can better react on
  registering the product shortly after that
  (gh#agama-project/agama#2274)

-------------------------------------------------------------------
Mon Apr 21 12:37:20 UTC 2025 - Imobach Gonzalez Sosa <igonzalezsosa@suse.com>

- Rework the network page to (gh#agama-project/agama#2247):
  - Fix several problems with Wi-Fi networks handling.
  - Improve error reporting when the connection failed.
  - Use a regular form to connect, instead of the old "drawer"
    component.
  - Drop the "disconnect" and "forget" actions by now.
  - Reduce the amount of requests to the backend.

-------------------------------------------------------------------
Wed Apr 16 06:09:58 UTC 2025 - José Iván López González <jlopez@suse.com>

- Shorten storage device names.
- Move LVM logical volumes to partitions, if possible.
- Add MenuButton component (gh#agama-project/agama#2241).

-------------------------------------------------------------------
Tue Apr 15 08:51:27 UTC 2025 - Ancor Gonzalez Sosa <ancor@suse.com>

- Improve the interface to display and edit the iSCSI initiator
  (bsc#1239046, bsc#1231385, gh#agama-project/agama#2269).

-------------------------------------------------------------------
Wed Apr  9 12:38:21 UTC 2025 - David Diaz <dgonzalez@suse.com>

- Fix flickering issue during loading and progress transitions
  (gh#agama-project/agama#2240, gh#agama-project/agama#2255).

-------------------------------------------------------------------
Wed Apr  9 05:36:35 UTC 2025 - José Iván López González <jlopez@suse.com>

- Fix layout of iSCSI page (gh#agama-project/agama#2231).

-------------------------------------------------------------------
Tue Apr  1 08:53:43 UTC 2025 - José Iván López González <jlopez@suse.com>

- Fix reloading data after reprobing devices
  (gh#agama-project/agama#2235).

-------------------------------------------------------------------
Thu Mar 27 12:40:04 UTC 2025 - Imobach Gonzalez Sosa <igonzalezsosa@suse.com>

- Version 13

-------------------------------------------------------------------
Thu Mar 27 11:42:51 UTC 2025 - José Iván López González <jlopez@suse.com>

- Add basic support for creating LVM volume groups and logical
  volumes (gh#agama-project/agama#2216).

-------------------------------------------------------------------
Wed Mar 26 08:25:34 UTC 2025 - David Diaz <dgonzalez@suse.com>

- Change switches by checkboxes (gh#agama-project/agama#2168).
- Restructure the encryption form (gh#agama-project/agama#2168).

-------------------------------------------------------------------
Mon Mar 24 10:17:30 UTC 2025 - Imobach Gonzalez Sosa <igonzalezsosa@suse.com>

- Properly handle empty lists of unsupported AutoYaST elements
  (gh#agama-project/agama#2196).

-------------------------------------------------------------------
Sun Mar 23 02:13:56 UTC 2025 - David Diaz <dgonzalez@suse.com>

- Stop parsing errors from SCC at frontend side and simply render
  them as returned by the backend (gh#agama-project/agama#2193).

-------------------------------------------------------------------
Thu Mar 20 20:58:44 UTC 2025 - David Diaz <dgonzalez@suse.com>

- Stop displaying the hostname alert once the system is registered
  (gh#agama-project/agama#2183).

-------------------------------------------------------------------
Wed Mar 19 19:04:09 UTC 2025 - Ancor Gonzalez Sosa <ancor@suse.com>

- Allow temporary removal of the root file system
 (gh#agama-project/agama#2160).

-------------------------------------------------------------------
Tue Mar 18 10:59:20 UTC 2025 - David Diaz <dgonzalez@suse.com>

- Fix registration form issue when email is not provided
  (gh#agama-project/agama#2172)

-------------------------------------------------------------------
Fri Mar 14 11:05:49 UTC 2025 - David Diaz <dgonzalez@suse.com>

- Allow updating hostname from web user interface
  (gh#agama-project/agama#2147)

-------------------------------------------------------------------
Thu Mar  6 08:06:17 UTC 2025 - David Diaz <dgonzalez@suse.com>

- Fix a language selector overflow issue in the product license dialog
  (gh#agama-project/agama#2105)

-------------------------------------------------------------------
Thu Feb 27 16:10:51 UTC 2025 - Vaishnavi Nawghare <nawgharevaishnavi@gmail.com>

- Add alpha-label-less leap16.svg
 (gh#agama-project/agama#2091).

-------------------------------------------------------------------
Thu Feb 27 11:21:45 UTC 2025 - José Iván López González <jlopez@suse.com>

- Allow setting the file system label (related to jsc#AGM-122
  and bsc#1237165).

-------------------------------------------------------------------
Thu Feb 27 10:21:45 UTC 2025 - José Iván López González <jlopez@suse.com>

- Do not fail to build the storage devices when the RAID members
  are not exported (bsc#1237803).

-------------------------------------------------------------------
Wed Feb 26 06:51:37 UTC 2025 - Imobach Gonzalez Sosa <igonzalezsosa@suse.com>

- Version 12

-------------------------------------------------------------------
Tue Feb 25 18:44:07 UTC 2025 - David Diaz <dgonzalez@suse.com>

- Add fonts for CJK characters and monospaced text
  (gh#agama-project/agama#2076, bsc#1237457).

-------------------------------------------------------------------
Tue Feb 25 15:57:49 UTC 2025 - Ancor Gonzalez Sosa <ancor@suse.com>

- Display the file system labels in most selectors for disks and
  partitions (gh#agama-project/agama#2070).

-------------------------------------------------------------------
Tue Feb 25 13:08:43 UTC 2025 - Imobach Gonzalez Sosa <igonzalezsosa@suse.com>

- Use the backend's language as fallback, ignoring the browser's one
  It reduces the chances to produce unwanted side-effects when connecting
  to the web user interface (gh#agama-project/agama#2071).
- Do not block when connecting during system installation.
- Make some small fixes/improvements to the overview, localization
  and software pages markup.

-------------------------------------------------------------------
Tue Feb 25 12:36:50 UTC 2025 - Ancor Gonzalez Sosa <ancor@suse.com>

- Synchronous system probing when choosing or registering the
  product (gh#agama-project/agama#2072).

-------------------------------------------------------------------
Mon Feb 24 15:57:12 UTC 2025 - David Diaz <dgonzalez@suse.com>

- Display network edition errors instead of navigating back
  (gh#agama-project/agama#2064).

-------------------------------------------------------------------
Mon Feb 24 14:17:34 UTC 2025 - Ancor Gonzalez Sosa <ancor@suse.com>

- Ignore non-critical issues to avoid preventing the installation
  in valid scenarios (gh#agama-project/agama#2061).

-------------------------------------------------------------------
Mon Feb 24 12:44:15 UTC 2025 - David Diaz <dgonzalez@suse.com>

- Prevented table overflow to avoid hiding the actions column
  (gh#agama-project/agama#2044).

-------------------------------------------------------------------
Mon Feb 24 08:50:54 UTC 2025 - Ancor Gonzalez Sosa <ancor@suse.com>

- Some visual changes at the form to add and edit partitions
  (gh#agama-project/agama#2054).

-------------------------------------------------------------------
Fri Feb 21 13:56:52 UTC 2025 - José Iván López González <jlopez@suse.com>

- Bring encryption section back to the proposal page
  (gh#agama-project/agama#2031).

-------------------------------------------------------------------
Thu Feb 20 12:46:04 UTC 2025 - Ancor Gonzalez Sosa <ancor@suse.com>

- Include the migration to PatternFly 6 made by dgonzalez@suse.com
  (gh#openSUSE/agama#1900, gh#openSUSE/agama#1921,
  gh#openSUSE/agama#1954 and gh#openSUSE/agama#1961)
- New interface to configure the storage proposal.

-------------------------------------------------------------------
Tue Feb 18 12:10:49 UTC 2025 - David Diaz <dgonzalez@suse.com>

- Remove step forcing root user password entry.
- Revamp the Authentication page (formerly Users page) to simplify
  the interface and improve user interactions
  (gh#agama-project/agama#1999).

-------------------------------------------------------------------
Fri Feb 14 09:46:02 UTC 2025 - Ladislav Slezák <lslezak@suse.com>

- Implement specific question dialogs for the libzypp callbacks
  (gh#agama-project/agama#1985)

-------------------------------------------------------------------
Fri Feb  7 14:43:08 UTC 2025 - Imobach Gonzalez Sosa <igonzalezsosa@suse.com>

- Report unsupported AutoYaST elements
  (gh#agama-project/agama#1976).

-------------------------------------------------------------------
Fri Jan 31 09:03:37 UTC 2025 - Imobach Gonzalez Sosa <igonzalezsosa@suse.com>

- Always perform mutations (PATH/POST/PUT/DELETE) when connecting
  to "localhost", no matter whether the network is connected or not
  (gh#agama-project/agama#1963).

-------------------------------------------------------------------
Thu Jan 30 12:04:23 UTC 2025 - Martin Vidner <mvidner@suse.com>

- Make deletion of a proposed drive work:
  "Do not use, Remove the configuration for this device"
  (gh#agama-project/agama#1934)

-------------------------------------------------------------------
Fri Jan 24 09:34:24 UTC 2025 - Imobach Gonzalez Sosa <igonzalezsosa@suse.com>

- Use the "finish" to decide whether to navigate to the
  congratulations screen (gh#agama-project/agama#1616).

-------------------------------------------------------------------
Fri Jan 24 06:43:52 UTC 2025 - Imobach Gonzalez Sosa <igonzalezsosa@suse.com>

- Use the "missing_registration" issue to determine whether to show
  the registration alert (gh#agama-project/agama#1938).

-------------------------------------------------------------------
Thu Jan 23 15:09:09 UTC 2025 - Martin Vidner <mvidner@suse.com>

- Make the trash can icon (Delete) of a proposed partition work
  (gh#agama-project/agama#1915)

-------------------------------------------------------------------
Tue Jan 21 09:44:08 UTC 2025 - Imobach Gonzalez Sosa <igonzalezsosa@suse.com>

- Do not crash at the end of the installation when using a legacy
  AutoYaST mode (gh#agama-project/agama#1927).

-------------------------------------------------------------------
Mon Jan 20 16:45:18 UTC 2025 - Ladislav Slezák <lslezak@suse.com>

- The software page displays a link for reloading the repositories
  again if some repository failed to load
  (gh#agama-project/agama#1894)

-------------------------------------------------------------------
Mon Jan 20 10:36:09 UTC 2025 - Imobach Gonzalez Sosa <igonzalezsosa@suse.com>

- Add support for displaying and accepting a product license
  (jsc#PED-11987).

-------------------------------------------------------------------
Thu Jan 16 13:11:06 UTC 2025 - Imobach Gonzalez Sosa <igonzalezsosa@suse.com>

- Display error messages during package installation
  (gh#agama-project/agama#1909).

-------------------------------------------------------------------
Mon Jan 13 11:11:49 UTC 2025 - David Diaz <dgonzalez@suse.com>

- Do not allow changing selected product after registering one
  (related to gh#agama-project/agama#1891).

-------------------------------------------------------------------
Fri Jan 10 21:22:02 UTC 2025 - Imobach Gonzalez Sosa <igonzalezsosa@suse.com>

- Version 11

-------------------------------------------------------------------
Fri Jan 10 15:56:35 UTC 2025 - José Iván López González <jlopez@suse.com>

- Add storage reprobing and recalculate proposal when going back to
  either the proposal page or the devices selector if the system
  is deprecated (gh#agama-project/agama#1884).

-------------------------------------------------------------------
Fri Jan 10 13:46:42 UTC 2025 - David Diaz <dgonzalez@suse.com>

- Drop the feature for deregistering a product
  (gh#agama-project/agama#1882).
-------------------------------------------------------------------

Fri Jan 10 13:22:27 UTC 2025 - Imobach Gonzalez Sosa <igonzalezsosa@suse.com>

- Do not allow changing the storage setup when Agama is using the
  new storage settings (gh#agama-project/agama#1881).

-------------------------------------------------------------------
Wed Jan  8 16:07:13 UTC 2025 - Imobach Gonzalez Sosa <igonzalezsosa@suse.com>

- Add support for products registration (jsc#PED-11192,
  gh#agama-project/agama#1809).

-------------------------------------------------------------------
Wed Jan  8 15:16:51 UTC 2025 - David Diaz <dgonzalez@suse.com>

- Use product ID instead of slug to link labels and descriptions to
  their corresponding radio inputs (gh#agama-project/agama#1873).

-------------------------------------------------------------------
Wed Jan  8 13:12:44 UTC 2025 - David Diaz <dgonzalez@suse.com>

- Show the cancel action at product selection page only when
  a product is already selected (gh#agama-project/agama#1871).

-------------------------------------------------------------------
Fri Dec 20 12:53:41 UTC 2024 - David Diaz <dgonzalez@suse.com>

- Fix netmask handling to avoid a silent connection form error
  (gh#agama-project/agama#1846).

-------------------------------------------------------------------
Tue Dec 10 14:43:08 UTC 2024 - David Diaz <dgonzalez@suse.com>

- Restore the rendering of questions throughout the app
  (gh#agama-project/agama#1820)

-------------------------------------------------------------------
Mon Dec  9 14:10:44 UTC 2024 - David Diaz <dgonzalez@suse.com>

- Simplify screen for enforcing root password
  (gh#agama-project/agama#1821, gh#agama-project#agama#1787).

-------------------------------------------------------------------
Sun Dec  1 17:14:04 UTC 2024 - Knut Anderssen <kanderssen@suse.com>

- Do not crash in the InstallationFinished page when running an
  unattended installation with an storage section defined in the
  profile (gh#agama-project/agama#1793).

-------------------------------------------------------------------
Thu Nov 28 14:34:49 UTC 2024 - David Diaz <dgonzalez@suse.com>

- Request a root authentication method after selecting a product
  (gh#agama-project#agama#1787).

-------------------------------------------------------------------
Tue Nov 26 09:30:09 UTC 2024 - Ladislav Slezák <lslezak@suse.com>

- Use dynamic imports for loading the translation files
  (gh#agama-project/agama#1777)

-------------------------------------------------------------------
Mon Nov 25 11:12:36 UTC 2024 - David Diaz <dgonzalez@suse.com>

- Unify Install and "warning" header buttons.
- Move installation issues to a drawer shown when Install button
  is clicked (gh#agama-project#agama#1778).

-------------------------------------------------------------------
Fri Nov 15 16:48:44 UTC 2024 - Ladislav Slezák <lslezak@suse.com>

- Set the plain text password flag when setting the root and first
  user password (gh#agama-project/agama#1771)

-------------------------------------------------------------------
Fri Nov 15 08:26:29 UTC 2024 - David Diaz <dgonzalez@suse.com>

- Stick product selection form actions to bottom
  (gh#agama-project/agama#1769).

-------------------------------------------------------------------
Thu Nov 14 14:42:46 UTC 2024 - Knut Anderssen <kanderssen@suse.com>

- Fix wireless authentication initialization and
  invalidate the cached query in case of connected
  (gh#agama-project/agama#1753).

-------------------------------------------------------------------
Wed Nov 13 12:06:41 UTC 2024 - Imobach Gonzalez Sosa <igonzalezsosa@suse.com>

- Several translation fixes (gh#agama-project/agama#1746):
  - Use the correct capitalization for RFC 5646 language tags
    (e.g., "pt-BR" instead of "pt-BR" instead of "pt-br") (bsc#1233160).
  - Translate the products descriptions when the user changes
    the language (gh#agama-project/agama#1724).
  - Fallback to a similar language if the given one is not supported
    (e.g., "es" for "es-AR") (gh#agama-project/agama#860).

-------------------------------------------------------------------
Wed Nov  6 06:06:51 UTC 2024 - Michal Filka <mfilka@suse.com>

- URL for downloading Agama logs adapted to use new HTTP API
- https://github.com/agama-project/agama/pull/1720

-------------------------------------------------------------------
Tue Nov  5 11:33:12 UTC 2024 - Imobach Gonzalez Sosa <igonzalezsosa@suse.com>

- Fix a crash when editing a network connection containing an
  additional IP address (gh#agama-project/agama#1728).

-------------------------------------------------------------------
Mon Nov  4 20:32:29 UTC 2024 - David Diaz <dgonzalez@suse.com>

- Add missing subscription to avoid Agama getting stuck at the installation
  progress when the installation finishes
  (gh#agama-project/agama#1726, gh#agama-project/agama#1727).

-------------------------------------------------------------------
Wed Oct 30 22:26:29 UTC 2024 - David Diaz <dgonzalez@suse.com>

- Render Install button only where it makes sense and prevent the
  user starting the installation by mistake
  (gh#agama-project/agama#1717).

-------------------------------------------------------------------
Mon Oct 28 19:26:29 UTC 2024 - David Diaz <dgonzalez@suse.com>

- Make some general actions more accessible
  (gh#agama-project/agama#1690).

-------------------------------------------------------------------
Wed Oct 23 16:26:29 UTC 2024 - David Diaz <dgonzalez@suse.com>

- Fix the link to download the logs (gh#agama-project/agama#1694).

-------------------------------------------------------------------
Wed Oct 23 15:26:29 UTC 2024 - Imobach Gonzalez Sosa <igonzalezsosa@suse.com>

- Adapt the URL to fetch the logs (gh#agama-project/agama#1693).

-------------------------------------------------------------------
Fri Oct 11 09:46:02 UTC 2024 - Imobach Gonzalez Sosa <igonzalezsosa@suse.com>

- Workaround the "not found" problem in the products selection page
  (gh#agama-project/agama#1666).

-------------------------------------------------------------------
Thu Oct 10 17:55:34 UTC 2024 - Victorhck <victorhck@mailbox.org>

- Update URL in About section (gh#agama-project/agama#1663).

-------------------------------------------------------------------
Thu Oct  3 10:20:34 UTC 2024 - Imobach Gonzalez Sosa <igonzalezsosa@suse.com>

- Drop the old HTTPClient (gh#agama-project/agama#1639).

-------------------------------------------------------------------
Mon Sep 30 08:52:36 UTC 2024 - Imobach Gonzalez Sosa <igonzalezsosa@suse.com>

- Fix timezones UTC offset calculation (gh#agama-project/agama#1335).

-------------------------------------------------------------------
Fri Sep 27 14:54:46 UTC 2024 - Imobach Gonzalez Sosa <igonzalezsosa@suse.com>

- Translate overview page headers and a missing text in the
  networking page (gh#agama-project/agama#1629).

-------------------------------------------------------------------
Fri Sep 27 13:00:05 UTC 2024 - Imobach Gonzalez Sosa <igonzalezsosa@suse.com>

- Properly translate the storage interface when switching
  the language of the UI (gh#agama-project/agama#1629).

-------------------------------------------------------------------
Mon Sep 23 09:04:56 UTC 2024 - Knut Anderssen <kanderssen@suse.com>

- Added confirmation dialog when formatting DASD devices as it is
  considered a dangerous action (gh#openSUSE/agama#1618).

-------------------------------------------------------------------
Fri Sep 20 11:42:25 UTC 2024 - Imobach Gonzalez Sosa <igonzalezsosa@suse.com>

- Version 10

-------------------------------------------------------------------
Fri Sep 20 11:17:46 UTC 2024 - Imobach Gonzalez Sosa <igonzalezsosa@suse.com>

- Change the license to GPL-2.0-or-later (gh#openSUSE/agama#1621).

-------------------------------------------------------------------
Tue Sep 17 21:19:45 UTC 2024 - Knut Anderssen <kanderssen@suse.com>

- Bring back zFCP management support (gh#openSUSE/agama#1570).

-------------------------------------------------------------------
Mon Sep 16 05:40:25 UTC 2024 - Imobach Gonzalez Sosa <igonzalezsosa@suse.com>

- Consider TypeScript files for translation
  (gh#openSUSE/agama#1604).

-------------------------------------------------------------------
Fri Sep  6 16:38:06 UTC 2024 - Eugenio Paolantonio <eugenio.paolantonio@suse.com>

- Do not try to install assets/ and products/ directories (everything
  is inside agama/web_ui/ already) (gh#openSUSE/agama#1588).

-------------------------------------------------------------------
Fri Sep  6 15:04:58 UTC 2024 - Lubos Kocman <lubos.kocman@suse.com>

- Ensure that product icons are packaged (gh#openSUSE/agama#1587).

-------------------------------------------------------------------
Fri Sep  6 08:06:41 UTC 2024 - Imobach Gonzalez Sosa <igonzalezsosa@suse.com>

- Adopt TanStack Query and Axios for state management and
  interacting with Agama's HTTP API (gh#openSUSE/agama#1439,
  gh#openSUSE/agama#1452, gh#openSUSE/agama#1483, gh#openSUSE/agama#1492,
  gh#openSUSE/agama#1503, gh#openSUSE/agama#1504, gh#openSUSE/agama#1514,
  gh#openSUSE/agama#1516, gh#openSUSE/agama#1519, gh#openSUSE/agama#1577,
  gh#openSUSE/agama#1580).

-------------------------------------------------------------------
Thu Sep  5 16:25:00 UTC 2024 - Lubos Kocman <lubos.kocman@suse.com>

- Show product logo in product selector (gh#openSUSE/agama#1415).

-------------------------------------------------------------------
Wed Sep  4 21:00:34 UTC 2024 - Knut Anderssen <kanderssen@suse.com>

- Bring back DASD management support (gh#openSUSE/agama#1549).

-------------------------------------------------------------------
Tue Aug 13 14:57:21 UTC 2024 - David Diaz <dgonzalez@suse.com>

- Allow links look like buttons again (gh#openSUSE/agama#1536).

-------------------------------------------------------------------
Fri Jul 26 11:42:05 UTC 2024 - Imobach Gonzalez Sosa <igonzalezsosa@suse.com>

- Allow reloading the page during installation
  (gh#openSUSE/agama#1503).

-------------------------------------------------------------------
Mon Jul 22 15:28:42 UTC 2024 - Josef Reidinger <jreidinger@suse.com>

- Add support for generic questions with password
  (gh#openSUSE/agama#1476)

-------------------------------------------------------------------
Wed Jul 17 09:52:36 UTC 2024 - Imobach Gonzalez Sosa <igonzalezsosa@suse.com>

- Handle the case where there are not user selectable patterns
  (gh#openSUSE/agama#1472).

-------------------------------------------------------------------
Fri Jul 12 10:41:28 UTC 2024 - David Diaz <dgonzalez@suse.com>

- Allow using TypeScript (gh#openSUSE/agama#1456).

-------------------------------------------------------------------
Tue Jul  9 08:51:34 UTC 2024 - Imobach Gonzalez Sosa <igonzalezsosa@suse.com>

- Do not try to connect to the WebSocket until the user is
  logged in (gh#openSUSE/agama#1449).

-------------------------------------------------------------------
Mon Jul  8 11:12:13 UTC 2024 - José Iván López González <jlopez@suse.com>

- Improve storage UI for configuring the space policy actions
  (gh#openSUSE/agama#1428).

-------------------------------------------------------------------
Mon Jul  8 10:56:14 UTC 2024 - Imobach Gonzalez Sosa <igonzalezsosa@suse.com>

- Introduce TanStack Query for data fetching and state management
  (gh#openSUSE/agama#1439).
- Replace the l10n context with a solution based on TanStack
  Query.

-------------------------------------------------------------------
Wed Jul  3 07:17:55 UTC 2024 - Imobach Gonzalez Sosa <igonzalezsosa@suse.com>

- Fix the files list in the spec file (gh#openSUSE/agama#1429).

-------------------------------------------------------------------
Fri Jun 28 13:49:54 UTC 2024 - Martin Vidner <mvidner@suse.com>

- In Add/Edit file system dialog (VolumeDialog), keep the numeric value
  when switching between Fixed and Range sizing (gh#openSUSE/agama#1277)

-------------------------------------------------------------------
Fri Jun 28 06:56:02 UTC 2024 - Martin Vidner <mvidner@suse.com>

- Use gzip (.gz) instead of bzip2 (.bz2) to compress logs
  so that they can be attached to GitHub issues
  (gh#openSUSE/agama#1378)

-------------------------------------------------------------------
Thu Jun 27 13:23:08 UTC 2024 - Imobach Gonzalez Sosa <igonzalezsosa@suse.com>

- Version 9

-------------------------------------------------------------------
Thu Jun 27 12:05:19 UTC 2024 - David Diaz <dgonzalez@suse.com>

- Do not lose the storage title in the overview
  (gh#openSUSE/agama#1402).

-------------------------------------------------------------------
Wed Jun 26 16:46:58 UTC 2024 - David Diaz <dgonzalez@suse.com>

- Reduce progress report flickering (gh#openSUSE/agama#1395).

-------------------------------------------------------------------
Wed Jun 26 15:57:52 UTC 2024 - Imobach Gonzalez Sosa <igonzalezsosa@suse.com>

- Display the installation progress when connecting in the middle
  of the process (gh#openSUSE/agama#1394).

-------------------------------------------------------------------
Wed Jun 26 14:17:30 UTC 2024 - David Diaz <dgonzalez@suse.com>

- Use similar look&feel for sections at network page
  (gh#openSUSE/agama#1389).

-------------------------------------------------------------------
Wed Jun 26 14:04:53 UTC 2024 - Imobach Gonzalez Sosa <igonzalezsosa@suse.com>

- Add status information to each steps in the progress report
  and do not reset the progress icon animation
  (gh#openSUSE/agama#1373 and gh#openSUSE/agama#1388).

-------------------------------------------------------------------
Wed Jun 26 13:45:36 UTC 2024 - David Diaz <dgonzalez@suse.com>

- Reset installer options to its initial values before closing
  the dialog on cancel (gh#openSUSE/agama#1386).

-------------------------------------------------------------------
Wed Jun 26 13:38:32 UTC 2024 - David Diaz <dgonzalez@suse.com>

- Fix routes translations (gh#openSUSE/agama#1385).

-------------------------------------------------------------------
Wed Jun 26 13:14:06 UTC 2024 - David Diaz <dgonzalez@suse.com>

- Bring back installer options when selecting a product
  (gh#openSUSE/agama#1384).

-------------------------------------------------------------------
Wed Jun 26 11:54:41 UTC 2024 - Knut Anderssen <kanderssen@suse.com>

- Adapt the network page to the new UI guidelines
  (gh#openSUSE/agama#1365).

-------------------------------------------------------------------
Wed Jun 26 08:31:31 UTC 2024 - Imobach Gonzalez Sosa <igonzalezsosa@suse.com>

- Use the new SetLocale D-Bus method to change the language and the
  keyboard layout (gh#openSUSE/agama#1375).
- Move the "Download logs" to the sidebar (gh#openSUSE/agama#1375).
- Improve the behavior when changing the installer language
  (gh#openSUSE/agama#1375, gh#openSUSE/agama#1235).

-------------------------------------------------------------------
Wed Jun 26 07:52:22 UTC 2024 - David Diaz <dgonzalez@suse.com>

- Do not crash when trying to render affected systems by deletion
  actions (gh#openSUSE/agama#1380).

-------------------------------------------------------------------
Tue Jun 25 15:05:05 UTC 2024 - David Diaz <dgonzalez@suse.com>

- Integrate actions with space policy in storage proposal page
  (gh#openSUSE/agama#1354).

-------------------------------------------------------------------
Fri Jun 21 14:32:11 UTC 2024 - Imobach Gonzalez Sosa <igonzalezsosa@suse.com>

- Avoid connection attempts when the user is not logged in
  (gh#openSUSE/agama#1366).

-------------------------------------------------------------------
Thu Jun 20 05:33:29 UTC 2024 - Imobach Gonzalez Sosa <igonzalezsosa@suse.com>

- Adapt the installation progress screen to look like the
  product selection one (gh#openSUSE/agama#1356).

-------------------------------------------------------------------
Fri Jun 14 13:55:27 UTC 2024 - David Diaz <dgonzalez@suse.com>

- Do not render the overview page when selecting a product
  (gh#openSUSE/agama#1331).

-------------------------------------------------------------------
Fri Jun 14 07:37:58 UTC 2024 - David Diaz <dgonzalez@suse.com>

- Do not redirect to login page until really needed
  (gh#openSUSE/agama#1340).

-------------------------------------------------------------------
Fri Jun 14 05:34:52 UTC 2024 - Imobach Gonzalez Sosa <igonzalezsosa@suse.com>

- Do not redirect to the products selection page again after
  selecting a product (gh#openSUSE/agama#1334).

-------------------------------------------------------------------
Thu Jun 13 10:52:22 UTC 2024 - David Diaz <dgonzalez@suse.com>

- Remake the user interface to follow a streamlined approach
  (gh#openSUSE/agama#1202).

-------------------------------------------------------------------
Thu Jun  6 07:43:50 UTC 2024 - Knut Anderssen <kanderssen@suse.com>

- Try to reconnect silently when the WebSocket is closed displaying
  a page error if it is not possible (gh#openSUSE/agama#1254).
- Display a different login error message depending on the request
  response (gh#openSUSE/agama#1274).

-------------------------------------------------------------------
Thu May 23 07:28:44 UTC 2024 - Josef Reidinger <jreidinger@suse.com>

- Fix showing count in pattern search and also improve visuals
  when there are no matching text (gh#openSUSE/agama#1248)

-------------------------------------------------------------------
Wed May 22 14:26:18 UTC 2024 - Josef Reidinger <jreidinger@suse.com>

- Fix disappeared search box when no pattern match search expression
  (gh#openSUSE/agama#1241)

-------------------------------------------------------------------
Fri May 17 09:52:26 UTC 2024 - Imobach Gonzalez Sosa <igonzalezsosa@suse.com>

- Version 8

-------------------------------------------------------------------
Thu May 16 12:48:27 UTC 2024 - Knut Anderssen <kanderssen@suse.com>

- Fix the download logs action in the web UI and drop the broken
  actions show logs and show terminal (gh#openSUSE/agama#1216).

-------------------------------------------------------------------
Tue May 14 12:24:23 UTC 2024 - José Iván López González <jlopez@suse.com>

- Make storage UI work again when there are no devices
  (gh#openSUSE/agama#1203).

-------------------------------------------------------------------
Tue May 14 11:17:45 UTC 2024 - Imobach Gonzalez Sosa <igonzalezsosa@suse.com>

- Fix DELETE and PATCH calls in the HTTPClient
  (gh#openSUSE/agama#1204).

-------------------------------------------------------------------
Mon May 13 09:01:29 UTC 2024 - Imobach Gonzalez Sosa <igonzalezsosa@suse.com>

- Adapt the iSCSI UI to use the new HTTP API instead of D-Bus
  (gh#openSUSE/agama#1187).

-------------------------------------------------------------------
Mon May 13 08:45:57 UTC 2024 - José Iván López González <jlopez@suse.com>

- Adapt the storage UI to use the HTTP API instead of D-Bus
  (gh#openSUSE/agama#1175).

-------------------------------------------------------------------
Mon May  6 05:41:15 UTC 2024 - Imobach Gonzalez Sosa <igonzalezsosa@suse.com>

- Adapt to the new HTTP/JSON API:
  - Authentication (gh#openSUSE/agama#1080).
  - Localization (gh#openSUSE/agama#1094).
  - Networking (gh#openSUSE/agama#1116).
  - Software (gh#openSUSE/agama#1094 and gh#openSUSE/agama#1112).
  - Manager service (gh#openSUSE/agama#1132).
  - Questions (gh#openSUSE/agama#1132).
  - Progress interface (gh#openSUSE/agama#1103).
  - Issues interface (gh#openSUSE/agama#1100).
  - Product registration (gh#openSUSE/agama#1146).
  - Users (gh#openSUSE/agama#1117).
- Adapt webpack to work with the new architecture
  (gh#openSUSE/agama#1061, gh#openSUSE/agama#1074 and
  gh#openSUSE/agama#1130).

-------------------------------------------------------------------
Fri May  3 09:45:36 UTC 2024 - José Iván López González <jlopez@suse.com>

- Allow reusing an existing device or file system
  (gh#openSUSE/agama#1165).

-------------------------------------------------------------------
Thu May 02 11:07:23 UTC 2024 - Balsa Asanovic <balsaasanovic95@gmail.com>

- Added keyboard support for navigating dropdown
  of suggested usernames. (gh#openSUSE/agama#1122).

-------------------------------------------------------------------
Thu Apr 25 15:04:05 UTC 2024 - José Iván López González <jlopez@suse.com>

- Allow adding arbitrary volumes (gh#openSUSE/agama#1154).

-------------------------------------------------------------------
Thu Apr 25 13:40:06 UTC 2024 - Ancor Gonzalez Sosa <ancor@suse.com>

- Adapted to recent changes on Y2Storage::GuidedProposal
  (gh#yast/yast-storage-ng#1382)

-------------------------------------------------------------------
Tue Apr 16 11:15:13 UTC 2024 - David Diaz <dgonzalez@suse.com>

- Use better icons in storage proposal page
  (gh#openSUSE/agama#1152).

-------------------------------------------------------------------
Mon Apr 15 10:52:14 UTC 2024 - David Diaz <dgonzalez@suse.com>

- Stop using `<abbr>` tag because "its exposure continues to be
  inconsistent across browsers and assistive technologies"
  (gh#openSUSE/agama#1149).

-------------------------------------------------------------------
Mon Apr 15 07:14:35 UTC 2024 - David Diaz <dgonzalez@suse.com>

- Enhance the storage page to make it easier to use and understand.
  (gh#openSUSE/agama#1138).

-------------------------------------------------------------------
Thu Apr 11 15:16:42 UTC 2024 - José Iván López González <jlopez@suse.com>

- Allow changing the location of a file system
  (gh#openSUSE/agama#1141).

-------------------------------------------------------------------
Mon Apr  8 14:17:45 UTC 2024 - José Iván López González <jlopez@suse.com>

- Improve the representation of the devices in the dialog for
  finding space (gh#openSUSE/agama#1128).

-------------------------------------------------------------------
Thu Apr  4 15:59:37 UTC 2024 - Ancor Gonzalez Sosa <ancor@suse.com>

- Changes in the table of file systems (gh#openSUSE/agama#1125)

-------------------------------------------------------------------
Wed Apr  3 15:16:07 UTC 2024 - José Iván López González <jlopez@suse.com>

- Add new selection for the target device and for configuring the
  boot device (gh#openSUSE/agama#1068).

-------------------------------------------------------------------
Wed Mar 27 12:41:11 UTC 2024 - Ladislav Slezák <lslezak@suse.com>

- Dropping Cockpit dependency:
  - Do not use Cockpit gettext functionality
    (gh#openSUSE/agama#1118)
  - Do not store the list of supported languages to the Cockpit
    manifest file (gh#openSUSE/agama#1121)

-------------------------------------------------------------------
Tue Mar 19 14:15:30 UTC 2024 - José Iván López González <jlopez@suse.com>

- In storage page, replace Planned Actions section by a new Result
  section, unify File Systems and Settings sections, and move
  Find Space section to a popup (gh#openSUSE/agama#1104).

-------------------------------------------------------------------
Fri Mar  1 10:56:35 UTC 2024 - José Iván López González <jlopez@suse.com>

- Indicate whether the system is transactional
  (gh#openSUSE/agama/1063).

-------------------------------------------------------------------
Wed Feb 28 22:26:23 UTC 2024 - Balsa Asanovic <balsaasanovic95@gmail.com>

- Added auto suggestion of usernames during user creation based
  on given full name. (gh#openSUSE/agama#1022).

-------------------------------------------------------------------
Mon Feb 26 20:46:45 UTC 2024 - Josef Reidinger <jreidinger@suse.com>

- Remove fs type option "Btrfs with snapshots" and create instead
  global option that affects only root volume
  (gh#openSUSE/agama#1039)

-------------------------------------------------------------------
Thu Feb 22 14:05:56 UTC 2024 - David Diaz <dgonzalez@suse.com>

- Break storage settings in multiple sections to improve the UX
  (gh#openSUSE/agama#1045).

-------------------------------------------------------------------
Wed Feb 21 17:40:01 UTC 2024 - David Diaz <dgonzalez@suse.com>

- Stop rendering a warning at the top of storage page
  (gh#openSUSE/agama#1048).

-------------------------------------------------------------------
Tue Feb 20 13:13:51 UTC 2024 - José Iván López González <jlopez@suse.com>

- Add section for space policy to the storage page
  (gh#openSUSE/agama#1028).

-------------------------------------------------------------------
Wed Feb 14 12:42:32 UTC 2024 - David Diaz <dgonzalez@suse.com>

- UI: change look&feel and internals of Agama selectors
  (gh#openSUSE/agama#1012).

-------------------------------------------------------------------
Mon Feb 12 11:53:29 UTC 2024 - Imobach Gonzalez Sosa <igonzalezsosa@suse.com>

- Update cockpit.js to version 309 (gh#openSUSE/agama#1038).

-------------------------------------------------------------------
Mon Jan 29 14:34:37 UTC 2024 - Knut Anderssen <kanderssen@suse.com>

- Partly replacing the NetworkManager client by the Agama one
  (gh#openSUSE/agama#1006).

-------------------------------------------------------------------
Fri Jan 19 09:34:26 UTC 2024 -  Nagu <nagukalakuntla@gmail.com>

- Storage UI: show mount point selector only when the user can change it.
  (gh#openSUSE/agama#1007)

-------------------------------------------------------------------
Thu Jan 18 08:33:52 UTC 2024 - Ancor Gonzalez Sosa <ancor@suse.com>

- Make TPM-based encryption more explicit (gh#openSUSE/agama#995)

-------------------------------------------------------------------
Tue Jan 16 15:27:28 UTC 2024 - José Iván López González <jlopez@suse.com>

- Fix error with storage issues proxy by anticipating its creation
  (gh#openSUSE/agama#1003).

-------------------------------------------------------------------
Thu Jan 11 15:34:26 UTC 2024 - Imobach Gonzalez Sosa <igonzalezsosa@suse.com>

- Ignore the encoding from the UILocale D-Bus property
  (gh#openSUSE/agama#987).

-------------------------------------------------------------------
Mon Jan  8 15:55:39 UTC 2024 - David Diaz <dgonzalez@suse.com>

- Web documentation: improve the auto-generated documentation
  output to have it ready for a future integration in a static
  site generator (gh#openSUSE/agama#976).

-------------------------------------------------------------------
Thu Jan 04 21:44:32 UTC 2024 - Balsa Asanovic <balsaasanovic95@gmail.com>

- Removing global issues page and using popup dialog instead.
  It shows issues only from a specific category (software,
  product, storage, ...) and not all at once. (gh#openSUSE/agama#886).

-------------------------------------------------------------------
Tue Dec 26 11:12:45 UTC 2023 - David Diaz <dgonzalez@suse.com>

- UI: Use the HTML <strong> element instead of a CSS class for
   emphasizing content (gh#openSUSE/agama#960).

-------------------------------------------------------------------
Fri Dec 22 09:29:59 UTC 2023 - David Diaz <dgonzalez@suse.com>

- UI: Fix page menus placement in production mode,
   rendering them in the page header (gh#openSUSE/agama#925,
   gh#openSUSE/agama#950).

-------------------------------------------------------------------
Thu Dec 21 14:24:02 UTC 2023 - Imobach Gonzalez Sosa <igonzalezsosa@suse.com>

- Version 7

-------------------------------------------------------------------
Thu Dec 21 13:36:46 UTC 2023 - David Diaz <dgonzalez@suse.com>

- Rework UI internals for improving core/Page component and changing
  how layout is handled (gh#openSUSE/agama#925).
- Drop layout/Layout and stop using react-teleporter.

-------------------------------------------------------------------
Thu Dec 21 11:18:37 UTC 2023 - Ancor Gonzalez Sosa <ancor@suse.com>

- Display countries at timezone selector (gh#openSUSE/agama#946).

-------------------------------------------------------------------
Mon Dec 18 10:42:53 UTC 2023 - José Iván López González <jlopez@suse.com>

- Do not show info icon for the file system label if there is only
  one option (gh#openSUSE/agama#938).

-------------------------------------------------------------------
Fri Dec 15 15:03:40 UTC 2023 - José Iván López González <jlopez@suse.com>

- Allow selecting file system type and configure snapshots
  (gh#openSUSE/agama/926).

-------------------------------------------------------------------
Sat Dec  2 18:06:02 UTC 2023 - Imobach Gonzalez Sosa <igonzalezsosa@suse.com>

- Version 6

-------------------------------------------------------------------
Thu Nov 30 22:39:57 UTC 2023 - David Diaz <dgonzalez@suse.com>

- UI: make selectors more compact (gh#openSUSE/agama#898).

-------------------------------------------------------------------
Thu Nov 30 15:19:38 UTC 2023 - José Iván López González <jlopez@suse.com>

- Allow selecting the storage policy to make free space for the
  installation (gh#openSUSE/agama#883).

-------------------------------------------------------------------
Wed Nov 29 14:15:16 UTC 2023 - José Iván López González <jlopez@suse.com>

- Allow selecting language, keymap and timezone for the target
  system (gh#openSUSE/agama#881).

-------------------------------------------------------------------
Wed Nov 29 13:01:04 UTC 2023 - David Diaz <dgonzalez@suse.com>

- UI: improve the look and feel by fine tunning the sections spacing,
  alignment, and icon sizes (gh#openSUSE/agama#892).

-------------------------------------------------------------------
Tue Nov 21 15:21:06 UTC 2023 - David Diaz <dgonzalez@suse.com>

- UI: Do not crash when clicking the install button. It started
  failing after removing core-js dependency (gh#openSUSE/agama#880
  and related to gh#openSUSE/agama#866).

-------------------------------------------------------------------
Fri Nov 17 13:27:22 UTC 2023 - David Diaz <dgonzalez@suse.com>

- UI: Fix broken storage links (bsc#1217281).

-------------------------------------------------------------------
Wed Nov 15 12:32:25 UTC 2023 - José Iván López González <jlopez@suse.com>

- Add UI for registering a product (gh#openSUSE/agama#869).

-------------------------------------------------------------------
Thu Nov  2 07:38:22 UTC 2023 - David Diaz <dgonzalez@suse.com>

- UI: Drop support for opening dialogs directly from a section
  header (gh#openSUSE/agama#838).

-------------------------------------------------------------------
Tue Oct 31 09:41:33 UTC 2023 - David Diaz <dgonzalez@suse.com>

- UI: sections improvements (gh#openSUSE/agama#816):
  - allow using them without title.
  - make them more accessible by using aria-label, aria-live-region,
    and aria-busy attributes.

-------------------------------------------------------------------
Fri Oct 27 10:25:46 UTC 2023 - Imobach Gonzalez Sosa <igonzalezsosa@suse.com>

- Display the "Congratulations" message at the end of the
  installation again (gh#openSUSE/agama#825).

-------------------------------------------------------------------
Thu Oct 26 16:07:02 UTC 2023 - Imobach Gonzalez Sosa <igonzalezsosa@suse.com>

- Properly track the status changes. It prevents of getting stuck
  in the first page when there are multiple products
  (gh#openSUSE/agama#821).

-------------------------------------------------------------------
Thu Oct 26 05:58:15 UTC 2023 - Imobach Gonzalez Sosa <igonzalezsosa@suse.com>

- Make sure that the software context is ready before trying to
  load any route (gh#openSUSE/agama#820).

-------------------------------------------------------------------
Thu Oct 26 05:31:28 UTC 2023 - Imobach Gonzalez Sosa <igonzalezsosa@suse.com>

- Fix client initialization to avoid a useless reconnection
  (gh#openSUSE/agama#819).

-------------------------------------------------------------------
Mon Oct 23 11:33:53 UTC 2023 - Imobach Gonzalez Sosa <igonzalezsosa@suse.com>

- Version 5

-------------------------------------------------------------------
Thu Oct 19 22:07:11 UTC 2023 - David Diaz <dgonzalez@suse.com>

- UI: fix CSS rule for applying grayscale and blur CSS filters to
  main wrapper when the sidebar is open (gh#openSUSE/agama#802).

-------------------------------------------------------------------
Tue Oct 17 10:59:37 UTC 2023 - Imobach González Sosa <igonzalezsosa@suse.com>

- Allow changing the language of the user interface
  (gh#openSUSE/agama#796).

-------------------------------------------------------------------
Tue Oct 10 08:50:53 UTC 2023 - Ladislav Slezák <lslezak@suse.com>

- Added pattern selector to allow changing the installed software
  (gh#openSUSE/agama#792)

-------------------------------------------------------------------
Mon Oct  9 11:30:27 UTC 2023 - Imobach Gonzalez Sosa <igonzalezsosa@suse.com>

- Reload only once when changing the language using the lang=
  parameter in the query string (gh#openSUSE/agama#794).

-------------------------------------------------------------------
Thu Oct  5 19:52:17 UTC 2023 - Josef Reidinger <jreidinger@suse.com>

- Add flag if volume is transactional btrfs (gh#openSUSE/agama#789)

-------------------------------------------------------------------
Thu Oct  5 05:50:57 UTC 2023 - Imobach Gonzalez Sosa <igonzalezsosa@suse.com>

- Implement a mechanism to reconnect to the D-Bus service
  (gh#openSUSE/agama#781).

-------------------------------------------------------------------
Mon Oct  2 08:02:23 UTC 2023 - David Diaz <dgonzalez@suse.com>

- UI: migrate to PatternFly 5 (gh#openSUSE/agama#759)

-------------------------------------------------------------------
Fri Sep 29 08:04:01 UTC 2023 - David Diaz <dgonzalez@suse.com>

- Do not drop source maps from production build
  (gh#openSUSE/agama#779)

-------------------------------------------------------------------
Wed Sep 27 12:15:13 UTC 2023 - José Iván López González <jlopez@suse.com>

- Allow to select the devices for the system volume group
  (gh#openSUSE/agama#763).

-------------------------------------------------------------------
Tue Sep 26 15:57:21 UTC 2023 - Imobach Gonzalez Sosa <igonzalezsosa@suse.com>

- Version 4

-------------------------------------------------------------------
Tue Sep 19 19:11:12 UTC 2023 - Balsa Asanovic <balsaasanovic95@gmail.com>

- Allow users to show password values (gh#openSUSE/agama#750).

-------------------------------------------------------------------
Tue Sep 19 11:18:05 UTC 2023 - José Iván López González <jlopez@suse.com>

- Explicitly call to probe after selecting a new product
  (gh#openSUSE/agama#748).

-------------------------------------------------------------------
Thu Sep 14 10:09:07 UTC 2023 - Imobach Gonzalez Sosa <igonzalezsosa@suse.com>

- Use a single D-Bus service to connect to the manager and the
  users API (gh#openSUSE/agama#753, follow-up of
  gh#openSUSE/agama#729).

-------------------------------------------------------------------
Mon Sep 11 11:56:56 UTC 2023 - David Diaz <dgonzalez@suse.com>

- Fix the download logs action in the web UI (gh#openSUSE/agama#697)

-------------------------------------------------------------------
Wed Sep  6 08:04:13 UTC 2023 - José Iván López González <jlopez@suse.com>

- Adapt storage to new proposal settings (gh#openSUSE/agama#738).

-------------------------------------------------------------------
Thu Aug 31 10:37:50 UTC 2023 - Imobach Gonzalez Sosa <igonzalezsosa@suse.com>

- Adapt the locale and questions clients to use the same D-Bus
  service (gh#openSUSE/agama#729).

-------------------------------------------------------------------
Sat Aug 12 11:35:12 UTC 2023 - Balsa Asanovic <balsaasanovic95@gmail.com>

- Added scroll up functionality to the discover iSCSI form when
  the warning shows up after the submit action
  (gh#openSUSE/agama#468).

-------------------------------------------------------------------
Wed Aug  2 18:59:16 UTC 2023 - Balsa Asanovic <balsaasanovic95@gmail.com>

- Introduced functionality to close Dropdown automatically
  when the user clicks outside of it.
  (gh#openSUSE/agama#552).

-------------------------------------------------------------------
Wed Aug  2 10:03:23 UTC 2023 - Imobach Gonzalez Sosa <igonzalezsosa@suse.com>

- Version 3

-------------------------------------------------------------------
Mon Jul 17 09:16:38 UTC 2023 - Josef Reidinger <jreidinger@suse.com>

- Adapt to new questions D-Bus API to allow automatic answering of
  questions when requested. No visible change in UI, just default
  answer for LUKS partition activation is now "Skip".
  (gh#openSUSE/agama#637)

-------------------------------------------------------------------
Wed Jul  5 13:59:58 UTC 2023 - José Iván López González <jlopez@suse.com>

- Add info about deactivated zFCP auto_lun_scan and sort members in
  device selector (gh#openSUSE/agama#650).

-------------------------------------------------------------------
Mon Jul  3 10:18:32 UTC 2023 - José Iván López González <jlopez@suse.com>

- Add page for managing zFCP devices (gh#openSUSE/agama#634).

-------------------------------------------------------------------
Wed Jun 21 09:05:21 UTC 2023 - Balsa Asanovic <balsaasanovic95@gmail.com>

- Moved the logic for adding and removing HTML element's
  attributes from sidebar component to custom hook
  (gh#openSUSE/agama#565).

-------------------------------------------------------------------
Tue Jun 13 15:40:01 UTC 2023 - David Diaz <dgonzalez@suse.com>

- UI: stop using fixed sizes for modal dialogs
  (gh#openSUSE/agama#620).

-------------------------------------------------------------------
Tue Jun 13 06:59:12 UTC 2023 - David Diaz <dgonzalez@suse.com>

- Storage: adjust volume size options wording and size
   (gh#/openSUSE/agama#618).

-------------------------------------------------------------------
Mon Jun 12 11:13:41 UTC 2023 - David Diaz <dgonzalez@suse.com>

- UI: makes more evident when there is none authentication method
  defined for the root user (gh#openSUSE/agama#615).

-------------------------------------------------------------------
Fri Jun  9 09:38:05 UTC 2023 - David Diaz <dgonzalez@suse.com>

- Storage: allow setting the volume size (gh#openSUSE/agama#590).

-------------------------------------------------------------------
Wed May 24 11:01:24 UTC 2023 - David Diaz <dgonzalez@suse.com>

- UI: ensure that blur and grayscale CSS filters are not applied to
  any nodes other than <body> direct children (gh#openSUSE/agama#588).

-------------------------------------------------------------------

Tue May 23 11:51:26 UTC 2023 - Martin Vidner <mvidner@suse.com>

- Version 2.1

-------------------------------------------------------------------
Tue May 23 08:10:04 UTC 2023 - José Iván López González <jlopez@suse.com>

- Add new component for selecting devices.
- gh#openSUSE/agama#586

-------------------------------------------------------------------
Mon May 22 12:30:02 UTC 2023 - Martin Vidner <mvidner@suse.com>

- Version 2

-------------------------------------------------------------------
Mon May 22 10:42:35 UTC 2023 - David Diaz <dgonzalez@suse.com>

- UI: Fix header and footer block size (gh#openSUSE/agama#583)

-------------------------------------------------------------------
Fri May 19 09:29:50 UTC 2023 - David Diaz <dgonzalez@suse.com>

- UI: grayscale and blur not accessible div nodes
  (gh#openSUSE/agama#564)

-------------------------------------------------------------------
Wed May 17 15:42:31 UTC 2023 - David Diaz <dgonzalez@suse.com>

- Ensure siblings of an open modal dialog do not remain hidden from
  the accessibility API if the dialog is unmounted instead of
  set as closed (gh#openSUSE/agama#580).

-------------------------------------------------------------------
Tue May  9 22:36:12 UTC 2023 - David Diaz <dgonzalez@suse.com>

- Keep the sidebar on top of other elements when it's open
  (gh#openSUSE/agama#569).

-------------------------------------------------------------------
Mon May  8 15:20:14 UTC 2023 - David Diaz <dgonzalez@suse.com>

- Set sidebar siblings as aria-hiden while it's open
  (gh#openSUSE/agama#563)
-------------------------------------------------------------------
Fri Apr 28 15:16:04 UTC 2023 - José Iván López González <jlopez@suse.com>

- Add issues for storage client.
- Add issues page.
- gh#openSUSE/agama#540

-------------------------------------------------------------------
Thu Apr 27 08:24:27 UTC 2023 - Ladislav Slezák <lslezak@suse.com>

- Display details for the "autocalculated" label in the storage
  settings

-------------------------------------------------------------------
Tue Apr 25 13:42:22 UTC 2023 - David Diaz <dgonzalez@suse.com>

- UI: Fix dropdown content alignment at storage proposal page
  (gh#openSUSE/agama#547).

-------------------------------------------------------------------
Tue Apr 25 12:23:27 UTC 2023 - David Diaz <dgonzalez@suse.com>

- UI: Do not indent sections without icons (gh#openSUSE/agama#549).

-------------------------------------------------------------------
Mon Apr 24 15:53:35 UTC 2023 - David Diaz <dgonzalez@suse.com>

- Extract page options from the Sidebar to make them
  more discoverable (gh#openSUSE/agama#545)

-------------------------------------------------------------------
Thu Apr 20 12:44:44 UTC 2023 - David Diaz <dgonzalez@suse.com>

- Make styles consistent when the user is hovering a button,
  no matter if it is a focus state or not (gh#openSUSE/agama#544).

-------------------------------------------------------------------
Fri Apr 14 13:08:05 UTC 2023 - José Iván López González <jlopez@suse.com>

- First steps for redesigning storage proposal UI:
  * Place settings directly on the proposal page.
  * Show list of file systems, allowing to add and remove.
- gh#openSUSE/agama#521

-------------------------------------------------------------------
Tue Apr 11 14:02:31 UTC 2023 - Knut Anderssen <kanderssen@suse.com>

- Fix netmask handling (bsc#1210104).

-------------------------------------------------------------------
Wed Apr  5 14:14:32 UTC 2023 - José Iván López González <jlopez@suse.com>

- Fix issues with questions client (gh#openSUSE/agama#524).

-------------------------------------------------------------------
Mon Apr  3 08:13:55 UTC 2023 - Knut Anderssen <kanderssen@suse.com>

- Fix DNS handling by using ipv4.dns-data instead of ipv4.dns (gh#openSUSE/agama#518).

-------------------------------------------------------------------
Wed Mar 29 11:32:13 UTC 2023 - Imobach Gonzalez Sosa <igonzalezsosa@suse.com>

- Rename D-Installer to Agama (gh#openSUSE/agama#507).
- Version 1

-------------------------------------------------------------------
Fri Mar 24 15:30:48 UTC 2023 - Imobach Gonzalez Sosa <igonzalezsosa@suse.com>

- Version 0.8.3

-------------------------------------------------------------------
Fri Mar 24 14:51:55 UTC 2023 - Knut Alejandro Anderssen González <kanderssen@suse.com>

- Add UI for configuring DASD (gh#openSUSE/agama#501).

-------------------------------------------------------------------
Fri Mar 24 12:50:06 UTC 2023 - Ancor Gonzalez Sosa <ancor@suse.com>

- Added a tip about iSCSI and DASD configuration to the storage
  page (gh#openSUSE/agama#500).

-------------------------------------------------------------------
Fri Mar 24 10:39:45 UTC 2023 - Imobach Gonzalez Sosa <igonzalezsosa@suse.com>

- Version 0.8.2

-------------------------------------------------------------------
Thu Mar 23 17:07:29 UTC 2023 - José Iván López González <jlopez@suse.com>

- Reprobe storage if the system becomes deprecated
  (gh#openSUSE/agama#484).

-------------------------------------------------------------------
Tue Mar 21 16:41:06 UTC 2023 - Ladislav Slezák <lslezak@suse.com>

- Do not crash when setting an invalid target device using the
  command line interface (bsc#1209523)

-------------------------------------------------------------------
Mon Mar 20 15:13:28 UTC 2023 - Imobach Gonzalez Sosa <igonzalezsosa@suse.com>

- Upgrade Webpack to version 5.76.2 (CVE-2023-28154, bsc#1209494).
- Version 0.8.1

-------------------------------------------------------------------
Mon Mar 20 13:40:08 UTC 2023 - Imobach Gonzalez Sosa <igonzalezsosa@suse.com>

- Remove the redundant "Settings" suffix (gh#openSUSE/agama#481).

-------------------------------------------------------------------
Mon Mar 20 11:51:56 UTC 2023 - Imobach Gonzalez Sosa <igonzalezsosa@suse.com>

- Fix the initialization of the D-Bus iSCSI proxies
  (gh#openSUSE/agama#478).

-------------------------------------------------------------------
Mon Mar 20 11:50:37 UTC 2023 - José Iván López González <jlopez@suse.com>

- Fix the iSCSI discover form when no information is found in the
  browser's local storage (gh#openSUSE/agama#475).

-------------------------------------------------------------------
Thu Mar 16 16:13:39 UTC 2023 - Imobach Gonzalez Sosa <igonzalezsosa@suse.com>

- Version 0.8

-------------------------------------------------------------------
Thu Mar 16 15:53:34 UTC 2023 - José Iván López González <jlopez@suse.com>

- Add UI for configuring iSCSI (gh#openSUSE/agama#435).

-------------------------------------------------------------------
Mon Mar 13 15:51:08 UTC 2023 - David Diaz <dgonzalez@suse.com>

- Sidebar improvements (gh#openSUSE/agama#462)
  * Allow adding actions from a page.
  * Remove network information.
  * Use underlined links and darker green color for improving contrast.
  * Start using a disclosure widget for grouping related actions.

-------------------------------------------------------------------
Fri Mar  3 15:00:05 UTC 2023 - David Diaz <dgonzalez@suse.com>

- Enhance the user edit form (gh#openSUSE/agama#451).

-------------------------------------------------------------------
Thu Mar  2 23:16:09 UTC 2023 - David Diaz <dgonzalez@suse.com>

- Dependencies update (gh#openSUSE/agama#449).
  * Go up to React 18.
  * Bring node packages up to date.

-------------------------------------------------------------------
Wed Mar  1 23:22:37 UTC 2023 - David Diaz <dgonzalez@suse.com>

- Create a dedicated page per section
  (gh#openSUSE/agama#443).

-------------------------------------------------------------------
Tue Feb 21 00:50:48 UTC 2023 - David Diaz <dgonzalez@suse.com>

- Set icons as aria-hidden (gh#openSUSE/agama#437).

-------------------------------------------------------------------
Mon Feb 20 22:52:48 UTC 2023 - David Diaz <dgonzalez@suse.com>

- Sidebar improvements (gh#openSUSE/agama#436)
  * Use proper control for open and close actions
  * Improve styling and labels
  * Add missing aria attributes

-------------------------------------------------------------------
Thu Feb 16 12:56:24 UTC 2023 - Ladislav Slezák <lslezak@suse.com>

- Integrate cockpit terminal application (gh#openSUSE/agama#426)

-------------------------------------------------------------------
Wed Feb 15 16:35:54 UTC 2023 - Imobach Gonzalez Sosa <igonzalezsosa@suse.com>

- Version 0.7
- Do not use a proxy to get the errors lists
  (gh#openSUSE/agama#424).

-------------------------------------------------------------------
Thu Feb  9 15:29:58 UTC 2023 - David Diaz <dgonzalez@suse.com>

- Add live reloading feature for easing the front-end development
  process (gh#openSUSE/agama#419).

-------------------------------------------------------------------
Thu Feb  9 14:16:09 UTC 2023 - David Diaz <dgonzalez@suse.com>

- Fix storage section crashing when proposal is not ready
  (gh#openSUSE/agama#418).

-------------------------------------------------------------------
Wed Feb  8 18:12:06 UTC 2023 - Imobach Gonzalez Sosa <igonzalezsosa@suse.com>

- Better handling of software repositories
  (gh#openSUSE/agama#414):
  * Report issues when reading the software repositories.
  * Inform the user about the software proposal progress.
  * Add a button to reload the repositories
    (gh#openSUSE/agama#388).

-------------------------------------------------------------------
Tue Jan 24 09:32:13 UTC 2023 - Ladislav Slezák <lslezak@suse.com>

- Added a button for displaying the YaST logs
  (related to gh#openSUSE/agama#379)

-------------------------------------------------------------------
Fri Jan 20 09:03:22 UTC 2023 - David Diaz <dgonzalez@suse.com>

- UI fixes (gh#openSUSE/agama#401):
  * Add a fallback height for the layout
  * Fix some miss-alignments
  * Add missing icon
  * Ensure tooling serving and loading fonts

-------------------------------------------------------------------
Thu Jan 19 07:58:00 UTC 2023 - David Diaz <dgonzalez@suse.com>

- Update aliases for using "~/" instead of "@"
  (gh#openSUSE/agama#400).

-------------------------------------------------------------------
Wed Jan 18 08:06:05 UTC 2023 - Josef Reidinger <jreidinger@suse.com>

- Allow user downloading logs (gh#openSUSE/agama#379)

-------------------------------------------------------------------
Thu Jan 12 16:23:54 UTC 2023 - Josef Reidinger <jreidinger@suse.com>

- Implement validation of software proposal to early detect
  issues in software selection (gh#openSUSE/agama#381)

-------------------------------------------------------------------
Wed Jan 11 20:37:26 UTC 2023 - David Diaz <dgonzalez@suse.com>

- Testing: use a mocking function to make mocked components
  consistent across the test suite (gh#openSUSE/agama#392).

-------------------------------------------------------------------
Wed Jan 11 11:54:29 UTC 2023 - David Diaz <dgonzalez@suse.com>

- Rework UI internals by using plain CSS as much as possible for
  building the layout instead of relying on wrapper components
  (gh#openSUSE/agama#391).

-------------------------------------------------------------------
Tue Jan 10 10:30:05 UTC 2023 - Imobach Gonzalez Sosa <igonzalezsosa@suse.com>

- Connect to the dedicated D-Bus server (gh#openSUSE/agama#384).

-------------------------------------------------------------------
Mon Jan  2 12:53:50 UTC 2023 - David Diaz <dgonzalez@suse.com>

- Add missing favicon (gh#openSUSE/agama#387).

-------------------------------------------------------------------
Mon Jan  2 11:46:37 UTC 2023 - Knut Anderssen <kanderssen@suse.com>

- Do not show the link to configure wifi networks when there are no
  wifi devices and also inform the user when no network connection
  was detected (gh#openSUSE/agama#323).
- Version 0.6.3

-------------------------------------------------------------------
Mon Jan  2 10:03:18 UTC 2023 - David Diaz <dgonzalez@suse.com>

- Ensure custom fonts are including in the build
  (gh#openSUSE/agama#385).

-------------------------------------------------------------------
Fri Dec 30 11:56:46 UTC 2022 - David Diaz <dgonzalez@suse.com>

- Switch to Material Symbols icon set and refactor how icons
  are imported (gh#openSUSE/agama#383).

-------------------------------------------------------------------
Thu Dec 15 10:14:22 UTC 2022 - Knut Anderssen <kanderssen@suse.com>

- Do not show the link to configure wifi networks when wireless is
  not enabled (gh#openSUSE/agama#323).
- Version 0.6.2

-------------------------------------------------------------------
Thu Dec 15 08:55:02 UTC 2022 - Imobach Gonzalez Sosa <igonzalezsosa@suse.com>

- Display questions during the software installation (related to
  gh#openSUSE/agama#369).
- Update to version 0.6.1

-------------------------------------------------------------------
Mon Dec  5 13:18:37 UTC 2022 - Imobach Gonzalez Sosa <igonzalezsosa@suse.com>

- Update to version 0.6.0

-------------------------------------------------------------------
Fri Dec  2 15:46:46 UTC 2022 - Imobach Gonzalez Sosa <igonzalezsosa@suse.com>

- Add support for password confirmation
  (related to gh#openSUSE/agama#297)

-------------------------------------------------------------------
Fri Dec  2 13:41:41 UTC 2022 - José Iván López González <jlopez@suse.com>

- Add new UI for storage proposal offering LVM and encyption
  options (gh#openSUSE/agama#321).

-------------------------------------------------------------------
Fri Dec 2 10:48:14 UTC 2022 - Josef Reidinger <jreidinger@suse.cz>

- Add support for adapting the configuration depending on the
  architecture (gh#openSUSE/agama#339)

-------------------------------------------------------------------
Wed Nov 30 08:16:42 UTC 2022 - Knut Alejandro Anderssen González <kanderssen@suse.de>

- Add validation for the first user creation (gh#openSUSE/agama#337)

-------------------------------------------------------------------
Fri Nov 18 16:27:26 UTC 2022 - Imobach Gonzalez Sosa <igonzalezsosa@suse.com>

- Update to version 0.5.0:
  * Add support for basic network configuration, based on
    NetworkManager (gh#openSUSE/agama#260, gh#openSUSE/agama#292).
  * Improve the usability of the LUKS activation dialog
    (gh#openSUSE/agama#253).
  * Prevent starting the installation with incomplete or wrong
    configuration (gh#openSUSE/agama#299).

-------------------------------------------------------------------
Thu Jul 28 08:17:06 UTC 2022 - Imobach Gonzalez Sosa <igonzalezsosa@suse.com>

- Update to version 0.4.2:
  * Connect to the org.opensuse.DInstaller.Language service
    (related to gh#openSUSE/agama#240).

-------------------------------------------------------------------
Tue Jul 26 10:04:53 UTC 2022 - Imobach Gonzalez Sosa <igonzalezsosa@suse.com>

- Update to version 0.4.1:
  * Fix several user interface-related issues (gh#openSUSE/agama#230):
    - Avoid reloading the page when pushing the enter key.
    - Always display the D-Bus error page when the connection gets
      broken. Reload the UI again when the D-Bus connection is
      working again.
    - Update the product selection page when the product is
      modified in background (e.g., using the CLI).
    - Update the first user settings when they are changed in
      background.
    - Refresh the storage section when the settings are modified
      in background.
    - If the storage proposal fails, display the error even after
      reloading the page.

-------------------------------------------------------------------
Fri Jul 15 07:32:48 UTC 2022 - Imobach Gonzalez Sosa <igonzalezsosa@suse.com>

- Update to version 0.4:
  * Support for installing multiple products
    (gh#openSUSE/agama#211).
  * Adapt to the new status/progress reporting API
    (gh#openSUSE/agama#219).
  * Add a better layout mechanism (gh#openSUSE/agama#216).

-------------------------------------------------------------------
Mon Jun 13 10:10:03 UTC 2022 - Imobach Gonzalez Sosa <igonzalezsosa@suse.com>

- Update to version 0.3:
  * Refresh the web UI when a selected option changes (e.g., through
    the CLI) (gh#openSUSE/agama#180).
  * Remove the "Restart Installation" button
    (gh#openSUSE/agama#167 and gh#openSUSE/agama#174).
  * Add a task to generate the JSDoc-based documentation
    (gh#openSUSE/agama#186 and gh#openSUSE/agama#191).

-------------------------------------------------------------------
Tue May 17 10:58:51 UTC 2022 - Imobach Gonzalez Sosa <igonzalezsosa@suse.com>

- Update to version 0.2:
  * Turn the web UI into a Cockpit module (gh#openSUSE/agama#127)
    and drop the authentication code (gh#openSUSE/agama#128).
  * Add basic storage devices activation (gh#openSUSE/agama#150).
  * Fix the behavior of the language selector
    (gh#openSUSE/agama#125).
  * Add an installation confirmation dialog
    (gh#openSUSE/agama#118) and a reboot button
    (gh#openSUSE/agama#114).

-------------------------------------------------------------------
Wed Mar 30 07:06:23 UTC 2022 - Imobach Gonzalez Sosa <igonzalezsosa@suse.com>

- First release (version 0.1):
  * Allow setting the language, selecting a product, choosing a disk to
    install into, setting the root authentication mechanism and creating
    a first user.
  * Report installation progress.
  * Communication with D-Bus through Cockpit's infrastructure.<|MERGE_RESOLUTION|>--- conflicted
+++ resolved
@@ -1,12 +1,12 @@
 -------------------------------------------------------------------
-<<<<<<< HEAD
-Thu Jun  5 12:32:23 UTC 2025 - Knut Anderssen <kanderssen@suse.com>
+Fri Jun  6 12:32:23 UTC 2025 - Knut Anderssen <kanderssen@suse.com>
 
 - Allow to select which connections will be used only for
   installation and warn the user in case that there is no one
   expected to be copied to the target system (no network).
   (gh#agama-project/agama#2402).
-=======
+
+-------------------------------------------------------------------
 Thu Jun  5 15:51:11 UTC 2025 - David Diaz <dgonzalez@suse.com>
 
 - Revert eslint removal and updates it to latest version
@@ -24,7 +24,6 @@
 - The "InstallationPhaseChanged", "ProductChanged" and
   "IssuesChanged" events were ignored in some situation
   (possibly causing bug bsc#1241208)
->>>>>>> 26451bd0
 
 -------------------------------------------------------------------
 Thu Jun  5 10:35:40 UTC 2025 - David Diaz <dgonzalez@suse.com>
