--- conflicted
+++ resolved
@@ -1,5 +1,15 @@
 -------------------------------------------------------------------
-<<<<<<< HEAD
+Mon Sep  1 18:22:38 UTC 2025 - Imobach Gonzalez Sosa <igonzalezsosa@suse.com>
+
+- The Chinese languages do not include the territory (bsc#1248826).
+
+-------------------------------------------------------------------
+Thu Aug 28 05:26:38 UTC 2025 - Imobach Gonzalez Sosa <igonzalezsosa@suse.com>
+
+- Report the underlying problem for the "load.retry" question
+  (related to bsc#1248779).
+
+-------------------------------------------------------------------
 Wed Aug 27 08:39:36 UTC 2025 - Knut Anderssen <kanderssen@suse.com>
 
 - Invalidate zFCP controllers query after some controller change 
@@ -10,17 +20,6 @@
 
 - Updated Node.js dependencies to their latest available versions
   as of 2025-08-25 (gh#agama-project/agama#2440).
-=======
-Mon Sep  1 18:22:38 UTC 2025 - Imobach Gonzalez Sosa <igonzalezsosa@suse.com>
-
-- The Chinese languages do not include the territory (bsc#1248826).
-
--------------------------------------------------------------------
-Thu Aug 28 05:26:38 UTC 2025 - Imobach Gonzalez Sosa <igonzalezsosa@suse.com>
-
-- Report the underlying problem for the "load.retry" question
-  (related to bsc#1248779).
->>>>>>> 44d1bb76
 
 -------------------------------------------------------------------
 Wed Aug 20 10:27:07 UTC 2025 - David Diaz <dgonzalez@suse.com>
