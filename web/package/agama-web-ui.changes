--- conflicted
+++ resolved
@@ -1,10 +1,10 @@
 -------------------------------------------------------------------
-<<<<<<< HEAD
-Sun Aug 24 17:24:38 UTC 2025 - David Diaz <dgonzalez@suse.com>
+Tue Sep  2 08:24:38 UTC 2025 - David Diaz <dgonzalez@suse.com>
 
 - Allow sorting devices by name or size in storage selector
   (gh#agama-project/agama#2672).
-=======
+  
+-------------------------------------------------------------------
 Wed Aug 27 08:39:36 UTC 2025 - Knut Anderssen <kanderssen@suse.com>
 
 - Invalidate zFCP controllers query after some controller change 
@@ -15,7 +15,6 @@
 
 - Updated Node.js dependencies to their latest available versions
   as of 2025-08-25 (gh#agama-project/agama#2440).
->>>>>>> 568ba083
 
 -------------------------------------------------------------------
 Wed Aug 20 10:27:07 UTC 2025 - David Diaz <dgonzalez@suse.com>
