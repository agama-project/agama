-------------------------------------------------------------------
<<<<<<< HEAD
Tue Aug  5 23:28:43 UTC 2025 - David Diaz <dgonzalez@suse.com>

- Improve layout and accuracy of wired connection details view
  (bsc#1247430, gh#agama-project/agama#2639).

=======
Thu Jul 31 09:13:09 UTC 2025 - David Diaz <dgonzalez@suse.com>

- Block UI if storage is configured by any other client
  (gh#agama-project/agama#2640).
  
>>>>>>> 940ad035
-------------------------------------------------------------------
Fri Jul 25 19:42:18 UTC 2025 - David Diaz <dgonzalez@suse.com>

- Fix an issue preventing connections from being set as
  "installation-only" in the web interface
  (gh#agama-project/agama#2613).

-------------------------------------------------------------------
Wed Jul 23 14:54:43 UTC 2025 - Ancor Gonzalez Sosa <ancor@suse.com>

- Display RAID level at the storage results table (bsc#1244697).

-------------------------------------------------------------------
Mon Jul 21 15:07:40 UTC 2025 - Imobach Gonzalez Sosa <igonzalezsosa@suse.com>

- Version 17

-------------------------------------------------------------------
Mon Jul 21 13:13:08 UTC 2025 - David Diaz <dgonzalez@suse.com>

- Fix extensions layout to reduce excessive gaps on large
  screens (gh#agama-project/agama#2590).

-------------------------------------------------------------------
Mon Jul 21 10:49:02 UTC 2025 - Ladislav Slezák <lslezak@suse.com>

- Fixed crash when registering an extension without registration
  key (bsc#1246690)

-------------------------------------------------------------------
Thu Jul 17 19:26:17 UTC 2025 - David Diaz <dgonzalez@suse.com>

- Replaced all usage of generatePath with generateEncodedPath to
  ensure proper URL encoding of route parameters and prevent issues
  with special characters (bsc#1246551).
  
-------------------------------------------------------------------
Thu Jul 17 15:32:42 UTC 2025 - Josef Reidinger <jreidinger@suse.com>

- Add button to allow re-probing storage devices.
  (gh#agama-project/agama#2565)

-------------------------------------------------------------------
Wed Jul 16 15:39:14 UTC 2025 - Imobach Gonzalez Sosa <igonzalezsosa@suse.com>

- Display a message when the license is not available in the
  selected language (bsc#1238364, gh#agama-project/agama#2571).

-------------------------------------------------------------------
Wed Jul 16 14:46:32 UTC 2025 - Ancor Gonzalez Sosa <ancor@suse.com>

- Allow to use a whole disk or MD RAID without a partition table
  (gh#agama-project/agama#2559).

-------------------------------------------------------------------
Mon Jul 14 16:02:55 UTC 2025 - José Iván López González <jlopez@suse.com>

- Allow specifying the registration server (jsc#AGM-156).

-------------------------------------------------------------------
Mon Jul 14 11:58:04 UTC 2025 - David Diaz <dgonzalez@suse.com>

- Improve UX around non-persistent connections (bsc#1245187).

-------------------------------------------------------------------
Mon Jul 14 10:05:31 UTC 2025 - Ancor Gonzalez Sosa <ancor@suse.com>

- Reorganize the storage screen and introduce a new modal device
  selector (related to bsc#1242002 and bsc#1240062).

-------------------------------------------------------------------
Fri Jul  4 14:51:14 UTC 2025 - David Diaz <dgonzalez@suse.com>

- Avoid scroll to top on software selection (bsc#1245732).

-------------------------------------------------------------------
Fri Jul  4 11:34:59 UTC 2025 - José Iván López González <jlopez@suse.com>

- Reprobe the system after registering the product
  (gh#agama-project/agama#2532, bsc#1245400).

-------------------------------------------------------------------
Tue Jul  1 12:57:50 UTC 2025 - Lubos Kocman <lubos.kocman@suse.com>

- Add LeapMicro.svg

-------------------------------------------------------------------
Mon Jun 30 15:51:36 UTC 2025 - Imobach Gonzalez Sosa <igonzalezsosa@suse.com>

- Version 16

-------------------------------------------------------------------
Mon Jun 30 15:07:39 UTC 2025 - Ancor Gonzalez Sosa <ancor@suse.com>

- Extra usability improvements defining the size of partitions and
  logical volumes (related to gh#agama-project/agama#2496).

-------------------------------------------------------------------
Mon Jun 30 11:30:40 UTC 2025 - Imobach Gonzalez Sosa <igonzalezsosa@suse.com>

- Warn the user about using a weak encryption password
  (gh#agama-project/agama#2524).

-------------------------------------------------------------------
Fri Jun 27 15:14:35 UTC 2025 - Imobach Gonzalez Sosa <igonzalezsosa@suse.com>

- Invalidate all software queries when the selected product changes
  (gh#agama-project/agama#2517).

-------------------------------------------------------------------
Fri Jun 27 11:23:29 UTC 2025 - José Iván López González <jlopez@suse.com>

- Improve usability for defining the size of a partition or logical
  volume (gh#agama-project/agama#2496).

-------------------------------------------------------------------
Fri Jun 27 06:30:11 UTC 2025 - Imobach Gonzalez Sosa <igonzalezsosa@suse.com>

- Warn the user when using a weak user password (bsc#1237480).

-------------------------------------------------------------------
Mon Jun 23 10:24:01 UTC 2025 - Knut Anderssen <kanderssen@suse.com>

- Allow to bind a connection to an specific interface based on its
  mac address or its name (gh#agama-project/agama#2488,
  bsc#1244259).

-------------------------------------------------------------------
Wed Jun 18 08:42:49 UTC 2025 - David Diaz <dgonzalez@suse.com>

- Improve multilingual font support by fixing the font-face rule for
  Chinese, adding Noto Sans Georgian, and setting Noto Sans as the
  primary fallback (gh#agama-project/agama#2488, bsc#1236261).

-------------------------------------------------------------------
Tue Jun 17 12:22:46 UTC 2025 - Imobach Gonzalez Sosa <igonzalezsosa@suse.com>

- Make sure queries data is in sync with the WebSocket messages
  (bsc#1243276, gh#agama-project/agama#2479).
- Properly jump to the progress page when the product is selected
  by a third party (e.g., "agama config load").
- Log WebSocket messages in the console with "debug" log level.

-------------------------------------------------------------------
Fri Jun 13 08:24:59 UTC 2025 - Josef Reidinger <jreidinger@suse.com>

- Allow registering against an RMT without a registration code.
  (gh#agama-project/agama#2469)

-------------------------------------------------------------------
Thu Jun 12 16:27:56 UTC 2025 - David Diaz <dgonzalez@suse.com>

- Replace SUSE font with Noto Sans for Cyrillic languages and
  update CSS to use `:lang(xx)` for improved language support
  (gh#agama-project/agama#2467, bsc#1236261).

-------------------------------------------------------------------
Thu Jun 12 12:51:38 UTC 2025 - Ancor Gonzalez Sosa <ancor@suse.com>

- Allow selecting bootable MD RAIDS to create partitions and LVM
  volume groups on them (gh#agama-project/agama#2455).

-------------------------------------------------------------------
Tue Jun 10 16:51:15 UTC 2025 - David Diaz <dgonzalez@suse.com>

- Improve post-installation user experience by providing feedback
  that confirms the system restart (bsc#1237410,
  gh#agama-project/agama#2462).

-------------------------------------------------------------------
Mon Jun  9 06:24:08 UTC 2025 - José Iván López González <jlopez@suse.com>

- Allow selecting bootable MD RAIDs as boot device
  (gh#agama-project/agama#2419).

-------------------------------------------------------------------
Fri Jun  6 13:44:14 UTC 2025 - David Diaz <dgonzalez@suse.com>

- Replaced custom utility functions with a well-tested,
  community-driven third-party dependency, refactored remaining
  helpers, and removed unused code to improve maintainability
  (gh#agama-project/agama#2412).

-------------------------------------------------------------------
Fri Jun  6 12:32:23 UTC 2025 - Knut Anderssen <kanderssen@suse.com>

- Allow to select which connections will be used only for
  installation and warn the user in case that there is no one
  expected to be copied to the target system (no network).
  (gh#agama-project/agama#2402).

-------------------------------------------------------------------
Thu Jun  5 15:51:11 UTC 2025 - David Diaz <dgonzalez@suse.com>

- Revert eslint removal and updates it to latest version
  (gh#agama-project/agama#2445).

-------------------------------------------------------------------
Thu Jun  5 15:35:42 UTC 2025 - David Diaz <dgonzalez@suse.com>

- Improve caching in the software area by using array-form
  query keys (gh#agama-project/agama#2434).

-------------------------------------------------------------------
Thu Jun  5 11:26:05 UTC 2025 - Ladislav Slezák <lslezak@suse.com>

- The "InstallationPhaseChanged", "ProductChanged" and
  "IssuesChanged" events were ignored in some situation
  (possibly causing bug bsc#1241208)

-------------------------------------------------------------------
Thu Jun  5 10:35:40 UTC 2025 - David Diaz <dgonzalez@suse.com>

- Updated Node.js dependencies to their latest available versions
  as of 2024-06-03 (gh#agama-project/agama#2440).

-------------------------------------------------------------------
Mon Jun  2 22:29:03 UTC 2025 - David Diaz <dgonzalez@suse.com>

- Fix out-of-sync translations by improving localization cache
  and its invalidation (gh#agama-project/agama#2428).

-------------------------------------------------------------------
Thu May 29 09:31:28 UTC 2025 - David Diaz <dgonzalez@suse.com>

- Requires a unit when entering sizes to avoid confusion and
  accidental sizes in bytes (gh#agama-project/agama#2421).

-------------------------------------------------------------------
Mon May 26 19:51:54 UTC 2025 - Imobach Gonzalez Sosa <igonzalezsosa@suse.com>

- Version 15

-------------------------------------------------------------------
Thu May 22 17:16:40 UTC 2025 - Ancor Gonzalez Sosa <ancor@suse.com>

- Handle reused MD RAIDs that are already included at the storage
  configuration (gh#agama-project/agama#2346).

-------------------------------------------------------------------
Thu May 22 16:20:38 UTC 2025 - Josef Reidinger <jreidinger@suse.com>

- Allow to resolve in web UI software conflicts
  (gh#agama-project/agama#2348)

-------------------------------------------------------------------
Thu May 22 09:07:28 UTC 2025 - David Diaz <dgonzalez@suse.com>

- Do not crash when navigating to a Wi-Fi network (bsc#1243415)

-------------------------------------------------------------------
Mon May 19 13:38:16 UTC 2025 - David Diaz <dgonzalez@suse.com>

- Keep margin between sidebar and main content in all breakpoints
  (gh#agama-project/agama#2370).

-------------------------------------------------------------------
Fri May 16 07:46:22 UTC 2025 - David Diaz <dgonzalez@suse.com>

- Rework the installer l10n settings (gh#agama-project/agama#2359):
  - Improve discoverability of language and keyboard layout settings.
  - Add contextual messages to help users differentiate between
    installer and product localization settings.
  - Add the ability to reuse installer settings for the product
    to install.
  - In local connections, keyboard layout change is now available
    directly from modal dialogs holding password inputs.
  - Password inputs now include a reminder of the active layout
    (only in local connections) and a CAPS LOCK warning when active.

-------------------------------------------------------------------
Mon May 12 12:47:46 UTC 2025 - Ladislav Slezák <lslezak@suse.com>

- Fixed navigation to avoid quickly switching between two paths
  in a loop causing "Too many calls to Location or  History APIs
  within a short timeframe" error in Firefox and crashing the UI
  (the proper fix for gh#agama-project/agama#2274)

-------------------------------------------------------------------
Thu May  8 13:43:53 UTC 2025 - David Diaz <dgonzalez@suse.com>

- MenuButton no longer opens unexpectedly when navigating
  with the keyboard (gh#agama-project/agama#2345).

-------------------------------------------------------------------
Wed May  7 13:46:05 UTC 2025 - David Diaz <dgonzalez@suse.com>

- Add "Skip to content" link for easing navigation for keyboard-only
  users (gh#agama-project/agama#1521, gh#agama-project/agama#2337).

-------------------------------------------------------------------
Wed May  7 07:07:10 UTC 2025 - Ladislav Slezák <lslezak@suse.com>

- Use the correct locale format in the Intl.ListFormat.format call,
  if it fails use a fallback formatting function to avoid a crash
  (bsc#1238584)

-------------------------------------------------------------------
Mon May  5 14:50:48 UTC 2025 - David Diaz <dgonzalez@suse.com>

- Improve storage proposal warning to mention mount paths when
  logical volume space allocation fails (gh#agama-project/agama#2323).

-------------------------------------------------------------------
Tue Apr 22 14:14:53 UTC 2025 - Imobach Gonzalez Sosa <igonzalezsosa@suse.com>

- Version 14

-------------------------------------------------------------------
Tue Apr 22 11:18:03 UTC 2025 - Ladislav Slezák <lslezak@suse.com>

- Process the product changed event so the UI can better react on
  registering the product shortly after that
  (gh#agama-project/agama#2274)

-------------------------------------------------------------------
Mon Apr 21 12:37:20 UTC 2025 - Imobach Gonzalez Sosa <igonzalezsosa@suse.com>

- Rework the network page to (gh#agama-project/agama#2247):
  - Fix several problems with Wi-Fi networks handling.
  - Improve error reporting when the connection failed.
  - Use a regular form to connect, instead of the old "drawer"
    component.
  - Drop the "disconnect" and "forget" actions by now.
  - Reduce the amount of requests to the backend.

-------------------------------------------------------------------
Wed Apr 16 06:09:58 UTC 2025 - José Iván López González <jlopez@suse.com>

- Shorten storage device names.
- Move LVM logical volumes to partitions, if possible.
- Add MenuButton component (gh#agama-project/agama#2241).

-------------------------------------------------------------------
Tue Apr 15 08:51:27 UTC 2025 - Ancor Gonzalez Sosa <ancor@suse.com>

- Improve the interface to display and edit the iSCSI initiator
  (bsc#1239046, bsc#1231385, gh#agama-project/agama#2269).

-------------------------------------------------------------------
Wed Apr  9 12:38:21 UTC 2025 - David Diaz <dgonzalez@suse.com>

- Fix flickering issue during loading and progress transitions
  (gh#agama-project/agama#2240, gh#agama-project/agama#2255).

-------------------------------------------------------------------
Wed Apr  9 05:36:35 UTC 2025 - José Iván López González <jlopez@suse.com>

- Fix layout of iSCSI page (gh#agama-project/agama#2231).

-------------------------------------------------------------------
Tue Apr  1 08:53:43 UTC 2025 - José Iván López González <jlopez@suse.com>

- Fix reloading data after reprobing devices
  (gh#agama-project/agama#2235).

-------------------------------------------------------------------
Thu Mar 27 12:40:04 UTC 2025 - Imobach Gonzalez Sosa <igonzalezsosa@suse.com>

- Version 13

-------------------------------------------------------------------
Thu Mar 27 11:42:51 UTC 2025 - José Iván López González <jlopez@suse.com>

- Add basic support for creating LVM volume groups and logical
  volumes (gh#agama-project/agama#2216).

-------------------------------------------------------------------
Wed Mar 26 08:25:34 UTC 2025 - David Diaz <dgonzalez@suse.com>

- Change switches by checkboxes (gh#agama-project/agama#2168).
- Restructure the encryption form (gh#agama-project/agama#2168).

-------------------------------------------------------------------
Mon Mar 24 10:17:30 UTC 2025 - Imobach Gonzalez Sosa <igonzalezsosa@suse.com>

- Properly handle empty lists of unsupported AutoYaST elements
  (gh#agama-project/agama#2196).

-------------------------------------------------------------------
Sun Mar 23 02:13:56 UTC 2025 - David Diaz <dgonzalez@suse.com>

- Stop parsing errors from SCC at frontend side and simply render
  them as returned by the backend (gh#agama-project/agama#2193).

-------------------------------------------------------------------
Thu Mar 20 20:58:44 UTC 2025 - David Diaz <dgonzalez@suse.com>

- Stop displaying the hostname alert once the system is registered
  (gh#agama-project/agama#2183).

-------------------------------------------------------------------
Wed Mar 19 19:04:09 UTC 2025 - Ancor Gonzalez Sosa <ancor@suse.com>

- Allow temporary removal of the root file system
 (gh#agama-project/agama#2160).

-------------------------------------------------------------------
Tue Mar 18 10:59:20 UTC 2025 - David Diaz <dgonzalez@suse.com>

- Fix registration form issue when email is not provided
  (gh#agama-project/agama#2172)

-------------------------------------------------------------------
Fri Mar 14 11:05:49 UTC 2025 - David Diaz <dgonzalez@suse.com>

- Allow updating hostname from web user interface
  (gh#agama-project/agama#2147)

-------------------------------------------------------------------
Thu Mar  6 08:06:17 UTC 2025 - David Diaz <dgonzalez@suse.com>

- Fix a language selector overflow issue in the product license dialog
  (gh#agama-project/agama#2105)

-------------------------------------------------------------------
Thu Feb 27 16:10:51 UTC 2025 - Vaishnavi Nawghare <nawgharevaishnavi@gmail.com>

- Add alpha-label-less leap16.svg
 (gh#agama-project/agama#2091).

-------------------------------------------------------------------
Thu Feb 27 11:21:45 UTC 2025 - José Iván López González <jlopez@suse.com>

- Allow setting the file system label (related to jsc#AGM-122
  and bsc#1237165).

-------------------------------------------------------------------
Thu Feb 27 10:21:45 UTC 2025 - José Iván López González <jlopez@suse.com>

- Do not fail to build the storage devices when the RAID members
  are not exported (bsc#1237803).

-------------------------------------------------------------------
Wed Feb 26 06:51:37 UTC 2025 - Imobach Gonzalez Sosa <igonzalezsosa@suse.com>

- Version 12

-------------------------------------------------------------------
Tue Feb 25 18:44:07 UTC 2025 - David Diaz <dgonzalez@suse.com>

- Add fonts for CJK characters and monospaced text
  (gh#agama-project/agama#2076, bsc#1237457).

-------------------------------------------------------------------
Tue Feb 25 15:57:49 UTC 2025 - Ancor Gonzalez Sosa <ancor@suse.com>

- Display the file system labels in most selectors for disks and
  partitions (gh#agama-project/agama#2070).

-------------------------------------------------------------------
Tue Feb 25 13:08:43 UTC 2025 - Imobach Gonzalez Sosa <igonzalezsosa@suse.com>

- Use the backend's language as fallback, ignoring the browser's one
  It reduces the chances to produce unwanted side-effects when connecting
  to the web user interface (gh#agama-project/agama#2071).
- Do not block when connecting during system installation.
- Make some small fixes/improvements to the overview, localization
  and software pages markup.

-------------------------------------------------------------------
Tue Feb 25 12:36:50 UTC 2025 - Ancor Gonzalez Sosa <ancor@suse.com>

- Synchronous system probing when choosing or registering the
  product (gh#agama-project/agama#2072).

-------------------------------------------------------------------
Mon Feb 24 15:57:12 UTC 2025 - David Diaz <dgonzalez@suse.com>

- Display network edition errors instead of navigating back
  (gh#agama-project/agama#2064).

-------------------------------------------------------------------
Mon Feb 24 14:17:34 UTC 2025 - Ancor Gonzalez Sosa <ancor@suse.com>

- Ignore non-critical issues to avoid preventing the installation
  in valid scenarios (gh#agama-project/agama#2061).

-------------------------------------------------------------------
Mon Feb 24 12:44:15 UTC 2025 - David Diaz <dgonzalez@suse.com>

- Prevented table overflow to avoid hiding the actions column
  (gh#agama-project/agama#2044).

-------------------------------------------------------------------
Mon Feb 24 08:50:54 UTC 2025 - Ancor Gonzalez Sosa <ancor@suse.com>

- Some visual changes at the form to add and edit partitions
  (gh#agama-project/agama#2054).

-------------------------------------------------------------------
Fri Feb 21 13:56:52 UTC 2025 - José Iván López González <jlopez@suse.com>

- Bring encryption section back to the proposal page
  (gh#agama-project/agama#2031).

-------------------------------------------------------------------
Thu Feb 20 12:46:04 UTC 2025 - Ancor Gonzalez Sosa <ancor@suse.com>

- Include the migration to PatternFly 6 made by dgonzalez@suse.com
  (gh#openSUSE/agama#1900, gh#openSUSE/agama#1921,
  gh#openSUSE/agama#1954 and gh#openSUSE/agama#1961)
- New interface to configure the storage proposal.

-------------------------------------------------------------------
Tue Feb 18 12:10:49 UTC 2025 - David Diaz <dgonzalez@suse.com>

- Remove step forcing root user password entry.
- Revamp the Authentication page (formerly Users page) to simplify
  the interface and improve user interactions
  (gh#agama-project/agama#1999).

-------------------------------------------------------------------
Fri Feb 14 09:46:02 UTC 2025 - Ladislav Slezák <lslezak@suse.com>

- Implement specific question dialogs for the libzypp callbacks
  (gh#agama-project/agama#1985)

-------------------------------------------------------------------
Fri Feb  7 14:43:08 UTC 2025 - Imobach Gonzalez Sosa <igonzalezsosa@suse.com>

- Report unsupported AutoYaST elements
  (gh#agama-project/agama#1976).

-------------------------------------------------------------------
Fri Jan 31 09:03:37 UTC 2025 - Imobach Gonzalez Sosa <igonzalezsosa@suse.com>

- Always perform mutations (PATH/POST/PUT/DELETE) when connecting
  to "localhost", no matter whether the network is connected or not
  (gh#agama-project/agama#1963).

-------------------------------------------------------------------
Thu Jan 30 12:04:23 UTC 2025 - Martin Vidner <mvidner@suse.com>

- Make deletion of a proposed drive work:
  "Do not use, Remove the configuration for this device"
  (gh#agama-project/agama#1934)

-------------------------------------------------------------------
Fri Jan 24 09:34:24 UTC 2025 - Imobach Gonzalez Sosa <igonzalezsosa@suse.com>

- Use the "finish" to decide whether to navigate to the
  congratulations screen (gh#agama-project/agama#1616).

-------------------------------------------------------------------
Fri Jan 24 06:43:52 UTC 2025 - Imobach Gonzalez Sosa <igonzalezsosa@suse.com>

- Use the "missing_registration" issue to determine whether to show
  the registration alert (gh#agama-project/agama#1938).

-------------------------------------------------------------------
Thu Jan 23 15:09:09 UTC 2025 - Martin Vidner <mvidner@suse.com>

- Make the trash can icon (Delete) of a proposed partition work
  (gh#agama-project/agama#1915)

-------------------------------------------------------------------
Tue Jan 21 09:44:08 UTC 2025 - Imobach Gonzalez Sosa <igonzalezsosa@suse.com>

- Do not crash at the end of the installation when using a legacy
  AutoYaST mode (gh#agama-project/agama#1927).

-------------------------------------------------------------------
Mon Jan 20 16:45:18 UTC 2025 - Ladislav Slezák <lslezak@suse.com>

- The software page displays a link for reloading the repositories
  again if some repository failed to load
  (gh#agama-project/agama#1894)

-------------------------------------------------------------------
Mon Jan 20 10:36:09 UTC 2025 - Imobach Gonzalez Sosa <igonzalezsosa@suse.com>

- Add support for displaying and accepting a product license
  (jsc#PED-11987).

-------------------------------------------------------------------
Thu Jan 16 13:11:06 UTC 2025 - Imobach Gonzalez Sosa <igonzalezsosa@suse.com>

- Display error messages during package installation
  (gh#agama-project/agama#1909).

-------------------------------------------------------------------
Mon Jan 13 11:11:49 UTC 2025 - David Diaz <dgonzalez@suse.com>

- Do not allow changing selected product after registering one
  (related to gh#agama-project/agama#1891).

-------------------------------------------------------------------
Fri Jan 10 21:22:02 UTC 2025 - Imobach Gonzalez Sosa <igonzalezsosa@suse.com>

- Version 11

-------------------------------------------------------------------
Fri Jan 10 15:56:35 UTC 2025 - José Iván López González <jlopez@suse.com>

- Add storage reprobing and recalculate proposal when going back to
  either the proposal page or the devices selector if the system
  is deprecated (gh#agama-project/agama#1884).

-------------------------------------------------------------------
Fri Jan 10 13:46:42 UTC 2025 - David Diaz <dgonzalez@suse.com>

- Drop the feature for deregistering a product
  (gh#agama-project/agama#1882).

-------------------------------------------------------------------
Fri Jan 10 13:22:27 UTC 2025 - Imobach Gonzalez Sosa <igonzalezsosa@suse.com>

- Do not allow changing the storage setup when Agama is using the
  new storage settings (gh#agama-project/agama#1881).

-------------------------------------------------------------------
Wed Jan  8 16:07:13 UTC 2025 - Imobach Gonzalez Sosa <igonzalezsosa@suse.com>

- Add support for products registration (jsc#PED-11192,
  gh#agama-project/agama#1809).

-------------------------------------------------------------------
Wed Jan  8 15:16:51 UTC 2025 - David Diaz <dgonzalez@suse.com>

- Use product ID instead of slug to link labels and descriptions to
  their corresponding radio inputs (gh#agama-project/agama#1873).

-------------------------------------------------------------------
Wed Jan  8 13:12:44 UTC 2025 - David Diaz <dgonzalez@suse.com>

- Show the cancel action at product selection page only when
  a product is already selected (gh#agama-project/agama#1871).

-------------------------------------------------------------------
Fri Dec 20 12:53:41 UTC 2024 - David Diaz <dgonzalez@suse.com>

- Fix netmask handling to avoid a silent connection form error
  (gh#agama-project/agama#1846).

-------------------------------------------------------------------
Tue Dec 10 14:43:08 UTC 2024 - David Diaz <dgonzalez@suse.com>

- Restore the rendering of questions throughout the app
  (gh#agama-project/agama#1820)

-------------------------------------------------------------------
Mon Dec  9 14:10:44 UTC 2024 - David Diaz <dgonzalez@suse.com>

- Simplify screen for enforcing root password
  (gh#agama-project/agama#1821, gh#agama-project#agama#1787).

-------------------------------------------------------------------
Sun Dec  1 17:14:04 UTC 2024 - Knut Anderssen <kanderssen@suse.com>

- Do not crash in the InstallationFinished page when running an
  unattended installation with an storage section defined in the
  profile (gh#agama-project/agama#1793).

-------------------------------------------------------------------
Thu Nov 28 14:34:49 UTC 2024 - David Diaz <dgonzalez@suse.com>

- Request a root authentication method after selecting a product
  (gh#agama-project#agama#1787).

-------------------------------------------------------------------
Tue Nov 26 09:30:09 UTC 2024 - Ladislav Slezák <lslezak@suse.com>

- Use dynamic imports for loading the translation files
  (gh#agama-project/agama#1777)

-------------------------------------------------------------------
Mon Nov 25 11:12:36 UTC 2024 - David Diaz <dgonzalez@suse.com>

- Unify Install and "warning" header buttons.
- Move installation issues to a drawer shown when Install button
  is clicked (gh#agama-project#agama#1778).

-------------------------------------------------------------------
Fri Nov 15 16:48:44 UTC 2024 - Ladislav Slezák <lslezak@suse.com>

- Set the plain text password flag when setting the root and first
  user password (gh#agama-project/agama#1771)

-------------------------------------------------------------------
Fri Nov 15 08:26:29 UTC 2024 - David Diaz <dgonzalez@suse.com>

- Stick product selection form actions to bottom
  (gh#agama-project/agama#1769).

-------------------------------------------------------------------
Thu Nov 14 14:42:46 UTC 2024 - Knut Anderssen <kanderssen@suse.com>

- Fix wireless authentication initialization and
  invalidate the cached query in case of connected
  (gh#agama-project/agama#1753).

-------------------------------------------------------------------
Wed Nov 13 12:06:41 UTC 2024 - Imobach Gonzalez Sosa <igonzalezsosa@suse.com>

- Several translation fixes (gh#agama-project/agama#1746):
  - Use the correct capitalization for RFC 5646 language tags
    (e.g., "pt-BR" instead of "pt-BR" instead of "pt-br") (bsc#1233160).
  - Translate the products descriptions when the user changes
    the language (gh#agama-project/agama#1724).
  - Fallback to a similar language if the given one is not supported
    (e.g., "es" for "es-AR") (gh#agama-project/agama#860).

-------------------------------------------------------------------
Wed Nov  6 06:06:51 UTC 2024 - Michal Filka <mfilka@suse.com>

- URL for downloading Agama logs adapted to use new HTTP API
- https://github.com/agama-project/agama/pull/1720

-------------------------------------------------------------------
Tue Nov  5 11:33:12 UTC 2024 - Imobach Gonzalez Sosa <igonzalezsosa@suse.com>

- Fix a crash when editing a network connection containing an
  additional IP address (gh#agama-project/agama#1728).

-------------------------------------------------------------------
Mon Nov  4 20:32:29 UTC 2024 - David Diaz <dgonzalez@suse.com>

- Add missing subscription to avoid Agama getting stuck at the installation
  progress when the installation finishes
  (gh#agama-project/agama#1726, gh#agama-project/agama#1727).

-------------------------------------------------------------------
Wed Oct 30 22:26:29 UTC 2024 - David Diaz <dgonzalez@suse.com>

- Render Install button only where it makes sense and prevent the
  user starting the installation by mistake
  (gh#agama-project/agama#1717).

-------------------------------------------------------------------
Mon Oct 28 19:26:29 UTC 2024 - David Diaz <dgonzalez@suse.com>

- Make some general actions more accessible
  (gh#agama-project/agama#1690).

-------------------------------------------------------------------
Wed Oct 23 16:26:29 UTC 2024 - David Diaz <dgonzalez@suse.com>

- Fix the link to download the logs (gh#agama-project/agama#1694).

-------------------------------------------------------------------
Wed Oct 23 15:26:29 UTC 2024 - Imobach Gonzalez Sosa <igonzalezsosa@suse.com>

- Adapt the URL to fetch the logs (gh#agama-project/agama#1693).

-------------------------------------------------------------------
Fri Oct 11 09:46:02 UTC 2024 - Imobach Gonzalez Sosa <igonzalezsosa@suse.com>

- Workaround the "not found" problem in the products selection page
  (gh#agama-project/agama#1666).

-------------------------------------------------------------------
Thu Oct 10 17:55:34 UTC 2024 - Victorhck <victorhck@mailbox.org>

- Update URL in About section (gh#agama-project/agama#1663).

-------------------------------------------------------------------
Thu Oct  3 10:20:34 UTC 2024 - Imobach Gonzalez Sosa <igonzalezsosa@suse.com>

- Drop the old HTTPClient (gh#agama-project/agama#1639).

-------------------------------------------------------------------
Mon Sep 30 08:52:36 UTC 2024 - Imobach Gonzalez Sosa <igonzalezsosa@suse.com>

- Fix timezones UTC offset calculation (gh#agama-project/agama#1335).

-------------------------------------------------------------------
Fri Sep 27 14:54:46 UTC 2024 - Imobach Gonzalez Sosa <igonzalezsosa@suse.com>

- Translate overview page headers and a missing text in the
  networking page (gh#agama-project/agama#1629).

-------------------------------------------------------------------
Fri Sep 27 13:00:05 UTC 2024 - Imobach Gonzalez Sosa <igonzalezsosa@suse.com>

- Properly translate the storage interface when switching
  the language of the UI (gh#agama-project/agama#1629).

-------------------------------------------------------------------
Mon Sep 23 09:04:56 UTC 2024 - Knut Anderssen <kanderssen@suse.com>

- Added confirmation dialog when formatting DASD devices as it is
  considered a dangerous action (gh#openSUSE/agama#1618).

-------------------------------------------------------------------
Fri Sep 20 11:42:25 UTC 2024 - Imobach Gonzalez Sosa <igonzalezsosa@suse.com>

- Version 10

-------------------------------------------------------------------
Fri Sep 20 11:17:46 UTC 2024 - Imobach Gonzalez Sosa <igonzalezsosa@suse.com>

- Change the license to GPL-2.0-or-later (gh#openSUSE/agama#1621).

-------------------------------------------------------------------
Tue Sep 17 21:19:45 UTC 2024 - Knut Anderssen <kanderssen@suse.com>

- Bring back zFCP management support (gh#openSUSE/agama#1570).

-------------------------------------------------------------------
Mon Sep 16 05:40:25 UTC 2024 - Imobach Gonzalez Sosa <igonzalezsosa@suse.com>

- Consider TypeScript files for translation
  (gh#openSUSE/agama#1604).

-------------------------------------------------------------------
Fri Sep  6 16:38:06 UTC 2024 - Eugenio Paolantonio <eugenio.paolantonio@suse.com>

- Do not try to install assets/ and products/ directories (everything
  is inside agama/web_ui/ already) (gh#openSUSE/agama#1588).

-------------------------------------------------------------------
Fri Sep  6 15:04:58 UTC 2024 - Lubos Kocman <lubos.kocman@suse.com>

- Ensure that product icons are packaged (gh#openSUSE/agama#1587).

-------------------------------------------------------------------
Fri Sep  6 08:06:41 UTC 2024 - Imobach Gonzalez Sosa <igonzalezsosa@suse.com>

- Adopt TanStack Query and Axios for state management and
  interacting with Agama's HTTP API (gh#openSUSE/agama#1439,
  gh#openSUSE/agama#1452, gh#openSUSE/agama#1483, gh#openSUSE/agama#1492,
  gh#openSUSE/agama#1503, gh#openSUSE/agama#1504, gh#openSUSE/agama#1514,
  gh#openSUSE/agama#1516, gh#openSUSE/agama#1519, gh#openSUSE/agama#1577,
  gh#openSUSE/agama#1580).

-------------------------------------------------------------------
Thu Sep  5 16:25:00 UTC 2024 - Lubos Kocman <lubos.kocman@suse.com>

- Show product logo in product selector (gh#openSUSE/agama#1415).

-------------------------------------------------------------------
Wed Sep  4 21:00:34 UTC 2024 - Knut Anderssen <kanderssen@suse.com>

- Bring back DASD management support (gh#openSUSE/agama#1549).

-------------------------------------------------------------------
Tue Aug 13 14:57:21 UTC 2024 - David Diaz <dgonzalez@suse.com>

- Allow links look like buttons again (gh#openSUSE/agama#1536).

-------------------------------------------------------------------
Fri Jul 26 11:42:05 UTC 2024 - Imobach Gonzalez Sosa <igonzalezsosa@suse.com>

- Allow reloading the page during installation
  (gh#openSUSE/agama#1503).

-------------------------------------------------------------------
Mon Jul 22 15:28:42 UTC 2024 - Josef Reidinger <jreidinger@suse.com>

- Add support for generic questions with password
  (gh#openSUSE/agama#1476)

-------------------------------------------------------------------
Wed Jul 17 09:52:36 UTC 2024 - Imobach Gonzalez Sosa <igonzalezsosa@suse.com>

- Handle the case where there are not user selectable patterns
  (gh#openSUSE/agama#1472).

-------------------------------------------------------------------
Fri Jul 12 10:41:28 UTC 2024 - David Diaz <dgonzalez@suse.com>

- Allow using TypeScript (gh#openSUSE/agama#1456).

-------------------------------------------------------------------
Tue Jul  9 08:51:34 UTC 2024 - Imobach Gonzalez Sosa <igonzalezsosa@suse.com>

- Do not try to connect to the WebSocket until the user is
  logged in (gh#openSUSE/agama#1449).

-------------------------------------------------------------------
Mon Jul  8 11:12:13 UTC 2024 - José Iván López González <jlopez@suse.com>

- Improve storage UI for configuring the space policy actions
  (gh#openSUSE/agama#1428).

-------------------------------------------------------------------
Mon Jul  8 10:56:14 UTC 2024 - Imobach Gonzalez Sosa <igonzalezsosa@suse.com>

- Introduce TanStack Query for data fetching and state management
  (gh#openSUSE/agama#1439).
- Replace the l10n context with a solution based on TanStack
  Query.

-------------------------------------------------------------------
Wed Jul  3 07:17:55 UTC 2024 - Imobach Gonzalez Sosa <igonzalezsosa@suse.com>

- Fix the files list in the spec file (gh#openSUSE/agama#1429).

-------------------------------------------------------------------
Fri Jun 28 13:49:54 UTC 2024 - Martin Vidner <mvidner@suse.com>

- In Add/Edit file system dialog (VolumeDialog), keep the numeric value
  when switching between Fixed and Range sizing (gh#openSUSE/agama#1277)

-------------------------------------------------------------------
Fri Jun 28 06:56:02 UTC 2024 - Martin Vidner <mvidner@suse.com>

- Use gzip (.gz) instead of bzip2 (.bz2) to compress logs
  so that they can be attached to GitHub issues
  (gh#openSUSE/agama#1378)

-------------------------------------------------------------------
Thu Jun 27 13:23:08 UTC 2024 - Imobach Gonzalez Sosa <igonzalezsosa@suse.com>

- Version 9

-------------------------------------------------------------------
Thu Jun 27 12:05:19 UTC 2024 - David Diaz <dgonzalez@suse.com>

- Do not lose the storage title in the overview
  (gh#openSUSE/agama#1402).

-------------------------------------------------------------------
Wed Jun 26 16:46:58 UTC 2024 - David Diaz <dgonzalez@suse.com>

- Reduce progress report flickering (gh#openSUSE/agama#1395).

-------------------------------------------------------------------
Wed Jun 26 15:57:52 UTC 2024 - Imobach Gonzalez Sosa <igonzalezsosa@suse.com>

- Display the installation progress when connecting in the middle
  of the process (gh#openSUSE/agama#1394).

-------------------------------------------------------------------
Wed Jun 26 14:17:30 UTC 2024 - David Diaz <dgonzalez@suse.com>

- Use similar look&feel for sections at network page
  (gh#openSUSE/agama#1389).

-------------------------------------------------------------------
Wed Jun 26 14:04:53 UTC 2024 - Imobach Gonzalez Sosa <igonzalezsosa@suse.com>

- Add status information to each steps in the progress report
  and do not reset the progress icon animation
  (gh#openSUSE/agama#1373 and gh#openSUSE/agama#1388).

-------------------------------------------------------------------
Wed Jun 26 13:45:36 UTC 2024 - David Diaz <dgonzalez@suse.com>

- Reset installer options to its initial values before closing
  the dialog on cancel (gh#openSUSE/agama#1386).

-------------------------------------------------------------------
Wed Jun 26 13:38:32 UTC 2024 - David Diaz <dgonzalez@suse.com>

- Fix routes translations (gh#openSUSE/agama#1385).

-------------------------------------------------------------------
Wed Jun 26 13:14:06 UTC 2024 - David Diaz <dgonzalez@suse.com>

- Bring back installer options when selecting a product
  (gh#openSUSE/agama#1384).

-------------------------------------------------------------------
Wed Jun 26 11:54:41 UTC 2024 - Knut Anderssen <kanderssen@suse.com>

- Adapt the network page to the new UI guidelines
  (gh#openSUSE/agama#1365).

-------------------------------------------------------------------
Wed Jun 26 08:31:31 UTC 2024 - Imobach Gonzalez Sosa <igonzalezsosa@suse.com>

- Use the new SetLocale D-Bus method to change the language and the
  keyboard layout (gh#openSUSE/agama#1375).
- Move the "Download logs" to the sidebar (gh#openSUSE/agama#1375).
- Improve the behavior when changing the installer language
  (gh#openSUSE/agama#1375, gh#openSUSE/agama#1235).

-------------------------------------------------------------------
Wed Jun 26 07:52:22 UTC 2024 - David Diaz <dgonzalez@suse.com>

- Do not crash when trying to render affected systems by deletion
  actions (gh#openSUSE/agama#1380).

-------------------------------------------------------------------
Tue Jun 25 15:05:05 UTC 2024 - David Diaz <dgonzalez@suse.com>

- Integrate actions with space policy in storage proposal page
  (gh#openSUSE/agama#1354).

-------------------------------------------------------------------
Fri Jun 21 14:32:11 UTC 2024 - Imobach Gonzalez Sosa <igonzalezsosa@suse.com>

- Avoid connection attempts when the user is not logged in
  (gh#openSUSE/agama#1366).

-------------------------------------------------------------------
Thu Jun 20 05:33:29 UTC 2024 - Imobach Gonzalez Sosa <igonzalezsosa@suse.com>

- Adapt the installation progress screen to look like the
  product selection one (gh#openSUSE/agama#1356).

-------------------------------------------------------------------
Fri Jun 14 13:55:27 UTC 2024 - David Diaz <dgonzalez@suse.com>

- Do not render the overview page when selecting a product
  (gh#openSUSE/agama#1331).

-------------------------------------------------------------------
Fri Jun 14 07:37:58 UTC 2024 - David Diaz <dgonzalez@suse.com>

- Do not redirect to login page until really needed
  (gh#openSUSE/agama#1340).

-------------------------------------------------------------------
Fri Jun 14 05:34:52 UTC 2024 - Imobach Gonzalez Sosa <igonzalezsosa@suse.com>

- Do not redirect to the products selection page again after
  selecting a product (gh#openSUSE/agama#1334).

-------------------------------------------------------------------
Thu Jun 13 10:52:22 UTC 2024 - David Diaz <dgonzalez@suse.com>

- Remake the user interface to follow a streamlined approach
  (gh#openSUSE/agama#1202).

-------------------------------------------------------------------
Thu Jun  6 07:43:50 UTC 2024 - Knut Anderssen <kanderssen@suse.com>

- Try to reconnect silently when the WebSocket is closed displaying
  a page error if it is not possible (gh#openSUSE/agama#1254).
- Display a different login error message depending on the request
  response (gh#openSUSE/agama#1274).

-------------------------------------------------------------------
Thu May 23 07:28:44 UTC 2024 - Josef Reidinger <jreidinger@suse.com>

- Fix showing count in pattern search and also improve visuals
  when there are no matching text (gh#openSUSE/agama#1248)

-------------------------------------------------------------------
Wed May 22 14:26:18 UTC 2024 - Josef Reidinger <jreidinger@suse.com>

- Fix disappeared search box when no pattern match search expression
  (gh#openSUSE/agama#1241)

-------------------------------------------------------------------
Fri May 17 09:52:26 UTC 2024 - Imobach Gonzalez Sosa <igonzalezsosa@suse.com>

- Version 8

-------------------------------------------------------------------
Thu May 16 12:48:27 UTC 2024 - Knut Anderssen <kanderssen@suse.com>

- Fix the download logs action in the web UI and drop the broken
  actions show logs and show terminal (gh#openSUSE/agama#1216).

-------------------------------------------------------------------
Tue May 14 12:24:23 UTC 2024 - José Iván López González <jlopez@suse.com>

- Make storage UI work again when there are no devices
  (gh#openSUSE/agama#1203).

-------------------------------------------------------------------
Tue May 14 11:17:45 UTC 2024 - Imobach Gonzalez Sosa <igonzalezsosa@suse.com>

- Fix DELETE and PATCH calls in the HTTPClient
  (gh#openSUSE/agama#1204).

-------------------------------------------------------------------
Mon May 13 09:01:29 UTC 2024 - Imobach Gonzalez Sosa <igonzalezsosa@suse.com>

- Adapt the iSCSI UI to use the new HTTP API instead of D-Bus
  (gh#openSUSE/agama#1187).

-------------------------------------------------------------------
Mon May 13 08:45:57 UTC 2024 - José Iván López González <jlopez@suse.com>

- Adapt the storage UI to use the HTTP API instead of D-Bus
  (gh#openSUSE/agama#1175).

-------------------------------------------------------------------
Mon May  6 05:41:15 UTC 2024 - Imobach Gonzalez Sosa <igonzalezsosa@suse.com>

- Adapt to the new HTTP/JSON API:
  - Authentication (gh#openSUSE/agama#1080).
  - Localization (gh#openSUSE/agama#1094).
  - Networking (gh#openSUSE/agama#1116).
  - Software (gh#openSUSE/agama#1094 and gh#openSUSE/agama#1112).
  - Manager service (gh#openSUSE/agama#1132).
  - Questions (gh#openSUSE/agama#1132).
  - Progress interface (gh#openSUSE/agama#1103).
  - Issues interface (gh#openSUSE/agama#1100).
  - Product registration (gh#openSUSE/agama#1146).
  - Users (gh#openSUSE/agama#1117).
- Adapt webpack to work with the new architecture
  (gh#openSUSE/agama#1061, gh#openSUSE/agama#1074 and
  gh#openSUSE/agama#1130).

-------------------------------------------------------------------
Fri May  3 09:45:36 UTC 2024 - José Iván López González <jlopez@suse.com>

- Allow reusing an existing device or file system
  (gh#openSUSE/agama#1165).

-------------------------------------------------------------------
Thu May 02 11:07:23 UTC 2024 - Balsa Asanovic <balsaasanovic95@gmail.com>

- Added keyboard support for navigating dropdown
  of suggested usernames. (gh#openSUSE/agama#1122).

-------------------------------------------------------------------
Thu Apr 25 15:04:05 UTC 2024 - José Iván López González <jlopez@suse.com>

- Allow adding arbitrary volumes (gh#openSUSE/agama#1154).

-------------------------------------------------------------------
Thu Apr 25 13:40:06 UTC 2024 - Ancor Gonzalez Sosa <ancor@suse.com>

- Adapted to recent changes on Y2Storage::GuidedProposal
  (gh#yast/yast-storage-ng#1382)

-------------------------------------------------------------------
Tue Apr 16 11:15:13 UTC 2024 - David Diaz <dgonzalez@suse.com>

- Use better icons in storage proposal page
  (gh#openSUSE/agama#1152).

-------------------------------------------------------------------
Mon Apr 15 10:52:14 UTC 2024 - David Diaz <dgonzalez@suse.com>

- Stop using `<abbr>` tag because "its exposure continues to be
  inconsistent across browsers and assistive technologies"
  (gh#openSUSE/agama#1149).

-------------------------------------------------------------------
Mon Apr 15 07:14:35 UTC 2024 - David Diaz <dgonzalez@suse.com>

- Enhance the storage page to make it easier to use and understand.
  (gh#openSUSE/agama#1138).

-------------------------------------------------------------------
Thu Apr 11 15:16:42 UTC 2024 - José Iván López González <jlopez@suse.com>

- Allow changing the location of a file system
  (gh#openSUSE/agama#1141).

-------------------------------------------------------------------
Mon Apr  8 14:17:45 UTC 2024 - José Iván López González <jlopez@suse.com>

- Improve the representation of the devices in the dialog for
  finding space (gh#openSUSE/agama#1128).

-------------------------------------------------------------------
Thu Apr  4 15:59:37 UTC 2024 - Ancor Gonzalez Sosa <ancor@suse.com>

- Changes in the table of file systems (gh#openSUSE/agama#1125)

-------------------------------------------------------------------
Wed Apr  3 15:16:07 UTC 2024 - José Iván López González <jlopez@suse.com>

- Add new selection for the target device and for configuring the
  boot device (gh#openSUSE/agama#1068).

-------------------------------------------------------------------
Wed Mar 27 12:41:11 UTC 2024 - Ladislav Slezák <lslezak@suse.com>

- Dropping Cockpit dependency:
  - Do not use Cockpit gettext functionality
    (gh#openSUSE/agama#1118)
  - Do not store the list of supported languages to the Cockpit
    manifest file (gh#openSUSE/agama#1121)

-------------------------------------------------------------------
Tue Mar 19 14:15:30 UTC 2024 - José Iván López González <jlopez@suse.com>

- In storage page, replace Planned Actions section by a new Result
  section, unify File Systems and Settings sections, and move
  Find Space section to a popup (gh#openSUSE/agama#1104).

-------------------------------------------------------------------
Fri Mar  1 10:56:35 UTC 2024 - José Iván López González <jlopez@suse.com>

- Indicate whether the system is transactional
  (gh#openSUSE/agama/1063).

-------------------------------------------------------------------
Wed Feb 28 22:26:23 UTC 2024 - Balsa Asanovic <balsaasanovic95@gmail.com>

- Added auto suggestion of usernames during user creation based
  on given full name. (gh#openSUSE/agama#1022).

-------------------------------------------------------------------
Mon Feb 26 20:46:45 UTC 2024 - Josef Reidinger <jreidinger@suse.com>

- Remove fs type option "Btrfs with snapshots" and create instead
  global option that affects only root volume
  (gh#openSUSE/agama#1039)

-------------------------------------------------------------------
Thu Feb 22 14:05:56 UTC 2024 - David Diaz <dgonzalez@suse.com>

- Break storage settings in multiple sections to improve the UX
  (gh#openSUSE/agama#1045).

-------------------------------------------------------------------
Wed Feb 21 17:40:01 UTC 2024 - David Diaz <dgonzalez@suse.com>

- Stop rendering a warning at the top of storage page
  (gh#openSUSE/agama#1048).

-------------------------------------------------------------------
Tue Feb 20 13:13:51 UTC 2024 - José Iván López González <jlopez@suse.com>

- Add section for space policy to the storage page
  (gh#openSUSE/agama#1028).

-------------------------------------------------------------------
Wed Feb 14 12:42:32 UTC 2024 - David Diaz <dgonzalez@suse.com>

- UI: change look&feel and internals of Agama selectors
  (gh#openSUSE/agama#1012).

-------------------------------------------------------------------
Mon Feb 12 11:53:29 UTC 2024 - Imobach Gonzalez Sosa <igonzalezsosa@suse.com>

- Update cockpit.js to version 309 (gh#openSUSE/agama#1038).

-------------------------------------------------------------------
Mon Jan 29 14:34:37 UTC 2024 - Knut Anderssen <kanderssen@suse.com>

- Partly replacing the NetworkManager client by the Agama one
  (gh#openSUSE/agama#1006).

-------------------------------------------------------------------
Fri Jan 19 09:34:26 UTC 2024 -  Nagu <nagukalakuntla@gmail.com>

- Storage UI: show mount point selector only when the user can change it.
  (gh#openSUSE/agama#1007)

-------------------------------------------------------------------
Thu Jan 18 08:33:52 UTC 2024 - Ancor Gonzalez Sosa <ancor@suse.com>

- Make TPM-based encryption more explicit (gh#openSUSE/agama#995)

-------------------------------------------------------------------
Tue Jan 16 15:27:28 UTC 2024 - José Iván López González <jlopez@suse.com>

- Fix error with storage issues proxy by anticipating its creation
  (gh#openSUSE/agama#1003).

-------------------------------------------------------------------
Thu Jan 11 15:34:26 UTC 2024 - Imobach Gonzalez Sosa <igonzalezsosa@suse.com>

- Ignore the encoding from the UILocale D-Bus property
  (gh#openSUSE/agama#987).

-------------------------------------------------------------------
Mon Jan  8 15:55:39 UTC 2024 - David Diaz <dgonzalez@suse.com>

- Web documentation: improve the auto-generated documentation
  output to have it ready for a future integration in a static
  site generator (gh#openSUSE/agama#976).

-------------------------------------------------------------------
Thu Jan 04 21:44:32 UTC 2024 - Balsa Asanovic <balsaasanovic95@gmail.com>

- Removing global issues page and using popup dialog instead.
  It shows issues only from a specific category (software,
  product, storage, ...) and not all at once. (gh#openSUSE/agama#886).

-------------------------------------------------------------------
Tue Dec 26 11:12:45 UTC 2023 - David Diaz <dgonzalez@suse.com>

- UI: Use the HTML <strong> element instead of a CSS class for
   emphasizing content (gh#openSUSE/agama#960).

-------------------------------------------------------------------
Fri Dec 22 09:29:59 UTC 2023 - David Diaz <dgonzalez@suse.com>

- UI: Fix page menus placement in production mode,
   rendering them in the page header (gh#openSUSE/agama#925,
   gh#openSUSE/agama#950).

-------------------------------------------------------------------
Thu Dec 21 14:24:02 UTC 2023 - Imobach Gonzalez Sosa <igonzalezsosa@suse.com>

- Version 7

-------------------------------------------------------------------
Thu Dec 21 13:36:46 UTC 2023 - David Diaz <dgonzalez@suse.com>

- Rework UI internals for improving core/Page component and changing
  how layout is handled (gh#openSUSE/agama#925).
- Drop layout/Layout and stop using react-teleporter.

-------------------------------------------------------------------
Thu Dec 21 11:18:37 UTC 2023 - Ancor Gonzalez Sosa <ancor@suse.com>

- Display countries at timezone selector (gh#openSUSE/agama#946).

-------------------------------------------------------------------
Mon Dec 18 10:42:53 UTC 2023 - José Iván López González <jlopez@suse.com>

- Do not show info icon for the file system label if there is only
  one option (gh#openSUSE/agama#938).

-------------------------------------------------------------------
Fri Dec 15 15:03:40 UTC 2023 - José Iván López González <jlopez@suse.com>

- Allow selecting file system type and configure snapshots
  (gh#openSUSE/agama/926).

-------------------------------------------------------------------
Sat Dec  2 18:06:02 UTC 2023 - Imobach Gonzalez Sosa <igonzalezsosa@suse.com>

- Version 6

-------------------------------------------------------------------
Thu Nov 30 22:39:57 UTC 2023 - David Diaz <dgonzalez@suse.com>

- UI: make selectors more compact (gh#openSUSE/agama#898).

-------------------------------------------------------------------
Thu Nov 30 15:19:38 UTC 2023 - José Iván López González <jlopez@suse.com>

- Allow selecting the storage policy to make free space for the
  installation (gh#openSUSE/agama#883).

-------------------------------------------------------------------
Wed Nov 29 14:15:16 UTC 2023 - José Iván López González <jlopez@suse.com>

- Allow selecting language, keymap and timezone for the target
  system (gh#openSUSE/agama#881).

-------------------------------------------------------------------
Wed Nov 29 13:01:04 UTC 2023 - David Diaz <dgonzalez@suse.com>

- UI: improve the look and feel by fine tunning the sections spacing,
  alignment, and icon sizes (gh#openSUSE/agama#892).

-------------------------------------------------------------------
Tue Nov 21 15:21:06 UTC 2023 - David Diaz <dgonzalez@suse.com>

- UI: Do not crash when clicking the install button. It started
  failing after removing core-js dependency (gh#openSUSE/agama#880
  and related to gh#openSUSE/agama#866).

-------------------------------------------------------------------
Fri Nov 17 13:27:22 UTC 2023 - David Diaz <dgonzalez@suse.com>

- UI: Fix broken storage links (bsc#1217281).

-------------------------------------------------------------------
Wed Nov 15 12:32:25 UTC 2023 - José Iván López González <jlopez@suse.com>

- Add UI for registering a product (gh#openSUSE/agama#869).

-------------------------------------------------------------------
Thu Nov  2 07:38:22 UTC 2023 - David Diaz <dgonzalez@suse.com>

- UI: Drop support for opening dialogs directly from a section
  header (gh#openSUSE/agama#838).

-------------------------------------------------------------------
Tue Oct 31 09:41:33 UTC 2023 - David Diaz <dgonzalez@suse.com>

- UI: sections improvements (gh#openSUSE/agama#816):
  - allow using them without title.
  - make them more accessible by using aria-label, aria-live-region,
    and aria-busy attributes.

-------------------------------------------------------------------
Fri Oct 27 10:25:46 UTC 2023 - Imobach Gonzalez Sosa <igonzalezsosa@suse.com>

- Display the "Congratulations" message at the end of the
  installation again (gh#openSUSE/agama#825).

-------------------------------------------------------------------
Thu Oct 26 16:07:02 UTC 2023 - Imobach Gonzalez Sosa <igonzalezsosa@suse.com>

- Properly track the status changes. It prevents of getting stuck
  in the first page when there are multiple products
  (gh#openSUSE/agama#821).

-------------------------------------------------------------------
Thu Oct 26 05:58:15 UTC 2023 - Imobach Gonzalez Sosa <igonzalezsosa@suse.com>

- Make sure that the software context is ready before trying to
  load any route (gh#openSUSE/agama#820).

-------------------------------------------------------------------
Thu Oct 26 05:31:28 UTC 2023 - Imobach Gonzalez Sosa <igonzalezsosa@suse.com>

- Fix client initialization to avoid a useless reconnection
  (gh#openSUSE/agama#819).

-------------------------------------------------------------------
Mon Oct 23 11:33:53 UTC 2023 - Imobach Gonzalez Sosa <igonzalezsosa@suse.com>

- Version 5

-------------------------------------------------------------------
Thu Oct 19 22:07:11 UTC 2023 - David Diaz <dgonzalez@suse.com>

- UI: fix CSS rule for applying grayscale and blur CSS filters to
  main wrapper when the sidebar is open (gh#openSUSE/agama#802).

-------------------------------------------------------------------
Tue Oct 17 10:59:37 UTC 2023 - Imobach González Sosa <igonzalezsosa@suse.com>

- Allow changing the language of the user interface
  (gh#openSUSE/agama#796).

-------------------------------------------------------------------
Tue Oct 10 08:50:53 UTC 2023 - Ladislav Slezák <lslezak@suse.com>

- Added pattern selector to allow changing the installed software
  (gh#openSUSE/agama#792)

-------------------------------------------------------------------
Mon Oct  9 11:30:27 UTC 2023 - Imobach Gonzalez Sosa <igonzalezsosa@suse.com>

- Reload only once when changing the language using the lang=
  parameter in the query string (gh#openSUSE/agama#794).

-------------------------------------------------------------------
Thu Oct  5 19:52:17 UTC 2023 - Josef Reidinger <jreidinger@suse.com>

- Add flag if volume is transactional btrfs (gh#openSUSE/agama#789)

-------------------------------------------------------------------
Thu Oct  5 05:50:57 UTC 2023 - Imobach Gonzalez Sosa <igonzalezsosa@suse.com>

- Implement a mechanism to reconnect to the D-Bus service
  (gh#openSUSE/agama#781).

-------------------------------------------------------------------
Mon Oct  2 08:02:23 UTC 2023 - David Diaz <dgonzalez@suse.com>

- UI: migrate to PatternFly 5 (gh#openSUSE/agama#759)

-------------------------------------------------------------------
Fri Sep 29 08:04:01 UTC 2023 - David Diaz <dgonzalez@suse.com>

- Do not drop source maps from production build
  (gh#openSUSE/agama#779)

-------------------------------------------------------------------
Wed Sep 27 12:15:13 UTC 2023 - José Iván López González <jlopez@suse.com>

- Allow to select the devices for the system volume group
  (gh#openSUSE/agama#763).

-------------------------------------------------------------------
Tue Sep 26 15:57:21 UTC 2023 - Imobach Gonzalez Sosa <igonzalezsosa@suse.com>

- Version 4

-------------------------------------------------------------------
Tue Sep 19 19:11:12 UTC 2023 - Balsa Asanovic <balsaasanovic95@gmail.com>

- Allow users to show password values (gh#openSUSE/agama#750).

-------------------------------------------------------------------
Tue Sep 19 11:18:05 UTC 2023 - José Iván López González <jlopez@suse.com>

- Explicitly call to probe after selecting a new product
  (gh#openSUSE/agama#748).

-------------------------------------------------------------------
Thu Sep 14 10:09:07 UTC 2023 - Imobach Gonzalez Sosa <igonzalezsosa@suse.com>

- Use a single D-Bus service to connect to the manager and the
  users API (gh#openSUSE/agama#753, follow-up of
  gh#openSUSE/agama#729).

-------------------------------------------------------------------
Mon Sep 11 11:56:56 UTC 2023 - David Diaz <dgonzalez@suse.com>

- Fix the download logs action in the web UI (gh#openSUSE/agama#697)

-------------------------------------------------------------------
Wed Sep  6 08:04:13 UTC 2023 - José Iván López González <jlopez@suse.com>

- Adapt storage to new proposal settings (gh#openSUSE/agama#738).

-------------------------------------------------------------------
Thu Aug 31 10:37:50 UTC 2023 - Imobach Gonzalez Sosa <igonzalezsosa@suse.com>

- Adapt the locale and questions clients to use the same D-Bus
  service (gh#openSUSE/agama#729).

-------------------------------------------------------------------
Sat Aug 12 11:35:12 UTC 2023 - Balsa Asanovic <balsaasanovic95@gmail.com>

- Added scroll up functionality to the discover iSCSI form when
  the warning shows up after the submit action
  (gh#openSUSE/agama#468).

-------------------------------------------------------------------
Wed Aug  2 18:59:16 UTC 2023 - Balsa Asanovic <balsaasanovic95@gmail.com>

- Introduced functionality to close Dropdown automatically
  when the user clicks outside of it.
  (gh#openSUSE/agama#552).

-------------------------------------------------------------------
Wed Aug  2 10:03:23 UTC 2023 - Imobach Gonzalez Sosa <igonzalezsosa@suse.com>

- Version 3

-------------------------------------------------------------------
Mon Jul 17 09:16:38 UTC 2023 - Josef Reidinger <jreidinger@suse.com>

- Adapt to new questions D-Bus API to allow automatic answering of
  questions when requested. No visible change in UI, just default
  answer for LUKS partition activation is now "Skip".
  (gh#openSUSE/agama#637)

-------------------------------------------------------------------
Wed Jul  5 13:59:58 UTC 2023 - José Iván López González <jlopez@suse.com>

- Add info about deactivated zFCP auto_lun_scan and sort members in
  device selector (gh#openSUSE/agama#650).

-------------------------------------------------------------------
Mon Jul  3 10:18:32 UTC 2023 - José Iván López González <jlopez@suse.com>

- Add page for managing zFCP devices (gh#openSUSE/agama#634).

-------------------------------------------------------------------
Wed Jun 21 09:05:21 UTC 2023 - Balsa Asanovic <balsaasanovic95@gmail.com>

- Moved the logic for adding and removing HTML element's
  attributes from sidebar component to custom hook
  (gh#openSUSE/agama#565).

-------------------------------------------------------------------
Tue Jun 13 15:40:01 UTC 2023 - David Diaz <dgonzalez@suse.com>

- UI: stop using fixed sizes for modal dialogs
  (gh#openSUSE/agama#620).

-------------------------------------------------------------------
Tue Jun 13 06:59:12 UTC 2023 - David Diaz <dgonzalez@suse.com>

- Storage: adjust volume size options wording and size
   (gh#/openSUSE/agama#618).

-------------------------------------------------------------------
Mon Jun 12 11:13:41 UTC 2023 - David Diaz <dgonzalez@suse.com>

- UI: makes more evident when there is none authentication method
  defined for the root user (gh#openSUSE/agama#615).

-------------------------------------------------------------------
Fri Jun  9 09:38:05 UTC 2023 - David Diaz <dgonzalez@suse.com>

- Storage: allow setting the volume size (gh#openSUSE/agama#590).

-------------------------------------------------------------------
Wed May 24 11:01:24 UTC 2023 - David Diaz <dgonzalez@suse.com>

- UI: ensure that blur and grayscale CSS filters are not applied to
  any nodes other than <body> direct children (gh#openSUSE/agama#588).

-------------------------------------------------------------------
Tue May 23 11:51:26 UTC 2023 - Martin Vidner <mvidner@suse.com>

- Version 2.1

-------------------------------------------------------------------
Tue May 23 08:10:04 UTC 2023 - José Iván López González <jlopez@suse.com>

- Add new component for selecting devices.
- gh#openSUSE/agama#586

-------------------------------------------------------------------
Mon May 22 12:30:02 UTC 2023 - Martin Vidner <mvidner@suse.com>

- Version 2

-------------------------------------------------------------------
Mon May 22 10:42:35 UTC 2023 - David Diaz <dgonzalez@suse.com>

- UI: Fix header and footer block size (gh#openSUSE/agama#583)

-------------------------------------------------------------------
Fri May 19 09:29:50 UTC 2023 - David Diaz <dgonzalez@suse.com>

- UI: grayscale and blur not accessible div nodes
  (gh#openSUSE/agama#564)

-------------------------------------------------------------------
Wed May 17 15:42:31 UTC 2023 - David Diaz <dgonzalez@suse.com>

- Ensure siblings of an open modal dialog do not remain hidden from
  the accessibility API if the dialog is unmounted instead of
  set as closed (gh#openSUSE/agama#580).

-------------------------------------------------------------------
Tue May  9 22:36:12 UTC 2023 - David Diaz <dgonzalez@suse.com>

- Keep the sidebar on top of other elements when it's open
  (gh#openSUSE/agama#569).

-------------------------------------------------------------------
Mon May  8 15:20:14 UTC 2023 - David Diaz <dgonzalez@suse.com>

- Set sidebar siblings as aria-hiden while it's open
  (gh#openSUSE/agama#563)
-------------------------------------------------------------------
Fri Apr 28 15:16:04 UTC 2023 - José Iván López González <jlopez@suse.com>

- Add issues for storage client.
- Add issues page.
- gh#openSUSE/agama#540

-------------------------------------------------------------------
Thu Apr 27 08:24:27 UTC 2023 - Ladislav Slezák <lslezak@suse.com>

- Display details for the "autocalculated" label in the storage
  settings

-------------------------------------------------------------------
Tue Apr 25 13:42:22 UTC 2023 - David Diaz <dgonzalez@suse.com>

- UI: Fix dropdown content alignment at storage proposal page
  (gh#openSUSE/agama#547).

-------------------------------------------------------------------
Tue Apr 25 12:23:27 UTC 2023 - David Diaz <dgonzalez@suse.com>

- UI: Do not indent sections without icons (gh#openSUSE/agama#549).

-------------------------------------------------------------------
Mon Apr 24 15:53:35 UTC 2023 - David Diaz <dgonzalez@suse.com>

- Extract page options from the Sidebar to make them
  more discoverable (gh#openSUSE/agama#545)

-------------------------------------------------------------------
Thu Apr 20 12:44:44 UTC 2023 - David Diaz <dgonzalez@suse.com>

- Make styles consistent when the user is hovering a button,
  no matter if it is a focus state or not (gh#openSUSE/agama#544).

-------------------------------------------------------------------
Fri Apr 14 13:08:05 UTC 2023 - José Iván López González <jlopez@suse.com>

- First steps for redesigning storage proposal UI:
  * Place settings directly on the proposal page.
  * Show list of file systems, allowing to add and remove.
- gh#openSUSE/agama#521

-------------------------------------------------------------------
Tue Apr 11 14:02:31 UTC 2023 - Knut Anderssen <kanderssen@suse.com>

- Fix netmask handling (bsc#1210104).

-------------------------------------------------------------------
Wed Apr  5 14:14:32 UTC 2023 - José Iván López González <jlopez@suse.com>

- Fix issues with questions client (gh#openSUSE/agama#524).

-------------------------------------------------------------------
Mon Apr  3 08:13:55 UTC 2023 - Knut Anderssen <kanderssen@suse.com>

- Fix DNS handling by using ipv4.dns-data instead of ipv4.dns (gh#openSUSE/agama#518).

-------------------------------------------------------------------
Wed Mar 29 11:32:13 UTC 2023 - Imobach Gonzalez Sosa <igonzalezsosa@suse.com>

- Rename D-Installer to Agama (gh#openSUSE/agama#507).
- Version 1

-------------------------------------------------------------------
Fri Mar 24 15:30:48 UTC 2023 - Imobach Gonzalez Sosa <igonzalezsosa@suse.com>

- Version 0.8.3

-------------------------------------------------------------------
Fri Mar 24 14:51:55 UTC 2023 - Knut Alejandro Anderssen González <kanderssen@suse.com>

- Add UI for configuring DASD (gh#openSUSE/agama#501).

-------------------------------------------------------------------
Fri Mar 24 12:50:06 UTC 2023 - Ancor Gonzalez Sosa <ancor@suse.com>

- Added a tip about iSCSI and DASD configuration to the storage
  page (gh#openSUSE/agama#500).

-------------------------------------------------------------------
Fri Mar 24 10:39:45 UTC 2023 - Imobach Gonzalez Sosa <igonzalezsosa@suse.com>

- Version 0.8.2

-------------------------------------------------------------------
Thu Mar 23 17:07:29 UTC 2023 - José Iván López González <jlopez@suse.com>

- Reprobe storage if the system becomes deprecated
  (gh#openSUSE/agama#484).

-------------------------------------------------------------------
Tue Mar 21 16:41:06 UTC 2023 - Ladislav Slezák <lslezak@suse.com>

- Do not crash when setting an invalid target device using the
  command line interface (bsc#1209523)

-------------------------------------------------------------------
Mon Mar 20 15:13:28 UTC 2023 - Imobach Gonzalez Sosa <igonzalezsosa@suse.com>

- Upgrade Webpack to version 5.76.2 (CVE-2023-28154, bsc#1209494).
- Version 0.8.1

-------------------------------------------------------------------
Mon Mar 20 13:40:08 UTC 2023 - Imobach Gonzalez Sosa <igonzalezsosa@suse.com>

- Remove the redundant "Settings" suffix (gh#openSUSE/agama#481).

-------------------------------------------------------------------
Mon Mar 20 11:51:56 UTC 2023 - Imobach Gonzalez Sosa <igonzalezsosa@suse.com>

- Fix the initialization of the D-Bus iSCSI proxies
  (gh#openSUSE/agama#478).

-------------------------------------------------------------------
Mon Mar 20 11:50:37 UTC 2023 - José Iván López González <jlopez@suse.com>

- Fix the iSCSI discover form when no information is found in the
  browser's local storage (gh#openSUSE/agama#475).

-------------------------------------------------------------------
Thu Mar 16 16:13:39 UTC 2023 - Imobach Gonzalez Sosa <igonzalezsosa@suse.com>

- Version 0.8

-------------------------------------------------------------------
Thu Mar 16 15:53:34 UTC 2023 - José Iván López González <jlopez@suse.com>

- Add UI for configuring iSCSI (gh#openSUSE/agama#435).

-------------------------------------------------------------------
Mon Mar 13 15:51:08 UTC 2023 - David Diaz <dgonzalez@suse.com>

- Sidebar improvements (gh#openSUSE/agama#462)
  * Allow adding actions from a page.
  * Remove network information.
  * Use underlined links and darker green color for improving contrast.
  * Start using a disclosure widget for grouping related actions.

-------------------------------------------------------------------
Fri Mar  3 15:00:05 UTC 2023 - David Diaz <dgonzalez@suse.com>

- Enhance the user edit form (gh#openSUSE/agama#451).

-------------------------------------------------------------------
Thu Mar  2 23:16:09 UTC 2023 - David Diaz <dgonzalez@suse.com>

- Dependencies update (gh#openSUSE/agama#449).
  * Go up to React 18.
  * Bring node packages up to date.

-------------------------------------------------------------------
Wed Mar  1 23:22:37 UTC 2023 - David Diaz <dgonzalez@suse.com>

- Create a dedicated page per section
  (gh#openSUSE/agama#443).

-------------------------------------------------------------------
Tue Feb 21 00:50:48 UTC 2023 - David Diaz <dgonzalez@suse.com>

- Set icons as aria-hidden (gh#openSUSE/agama#437).

-------------------------------------------------------------------
Mon Feb 20 22:52:48 UTC 2023 - David Diaz <dgonzalez@suse.com>

- Sidebar improvements (gh#openSUSE/agama#436)
  * Use proper control for open and close actions
  * Improve styling and labels
  * Add missing aria attributes

-------------------------------------------------------------------
Thu Feb 16 12:56:24 UTC 2023 - Ladislav Slezák <lslezak@suse.com>

- Integrate cockpit terminal application (gh#openSUSE/agama#426)

-------------------------------------------------------------------
Wed Feb 15 16:35:54 UTC 2023 - Imobach Gonzalez Sosa <igonzalezsosa@suse.com>

- Version 0.7
- Do not use a proxy to get the errors lists
  (gh#openSUSE/agama#424).

-------------------------------------------------------------------
Thu Feb  9 15:29:58 UTC 2023 - David Diaz <dgonzalez@suse.com>

- Add live reloading feature for easing the front-end development
  process (gh#openSUSE/agama#419).

-------------------------------------------------------------------
Thu Feb  9 14:16:09 UTC 2023 - David Diaz <dgonzalez@suse.com>

- Fix storage section crashing when proposal is not ready
  (gh#openSUSE/agama#418).

-------------------------------------------------------------------
Wed Feb  8 18:12:06 UTC 2023 - Imobach Gonzalez Sosa <igonzalezsosa@suse.com>

- Better handling of software repositories
  (gh#openSUSE/agama#414):
  * Report issues when reading the software repositories.
  * Inform the user about the software proposal progress.
  * Add a button to reload the repositories
    (gh#openSUSE/agama#388).

-------------------------------------------------------------------
Tue Jan 24 09:32:13 UTC 2023 - Ladislav Slezák <lslezak@suse.com>

- Added a button for displaying the YaST logs
  (related to gh#openSUSE/agama#379)

-------------------------------------------------------------------
Fri Jan 20 09:03:22 UTC 2023 - David Diaz <dgonzalez@suse.com>

- UI fixes (gh#openSUSE/agama#401):
  * Add a fallback height for the layout
  * Fix some miss-alignments
  * Add missing icon
  * Ensure tooling serving and loading fonts

-------------------------------------------------------------------
Thu Jan 19 07:58:00 UTC 2023 - David Diaz <dgonzalez@suse.com>

- Update aliases for using "~/" instead of "@"
  (gh#openSUSE/agama#400).

-------------------------------------------------------------------
Wed Jan 18 08:06:05 UTC 2023 - Josef Reidinger <jreidinger@suse.com>

- Allow user downloading logs (gh#openSUSE/agama#379)

-------------------------------------------------------------------
Thu Jan 12 16:23:54 UTC 2023 - Josef Reidinger <jreidinger@suse.com>

- Implement validation of software proposal to early detect
  issues in software selection (gh#openSUSE/agama#381)

-------------------------------------------------------------------
Wed Jan 11 20:37:26 UTC 2023 - David Diaz <dgonzalez@suse.com>

- Testing: use a mocking function to make mocked components
  consistent across the test suite (gh#openSUSE/agama#392).

-------------------------------------------------------------------
Wed Jan 11 11:54:29 UTC 2023 - David Diaz <dgonzalez@suse.com>

- Rework UI internals by using plain CSS as much as possible for
  building the layout instead of relying on wrapper components
  (gh#openSUSE/agama#391).

-------------------------------------------------------------------
Tue Jan 10 10:30:05 UTC 2023 - Imobach Gonzalez Sosa <igonzalezsosa@suse.com>

- Connect to the dedicated D-Bus server (gh#openSUSE/agama#384).

-------------------------------------------------------------------
Mon Jan  2 12:53:50 UTC 2023 - David Diaz <dgonzalez@suse.com>

- Add missing favicon (gh#openSUSE/agama#387).

-------------------------------------------------------------------
Mon Jan  2 11:46:37 UTC 2023 - Knut Anderssen <kanderssen@suse.com>

- Do not show the link to configure wifi networks when there are no
  wifi devices and also inform the user when no network connection
  was detected (gh#openSUSE/agama#323).
- Version 0.6.3

-------------------------------------------------------------------
Mon Jan  2 10:03:18 UTC 2023 - David Diaz <dgonzalez@suse.com>

- Ensure custom fonts are including in the build
  (gh#openSUSE/agama#385).

-------------------------------------------------------------------
Fri Dec 30 11:56:46 UTC 2022 - David Diaz <dgonzalez@suse.com>

- Switch to Material Symbols icon set and refactor how icons
  are imported (gh#openSUSE/agama#383).

-------------------------------------------------------------------
Thu Dec 15 10:14:22 UTC 2022 - Knut Anderssen <kanderssen@suse.com>

- Do not show the link to configure wifi networks when wireless is
  not enabled (gh#openSUSE/agama#323).
- Version 0.6.2

-------------------------------------------------------------------
Thu Dec 15 08:55:02 UTC 2022 - Imobach Gonzalez Sosa <igonzalezsosa@suse.com>

- Display questions during the software installation (related to
  gh#openSUSE/agama#369).
- Update to version 0.6.1

-------------------------------------------------------------------
Mon Dec  5 13:18:37 UTC 2022 - Imobach Gonzalez Sosa <igonzalezsosa@suse.com>

- Update to version 0.6.0

-------------------------------------------------------------------
Fri Dec  2 15:46:46 UTC 2022 - Imobach Gonzalez Sosa <igonzalezsosa@suse.com>

- Add support for password confirmation
  (related to gh#openSUSE/agama#297)

-------------------------------------------------------------------
Fri Dec  2 13:41:41 UTC 2022 - José Iván López González <jlopez@suse.com>

- Add new UI for storage proposal offering LVM and encyption
  options (gh#openSUSE/agama#321).

-------------------------------------------------------------------
Fri Dec 2 10:48:14 UTC 2022 - Josef Reidinger <jreidinger@suse.cz>

- Add support for adapting the configuration depending on the
  architecture (gh#openSUSE/agama#339)

-------------------------------------------------------------------
Wed Nov 30 08:16:42 UTC 2022 - Knut Alejandro Anderssen González <kanderssen@suse.de>

- Add validation for the first user creation (gh#openSUSE/agama#337)

-------------------------------------------------------------------
Fri Nov 18 16:27:26 UTC 2022 - Imobach Gonzalez Sosa <igonzalezsosa@suse.com>

- Update to version 0.5.0:
  * Add support for basic network configuration, based on
    NetworkManager (gh#openSUSE/agama#260, gh#openSUSE/agama#292).
  * Improve the usability of the LUKS activation dialog
    (gh#openSUSE/agama#253).
  * Prevent starting the installation with incomplete or wrong
    configuration (gh#openSUSE/agama#299).

-------------------------------------------------------------------
Thu Jul 28 08:17:06 UTC 2022 - Imobach Gonzalez Sosa <igonzalezsosa@suse.com>

- Update to version 0.4.2:
  * Connect to the org.opensuse.DInstaller.Language service
    (related to gh#openSUSE/agama#240).

-------------------------------------------------------------------
Tue Jul 26 10:04:53 UTC 2022 - Imobach Gonzalez Sosa <igonzalezsosa@suse.com>

- Update to version 0.4.1:
  * Fix several user interface-related issues (gh#openSUSE/agama#230):
    - Avoid reloading the page when pushing the enter key.
    - Always display the D-Bus error page when the connection gets
      broken. Reload the UI again when the D-Bus connection is
      working again.
    - Update the product selection page when the product is
      modified in background (e.g., using the CLI).
    - Update the first user settings when they are changed in
      background.
    - Refresh the storage section when the settings are modified
      in background.
    - If the storage proposal fails, display the error even after
      reloading the page.

-------------------------------------------------------------------
Fri Jul 15 07:32:48 UTC 2022 - Imobach Gonzalez Sosa <igonzalezsosa@suse.com>

- Update to version 0.4:
  * Support for installing multiple products
    (gh#openSUSE/agama#211).
  * Adapt to the new status/progress reporting API
    (gh#openSUSE/agama#219).
  * Add a better layout mechanism (gh#openSUSE/agama#216).

-------------------------------------------------------------------
Mon Jun 13 10:10:03 UTC 2022 - Imobach Gonzalez Sosa <igonzalezsosa@suse.com>

- Update to version 0.3:
  * Refresh the web UI when a selected option changes (e.g., through
    the CLI) (gh#openSUSE/agama#180).
  * Remove the "Restart Installation" button
    (gh#openSUSE/agama#167 and gh#openSUSE/agama#174).
  * Add a task to generate the JSDoc-based documentation
    (gh#openSUSE/agama#186 and gh#openSUSE/agama#191).

-------------------------------------------------------------------
Tue May 17 10:58:51 UTC 2022 - Imobach Gonzalez Sosa <igonzalezsosa@suse.com>

- Update to version 0.2:
  * Turn the web UI into a Cockpit module (gh#openSUSE/agama#127)
    and drop the authentication code (gh#openSUSE/agama#128).
  * Add basic storage devices activation (gh#openSUSE/agama#150).
  * Fix the behavior of the language selector
    (gh#openSUSE/agama#125).
  * Add an installation confirmation dialog
    (gh#openSUSE/agama#118) and a reboot button
    (gh#openSUSE/agama#114).

-------------------------------------------------------------------
Wed Mar 30 07:06:23 UTC 2022 - Imobach Gonzalez Sosa <igonzalezsosa@suse.com>

- First release (version 0.1):
  * Allow setting the language, selecting a product, choosing a disk to
    install into, setting the root authentication mechanism and creating
    a first user.
  * Report installation progress.
  * Communication with D-Bus through Cockpit's infrastructure.<|MERGE_RESOLUTION|>--- conflicted
+++ resolved
@@ -1,17 +1,15 @@
 -------------------------------------------------------------------
-<<<<<<< HEAD
 Tue Aug  5 23:28:43 UTC 2025 - David Diaz <dgonzalez@suse.com>
 
 - Improve layout and accuracy of wired connection details view
   (bsc#1247430, gh#agama-project/agama#2639).
 
-=======
+-------------------------------------------------------------------
 Thu Jul 31 09:13:09 UTC 2025 - David Diaz <dgonzalez@suse.com>
 
 - Block UI if storage is configured by any other client
   (gh#agama-project/agama#2640).
   
->>>>>>> 940ad035
 -------------------------------------------------------------------
 Fri Jul 25 19:42:18 UTC 2025 - David Diaz <dgonzalez@suse.com>
 
