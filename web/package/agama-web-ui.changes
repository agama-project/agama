--- conflicted
+++ resolved
@@ -1,15 +1,14 @@
 -------------------------------------------------------------------
-<<<<<<< HEAD
 Wed Jul 16 15:39:14 UTC 2025 - Imobach Gonzalez Sosa <igonzalezsosa@suse.com>
 
 - Display a message when the license is not available in the
   selected language (bsc#1238364, gh#agama-project/agama#2571).
-=======
+
+-------------------------------------------------------------------
 Wed Jul 16 14:46:32 UTC 2025 - Ancor Gonzalez Sosa <ancor@suse.com>
 
 - Allow to use a whole disk or MD RAID without a partition table
   (gh#agama-project/agama#2559).
->>>>>>> 36c7cb03
 
 -------------------------------------------------------------------
 Mon Jul 14 16:02:55 UTC 2025 - José Iván López González <jlopez@suse.com>
