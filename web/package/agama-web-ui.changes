-------------------------------------------------------------------
<<<<<<< HEAD
Mon Sep 23 09:04:56 UTC 2024 - Knut Anderssen <kanderssen@suse.com>

- Added confirmation dialog when formatting DASD devices as it is
  considered a dangerous action (gh#openSUSE/agama#1618).
=======
Mon Sep 30 08:52:36 UTC 2024 - Imobach Gonzalez Sosa <igonzalezsosa@suse.com>

- Fix timezones UTC offset calculation (gh#agama-project/agama#1335).

-------------------------------------------------------------------
Fri Sep 27 14:54:46 UTC 2024 - Imobach Gonzalez Sosa <igonzalezsosa@suse.com>

- Translate overview page headers and a missing text in the
  networking page (gh#agama-project/agama#1629).

-------------------------------------------------------------------
Fri Sep 27 13:00:05 UTC 2024 - Imobach Gonzalez Sosa <igonzalezsosa@suse.com>

- Properly translate the storage interface when switching
  the language of the UI (gh#agama-project/agama#1629).
>>>>>>> 8c2780d6

-------------------------------------------------------------------
Fri Sep 20 11:42:25 UTC 2024 - Imobach Gonzalez Sosa <igonzalezsosa@suse.com>

- Version 10

-------------------------------------------------------------------
Fri Sep 20 11:17:46 UTC 2024 - Imobach Gonzalez Sosa <igonzalezsosa@suse.com>

- Change the license to GPL-2.0-or-later (gh#openSUSE/agama#1621).

-------------------------------------------------------------------
Tue Sep 17 21:19:45 UTC 2024 - Knut Anderssen <kanderssen@suse.com>

- Bring back zFCP management support (gh#openSUSE/agama#1570).

-------------------------------------------------------------------
Mon Sep 16 05:40:25 UTC 2024 - Imobach Gonzalez Sosa <igonzalezsosa@suse.com>

- Consider TypeScript files for translation
  (gh#openSUSE/agama#1604).

-------------------------------------------------------------------
Fri Sep  6 16:38:06 UTC 2024 - Eugenio Paolantonio <eugenio.paolantonio@suse.com>

- Do not try to install assets/ and products/ directories (everything
  is inside agama/web_ui/ already) (gh#openSUSE/agama#1588).

-------------------------------------------------------------------
Fri Sep  6 15:04:58 UTC 2024 - Lubos Kocman <lubos.kocman@suse.com>

- Ensure that product icons are packaged (gh#openSUSE/agama#1587).

-------------------------------------------------------------------
Fri Sep  6 08:06:41 UTC 2024 - Imobach Gonzalez Sosa <igonzalezsosa@suse.com>

- Adopt TanStack Query and Axios for state management and
  interacting with Agama's HTTP API (gh#openSUSE/agama#1439,
  gh#openSUSE/agama#1452, gh#openSUSE/agama#1483, gh#openSUSE/agama#1492,
  gh#openSUSE/agama#1503, gh#openSUSE/agama#1504, gh#openSUSE/agama#1514,
  gh#openSUSE/agama#1516, gh#openSUSE/agama#1519, gh#openSUSE/agama#1577,
  gh#openSUSE/agama#1580).

-------------------------------------------------------------------
Thu Sep  5 16:25:00 UTC 2024 - Lubos Kocman <lubos.kocman@suse.com>

- Show product logo in product selector (gh#openSUSE/agama#1415).

-------------------------------------------------------------------
Wed Sep  4 21:00:34 UTC 2024 - Knut Anderssen <kanderssen@suse.com>

- Bring back DASD management support (gh#openSUSE/agama#1549).

-------------------------------------------------------------------
Tue Aug 13 14:57:21 UTC 2024 - David Diaz <dgonzalez@suse.com>

- Allow links look like buttons again (gh#openSUSE/agama#1536).

-------------------------------------------------------------------
Fri Jul 26 11:42:05 UTC 2024 - Imobach Gonzalez Sosa <igonzalezsosa@suse.com>

- Allow reloading the page during installation
  (gh#openSUSE/agama#1503).

-------------------------------------------------------------------
Mon Jul 22 15:28:42 UTC 2024 - Josef Reidinger <jreidinger@suse.com>

- Add support for generic questions with password
  (gh#openSUSE/agama#1476)

-------------------------------------------------------------------
Wed Jul 17 09:52:36 UTC 2024 - Imobach Gonzalez Sosa <igonzalezsosa@suse.com>

- Handle the case where there are not user selectable patterns
  (gh#openSUSE/agama#1472).

-------------------------------------------------------------------
Fri Jul 12 10:41:28 UTC 2024 - David Diaz <dgonzalez@suse.com>

- Allow using TypeScript (gh#openSUSE/agama#1456).

-------------------------------------------------------------------
Tue Jul  9 08:51:34 UTC 2024 - Imobach Gonzalez Sosa <igonzalezsosa@suse.com>

- Do not try to connect to the WebSocket until the user is
  logged in (gh#openSUSE/agama#1449).

-------------------------------------------------------------------
Mon Jul  8 11:12:13 UTC 2024 - José Iván López González <jlopez@suse.com>

- Improve storage UI for configuring the space policy actions
  (gh#openSUSE/agama#1428).

-------------------------------------------------------------------
Mon Jul  8 10:56:14 UTC 2024 - Imobach Gonzalez Sosa <igonzalezsosa@suse.com>

- Introduce TanStack Query for data fetching and state management
  (gh#openSUSE/agama#1439).
- Replace the l10n context with a solution based on TanStack
  Query.

-------------------------------------------------------------------
Wed Jul  3 07:17:55 UTC 2024 - Imobach Gonzalez Sosa <igonzalezsosa@suse.com>

- Fix the files list in the spec file (gh#openSUSE/agama#1429).

-------------------------------------------------------------------
Fri Jun 28 13:49:54 UTC 2024 - Martin Vidner <mvidner@suse.com>

- In Add/Edit file system dialog (VolumeDialog), keep the numeric value
  when switching between Fixed and Range sizing (gh#openSUSE/agama#1277)

-------------------------------------------------------------------
Fri Jun 28 06:56:02 UTC 2024 - Martin Vidner <mvidner@suse.com>

- Use gzip (.gz) instead of bzip2 (.bz2) to compress logs
  so that they can be attached to GitHub issues
  (gh#openSUSE/agama#1378)

-------------------------------------------------------------------
Thu Jun 27 13:23:08 UTC 2024 - Imobach Gonzalez Sosa <igonzalezsosa@suse.com>

- Version 9

-------------------------------------------------------------------
Thu Jun 27 12:05:19 UTC 2024 - David Diaz <dgonzalez@suse.com>

- Do not lose the storage title in the overview
  (gh#openSUSE/agama#1402).

-------------------------------------------------------------------
Wed Jun 26 16:46:58 UTC 2024 - David Diaz <dgonzalez@suse.com>

- Reduce progress report flickering (gh#openSUSE/agama#1395).

-------------------------------------------------------------------
Wed Jun 26 15:57:52 UTC 2024 - Imobach Gonzalez Sosa <igonzalezsosa@suse.com>

- Display the installation progress when connecting in the middle
  of the process (gh#openSUSE/agama#1394).

-------------------------------------------------------------------
Wed Jun 26 14:17:30 UTC 2024 - David Diaz <dgonzalez@suse.com>

- Use similar look&feel for sections at network page
  (gh#openSUSE/agama#1389).

-------------------------------------------------------------------
Wed Jun 26 14:04:53 UTC 2024 - Imobach Gonzalez Sosa <igonzalezsosa@suse.com>

- Add status information to each steps in the progress report
  and do not reset the progress icon animation
  (gh#openSUSE/agama#1373 and gh#openSUSE/agama#1388).

-------------------------------------------------------------------
Wed Jun 26 13:45:36 UTC 2024 - David Diaz <dgonzalez@suse.com>

- Reset installer options to its initial values before closing
  the dialog on cancel (gh#openSUSE/agama#1386).

-------------------------------------------------------------------
Wed Jun 26 13:38:32 UTC 2024 - David Diaz <dgonzalez@suse.com>

- Fix routes translations (gh#openSUSE/agama#1385).

-------------------------------------------------------------------
Wed Jun 26 13:14:06 UTC 2024 - David Diaz <dgonzalez@suse.com>

- Bring back installer options when selecting a product
  (gh#openSUSE/agama#1384).

-------------------------------------------------------------------
Wed Jun 26 11:54:41 UTC 2024 - Knut Anderssen <kanderssen@suse.com>

- Adapt the network page to the new UI guidelines
  (gh#openSUSE/agama#1365).

-------------------------------------------------------------------
Wed Jun 26 08:31:31 UTC 2024 - Imobach Gonzalez Sosa <igonzalezsosa@suse.com>

- Use the new SetLocale D-Bus method to change the language and the
  keyboard layout (gh#openSUSE/agama#1375).
- Move the "Download logs" to the sidebar (gh#openSUSE/agama#1375).
- Improve the behavior when changing the installer language
  (gh#openSUSE/agama#1375, gh#openSUSE/agama#1235).

-------------------------------------------------------------------
Wed Jun 26 07:52:22 UTC 2024 - David Diaz <dgonzalez@suse.com>

- Do not crash when trying to render affected systems by deletion
  actions (gh#openSUSE/agama#1380).

-------------------------------------------------------------------
Tue Jun 25 15:05:05 UTC 2024 - David Diaz <dgonzalez@suse.com>

- Integrate actions with space policy in storage proposal page
  (gh#openSUSE/agama#1354).

-------------------------------------------------------------------
Fri Jun 21 14:32:11 UTC 2024 - Imobach Gonzalez Sosa <igonzalezsosa@suse.com>

- Avoid connection attempts when the user is not logged in
  (gh#openSUSE/agama#1366).

-------------------------------------------------------------------
Thu Jun 20 05:33:29 UTC 2024 - Imobach Gonzalez Sosa <igonzalezsosa@suse.com>

- Adapt the installation progress screen to look like the
  product selection one (gh#openSUSE/agama#1356).

-------------------------------------------------------------------
Fri Jun 14 13:55:27 UTC 2024 - David Diaz <dgonzalez@suse.com>

- Do not render the overview page when selecting a product
  (gh#openSUSE/agama#1331).

-------------------------------------------------------------------
Fri Jun 14 07:37:58 UTC 2024 - David Diaz <dgonzalez@suse.com>

- Do not redirect to login page until really needed
  (gh#openSUSE/agama#1340).

-------------------------------------------------------------------
Fri Jun 14 05:34:52 UTC 2024 - Imobach Gonzalez Sosa <igonzalezsosa@suse.com>

- Do not redirect to the products selection page again after
  selecting a product (gh#openSUSE/agama#1334).

-------------------------------------------------------------------
Thu Jun 13 10:52:22 UTC 2024 - David Diaz <dgonzalez@suse.com>

- Remake the user interface to follow a streamlined approach
  (gh#openSUSE/agama#1202).

-------------------------------------------------------------------
Thu Jun  6 07:43:50 UTC 2024 - Knut Anderssen <kanderssen@suse.com>

- Try to reconnect silently when the WebSocket is closed displaying
  a page error if it is not possible (gh#openSUSE/agama#1254).
- Display a different login error message depending on the request
  response (gh#openSUSE/agama#1274).

-------------------------------------------------------------------
Thu May 23 07:28:44 UTC 2024 - Josef Reidinger <jreidinger@suse.com>

- Fix showing count in pattern search and also improve visuals
  when there are no matching text (gh#openSUSE/agama#1248)

-------------------------------------------------------------------
Wed May 22 14:26:18 UTC 2024 - Josef Reidinger <jreidinger@suse.com>

- Fix disappeared search box when no pattern match search expression
  (gh#openSUSE/agama#1241)

-------------------------------------------------------------------
Fri May 17 09:52:26 UTC 2024 - Imobach Gonzalez Sosa <igonzalezsosa@suse.com>

- Version 8

-------------------------------------------------------------------
Thu May 16 12:48:27 UTC 2024 - Knut Anderssen <kanderssen@suse.com>

- Fix the download logs action in the web UI and drop the broken
  actions show logs and show terminal (gh#openSUSE/agama#1216).

-------------------------------------------------------------------
Tue May 14 12:24:23 UTC 2024 - José Iván López González <jlopez@suse.com>

- Make storage UI work again when there are no devices
  (gh#openSUSE/agama#1203).

-------------------------------------------------------------------
Tue May 14 11:17:45 UTC 2024 - Imobach Gonzalez Sosa <igonzalezsosa@suse.com>

- Fix DELETE and PATCH calls in the HTTPClient
  (gh#openSUSE/agama#1204).

-------------------------------------------------------------------
Mon May 13 09:01:29 UTC 2024 - Imobach Gonzalez Sosa <igonzalezsosa@suse.com>

- Adapt the iSCSI UI to use the new HTTP API instead of D-Bus
  (gh#openSUSE/agama#1187).

-------------------------------------------------------------------
Mon May 13 08:45:57 UTC 2024 - José Iván López González <jlopez@suse.com>

- Adapt the storage UI to use the HTTP API instead of D-Bus
  (gh#openSUSE/agama#1175).

-------------------------------------------------------------------
Mon May  6 05:41:15 UTC 2024 - Imobach Gonzalez Sosa <igonzalezsosa@suse.com>

- Adapt to the new HTTP/JSON API:
  - Authentication (gh#openSUSE/agama#1080).
  - Localization (gh#openSUSE/agama#1094).
  - Networking (gh#openSUSE/agama#1116).
  - Software (gh#openSUSE/agama#1094 and gh#openSUSE/agama#1112).
  - Manager service (gh#openSUSE/agama#1132).
  - Questions (gh#openSUSE/agama#1132).
  - Progress interface (gh#openSUSE/agama#1103).
  - Issues interface (gh#openSUSE/agama#1100).
  - Product registration (gh#openSUSE/agama#1146).
  - Users (gh#openSUSE/agama#1117).
- Adapt webpack to work with the new architecture
  (gh#openSUSE/agama#1061, gh#openSUSE/agama#1074 and
  gh#openSUSE/agama#1130).

-------------------------------------------------------------------
Fri May  3 09:45:36 UTC 2024 - José Iván López González <jlopez@suse.com>

- Allow reusing an existing device or file system
  (gh#openSUSE/agama#1165).

-------------------------------------------------------------------
Thu May 02 11:07:23 UTC 2024 - Balsa Asanovic <balsaasanovic95@gmail.com>

- Added keyboard support for navigating dropdown
  of suggested usernames. (gh#openSUSE/agama#1122).

-------------------------------------------------------------------
Thu Apr 25 15:04:05 UTC 2024 - José Iván López González <jlopez@suse.com>

- Allow adding arbitrary volumes (gh#openSUSE/agama#1154).

-------------------------------------------------------------------
Thu Apr 25 13:40:06 UTC 2024 - Ancor Gonzalez Sosa <ancor@suse.com>

- Adapted to recent changes on Y2Storage::GuidedProposal
  (gh#yast/yast-storage-ng#1382)

-------------------------------------------------------------------
Tue Apr 16 11:15:13 UTC 2024 - David Diaz <dgonzalez@suse.com>

- Use better icons in storage proposal page
  (gh#openSUSE/agama#1152).

-------------------------------------------------------------------
Mon Apr 15 10:52:14 UTC 2024 - David Diaz <dgonzalez@suse.com>

- Stop using `<abbr>` tag because "its exposure continues to be
  inconsistent across browsers and assistive technologies"
  (gh#openSUSE/agama#1149).

-------------------------------------------------------------------
Mon Apr 15 07:14:35 UTC 2024 - David Diaz <dgonzalez@suse.com>

- Enhance the storage page to make it easier to use and understand.
  (gh#openSUSE/agama#1138).

-------------------------------------------------------------------
Thu Apr 11 15:16:42 UTC 2024 - José Iván López González <jlopez@suse.com>

- Allow changing the location of a file system
  (gh#openSUSE/agama#1141).

-------------------------------------------------------------------
Mon Apr  8 14:17:45 UTC 2024 - José Iván López González <jlopez@suse.com>

- Improve the representation of the devices in the dialog for
  finding space (gh#openSUSE/agama#1128).

-------------------------------------------------------------------
Thu Apr  4 15:59:37 UTC 2024 - Ancor Gonzalez Sosa <ancor@suse.com>

- Changes in the table of file systems (gh#openSUSE/agama#1125)

-------------------------------------------------------------------
Wed Apr  3 15:16:07 UTC 2024 - José Iván López González <jlopez@suse.com>

- Add new selection for the target device and for configuring the
  boot device (gh#openSUSE/agama#1068).

-------------------------------------------------------------------
Wed Mar 27 12:41:11 UTC 2024 - Ladislav Slezák <lslezak@suse.com>

- Dropping Cockpit dependency:
  - Do not use Cockpit gettext functionality
    (gh#openSUSE/agama#1118)
  - Do not store the list of supported languages to the Cockpit
    manifest file (gh#openSUSE/agama#1121)

-------------------------------------------------------------------
Tue Mar 19 14:15:30 UTC 2024 - José Iván López González <jlopez@suse.com>

- In storage page, replace Planned Actions section by a new Result
  section, unify File Systems and Settings sections, and move
  Find Space section to a popup (gh#openSUSE/agama#1104).

-------------------------------------------------------------------
Fri Mar  1 10:56:35 UTC 2024 - José Iván López González <jlopez@suse.com>

- Indicate whether the system is transactional
  (gh#openSUSE/agama/1063).

-------------------------------------------------------------------
Wed Feb 28 22:26:23 UTC 2024 - Balsa Asanovic <balsaasanovic95@gmail.com>

- Added auto suggestion of usernames during user creation based
  on given full name. (gh#openSUSE/agama#1022).

-------------------------------------------------------------------
Mon Feb 26 20:46:45 UTC 2024 - Josef Reidinger <jreidinger@suse.com>

- Remove fs type option "Btrfs with snapshots" and create instead
  global option that affects only root volume
  (gh#openSUSE/agama#1039)

-------------------------------------------------------------------
Thu Feb 22 14:05:56 UTC 2024 - David Diaz <dgonzalez@suse.com>

- Break storage settings in multiple sections to improve the UX
  (gh#openSUSE/agama#1045).

-------------------------------------------------------------------
Wed Feb 21 17:40:01 UTC 2024 - David Diaz <dgonzalez@suse.com>

- Stop rendering a warning at the top of storage page
  (gh#openSUSE/agama#1048).

-------------------------------------------------------------------
Tue Feb 20 13:13:51 UTC 2024 - José Iván López González <jlopez@suse.com>

- Add section for space policy to the storage page
  (gh#openSUSE/agama#1028).

-------------------------------------------------------------------
Wed Feb 14 12:42:32 UTC 2024 - David Diaz <dgonzalez@suse.com>

- UI: change look&feel and internals of Agama selectors
  (gh#openSUSE/agama#1012).

-------------------------------------------------------------------
Mon Feb 12 11:53:29 UTC 2024 - Imobach Gonzalez Sosa <igonzalezsosa@suse.com>

- Update cockpit.js to version 309 (gh#openSUSE/agama#1038).

-------------------------------------------------------------------
Mon Jan 29 14:34:37 UTC 2024 - Knut Anderssen <kanderssen@suse.com>

- Partly replacing the NetworkManager client by the Agama one
  (gh#openSUSE/agama#1006).

-------------------------------------------------------------------
Fri Jan 19 09:34:26 UTC 2024 -  Nagu <nagukalakuntla@gmail.com>

- Storage UI: show mount point selector only when the user can change it.
  (gh#openSUSE/agama#1007)

-------------------------------------------------------------------
Thu Jan 18 08:33:52 UTC 2024 - Ancor Gonzalez Sosa <ancor@suse.com>

- Make TPM-based encryption more explicit (gh#openSUSE/agama#995)

-------------------------------------------------------------------
Tue Jan 16 15:27:28 UTC 2024 - José Iván López González <jlopez@suse.com>

- Fix error with storage issues proxy by anticipating its creation
  (gh#openSUSE/agama#1003).

-------------------------------------------------------------------
Thu Jan 11 15:34:26 UTC 2024 - Imobach Gonzalez Sosa <igonzalezsosa@suse.com>

- Ignore the encoding from the UILocale D-Bus property
  (gh#openSUSE/agama#987).

-------------------------------------------------------------------
Mon Jan  8 15:55:39 UTC 2024 - David Diaz <dgonzalez@suse.com>

- Web documentation: improve the auto-generated documentation
  output to have it ready for a future integration in a static
  site generator (gh#openSUSE/agama#976).

-------------------------------------------------------------------
Thu Jan 04 21:44:32 UTC 2024 - Balsa Asanovic <balsaasanovic95@gmail.com>

- Removing global issues page and using popup dialog instead.
  It shows issues only from a specific category (software,
  product, storage, ...) and not all at once. (gh#openSUSE/agama#886).

-------------------------------------------------------------------
Tue Dec 26 11:12:45 UTC 2023 - David Diaz <dgonzalez@suse.com>

- UI: Use the HTML <strong> element instead of a CSS class for
   emphasizing content (gh#openSUSE/agama#960).

-------------------------------------------------------------------
Fri Dec 22 09:29:59 UTC 2023 - David Diaz <dgonzalez@suse.com>

- UI: Fix page menus placement in production mode,
   rendering them in the page header (gh#openSUSE/agama#925,
   gh#openSUSE/agama#950).

-------------------------------------------------------------------
Thu Dec 21 14:24:02 UTC 2023 - Imobach Gonzalez Sosa <igonzalezsosa@suse.com>

- Version 7

-------------------------------------------------------------------
Thu Dec 21 13:36:46 UTC 2023 - David Diaz <dgonzalez@suse.com>

- Rework UI internals for improving core/Page component and changing
  how layout is handled (gh#openSUSE/agama#925).
- Drop layout/Layout and stop using react-teleporter.

-------------------------------------------------------------------
Thu Dec 21 11:18:37 UTC 2023 - Ancor Gonzalez Sosa <ancor@suse.com>

- Display countries at timezone selector (gh#openSUSE/agama#946).

-------------------------------------------------------------------
Mon Dec 18 10:42:53 UTC 2023 - José Iván López González <jlopez@suse.com>

- Do not show info icon for the file system label if there is only
  one option (gh#openSUSE/agama#938).

-------------------------------------------------------------------
Fri Dec 15 15:03:40 UTC 2023 - José Iván López González <jlopez@suse.com>

- Allow selecting file system type and configure snapshots
  (gh#openSUSE/agama/926).

-------------------------------------------------------------------
Sat Dec  2 18:06:02 UTC 2023 - Imobach Gonzalez Sosa <igonzalezsosa@suse.com>

- Version 6

-------------------------------------------------------------------
Thu Nov 30 22:39:57 UTC 2023 - David Diaz <dgonzalez@suse.com>

- UI: make selectors more compact (gh#openSUSE/agama#898).

-------------------------------------------------------------------
Thu Nov 30 15:19:38 UTC 2023 - José Iván López González <jlopez@suse.com>

- Allow selecting the storage policy to make free space for the
  installation (gh#openSUSE/agama#883).

-------------------------------------------------------------------
Wed Nov 29 14:15:16 UTC 2023 - José Iván López González <jlopez@suse.com>

- Allow selecting language, keymap and timezone for the target
  system (gh#openSUSE/agama#881).

-------------------------------------------------------------------
Wed Nov 29 13:01:04 UTC 2023 - David Diaz <dgonzalez@suse.com>

- UI: improve the look and feel by fine tunning the sections spacing,
  alignment, and icon sizes (gh#openSUSE/agama#892).

-------------------------------------------------------------------
Tue Nov 21 15:21:06 UTC 2023 - David Diaz <dgonzalez@suse.com>

- UI: Do not crash when clicking the install button. It started
  failing after removing core-js dependency (gh#openSUSE/agama#880
  and related to gh#openSUSE/agama#866).

-------------------------------------------------------------------
Fri Nov 17 13:27:22 UTC 2023 - David Diaz <dgonzalez@suse.com>

- UI: Fix broken storage links (bsc#1217281).

-------------------------------------------------------------------
Wed Nov 15 12:32:25 UTC 2023 - José Iván López González <jlopez@suse.com>

- Add UI for registering a product (gh#openSUSE/agama#869).

-------------------------------------------------------------------
Thu Nov  2 07:38:22 UTC 2023 - David Diaz <dgonzalez@suse.com>

- UI: Drop support for opening dialogs directly from a section
  header (gh#openSUSE/agama#838).

-------------------------------------------------------------------
Tue Oct 31 09:41:33 UTC 2023 - David Diaz <dgonzalez@suse.com>

- UI: sections improvements (gh#openSUSE/agama#816):
  - allow using them without title.
  - make them more accessible by using aria-label, aria-live-region,
    and aria-busy attributes.

-------------------------------------------------------------------
Fri Oct 27 10:25:46 UTC 2023 - Imobach Gonzalez Sosa <igonzalezsosa@suse.com>

- Display the "Congratulations" message at the end of the
  installation again (gh#openSUSE/agama#825).

-------------------------------------------------------------------
Thu Oct 26 16:07:02 UTC 2023 - Imobach Gonzalez Sosa <igonzalezsosa@suse.com>

- Properly track the status changes. It prevents of getting stuck
  in the first page when there are multiple products
  (gh#openSUSE/agama#821).

-------------------------------------------------------------------
Thu Oct 26 05:58:15 UTC 2023 - Imobach Gonzalez Sosa <igonzalezsosa@suse.com>

- Make sure that the software context is ready before trying to
  load any route (gh#openSUSE/agama#820).

-------------------------------------------------------------------
Thu Oct 26 05:31:28 UTC 2023 - Imobach Gonzalez Sosa <igonzalezsosa@suse.com>

- Fix client initialization to avoid a useless reconnection
  (gh#openSUSE/agama#819).

-------------------------------------------------------------------
Mon Oct 23 11:33:53 UTC 2023 - Imobach Gonzalez Sosa <igonzalezsosa@suse.com>

- Version 5

-------------------------------------------------------------------
Thu Oct 19 22:07:11 UTC 2023 - David Diaz <dgonzalez@suse.com>

- UI: fix CSS rule for applying grayscale and blur CSS filters to
  main wrapper when the sidebar is open (gh#openSUSE/agama#802).

-------------------------------------------------------------------
Tue Oct 17 10:59:37 UTC 2023 - Imobach González Sosa <igonzalezsosa@suse.com>

- Allow changing the language of the user interface
  (gh#openSUSE/agama#796).

-------------------------------------------------------------------
Tue Oct 10 08:50:53 UTC 2023 - Ladislav Slezák <lslezak@suse.com>

- Added pattern selector to allow changing the installed software
  (gh#openSUSE/agama#792)

-------------------------------------------------------------------
Mon Oct  9 11:30:27 UTC 2023 - Imobach Gonzalez Sosa <igonzalezsosa@suse.com>

- Reload only once when changing the language using the lang=
  parameter in the query string (gh#openSUSE/agama#794).

-------------------------------------------------------------------
Thu Oct  5 19:52:17 UTC 2023 - Josef Reidinger <jreidinger@suse.com>

- Add flag if volume is transactional btrfs (gh#openSUSE/agama#789)

-------------------------------------------------------------------
Thu Oct  5 05:50:57 UTC 2023 - Imobach Gonzalez Sosa <igonzalezsosa@suse.com>

- Implement a mechanism to reconnect to the D-Bus service
  (gh#openSUSE/agama#781).

-------------------------------------------------------------------
Mon Oct  2 08:02:23 UTC 2023 - David Diaz <dgonzalez@suse.com>

- UI: migrate to PatternFly 5 (gh#openSUSE/agama#759)

-------------------------------------------------------------------
Fri Sep 29 08:04:01 UTC 2023 - David Diaz <dgonzalez@suse.com>

- Do not drop source maps from production build
  (gh#openSUSE/agama#779)

-------------------------------------------------------------------
Wed Sep 27 12:15:13 UTC 2023 - José Iván López González <jlopez@suse.com>

- Allow to select the devices for the system volume group
  (gh#openSUSE/agama#763).

-------------------------------------------------------------------
Tue Sep 26 15:57:21 UTC 2023 - Imobach Gonzalez Sosa <igonzalezsosa@suse.com>

- Version 4

-------------------------------------------------------------------
Tue Sep 19 19:11:12 UTC 2023 - Balsa Asanovic <balsaasanovic95@gmail.com>

- Allow users to show password values (gh#openSUSE/agama#750).

-------------------------------------------------------------------
Tue Sep 19 11:18:05 UTC 2023 - José Iván López González <jlopez@suse.com>

- Explicitly call to probe after selecting a new product
  (gh#openSUSE/agama#748).

-------------------------------------------------------------------
Thu Sep 14 10:09:07 UTC 2023 - Imobach Gonzalez Sosa <igonzalezsosa@suse.com>

- Use a single D-Bus service to connect to the manager and the
  users API (gh#openSUSE/agama#753, follow-up of
  gh#openSUSE/agama#729).

-------------------------------------------------------------------
Mon Sep 11 11:56:56 UTC 2023 - David Diaz <dgonzalez@suse.com>

- Fix the download logs action in the web UI (gh#openSUSE/agama#697)

-------------------------------------------------------------------
Wed Sep  6 08:04:13 UTC 2023 - José Iván López González <jlopez@suse.com>

- Adapt storage to new proposal settings (gh#openSUSE/agama#738).

-------------------------------------------------------------------
Thu Aug 31 10:37:50 UTC 2023 - Imobach Gonzalez Sosa <igonzalezsosa@suse.com>

- Adapt the locale and questions clients to use the same D-Bus
  service (gh#openSUSE/agama#729).

-------------------------------------------------------------------
Sat Aug 12 11:35:12 UTC 2023 - Balsa Asanovic <balsaasanovic95@gmail.com>

- Added scroll up functionality to the discover iSCSI form when
  the warning shows up after the submit action
  (gh#openSUSE/agama#468).

-------------------------------------------------------------------
Wed Aug  2 18:59:16 UTC 2023 - Balsa Asanovic <balsaasanovic95@gmail.com>

- Introduced functionality to close Dropdown automatically
  when the user clicks outside of it.
  (gh#openSUSE/agama#552).

-------------------------------------------------------------------
Wed Aug  2 10:03:23 UTC 2023 - Imobach Gonzalez Sosa <igonzalezsosa@suse.com>

- Version 3

-------------------------------------------------------------------
Mon Jul 17 09:16:38 UTC 2023 - Josef Reidinger <jreidinger@suse.com>

- Adapt to new questions D-Bus API to allow automatic answering of
  questions when requested. No visible change in UI, just default
  answer for LUKS partition activation is now "Skip".
  (gh#openSUSE/agama#637)

-------------------------------------------------------------------
Wed Jul  5 13:59:58 UTC 2023 - José Iván López González <jlopez@suse.com>

- Add info about deactivated zFCP auto_lun_scan and sort members in
  device selector (gh#openSUSE/agama#650).

-------------------------------------------------------------------
Mon Jul  3 10:18:32 UTC 2023 - José Iván López González <jlopez@suse.com>

- Add page for managing zFCP devices (gh#openSUSE/agama#634).

-------------------------------------------------------------------
Wed Jun 21 09:05:21 UTC 2023 - Balsa Asanovic <balsaasanovic95@gmail.com>

- Moved the logic for adding and removing HTML element's
  attributes from sidebar component to custom hook
  (gh#openSUSE/agama#565).

-------------------------------------------------------------------
Tue Jun 13 15:40:01 UTC 2023 - David Diaz <dgonzalez@suse.com>

- UI: stop using fixed sizes for modal dialogs
  (gh#openSUSE/agama#620).

-------------------------------------------------------------------
Tue Jun 13 06:59:12 UTC 2023 - David Diaz <dgonzalez@suse.com>

- Storage: adjust volume size options wording and size
   (gh#/openSUSE/agama#618).

-------------------------------------------------------------------
Mon Jun 12 11:13:41 UTC 2023 - David Diaz <dgonzalez@suse.com>

- UI: makes more evident when there is none authentication method
  defined for the root user (gh#openSUSE/agama#615).

-------------------------------------------------------------------
Fri Jun  9 09:38:05 UTC 2023 - David Diaz <dgonzalez@suse.com>

- Storage: allow setting the volume size (gh#openSUSE/agama#590).

-------------------------------------------------------------------
Wed May 24 11:01:24 UTC 2023 - David Diaz <dgonzalez@suse.com>

- UI: ensure that blur and grayscale CSS filters are not applied to
  any nodes other than <body> direct children (gh#openSUSE/agama#588).

-------------------------------------------------------------------

Tue May 23 11:51:26 UTC 2023 - Martin Vidner <mvidner@suse.com>

- Version 2.1

-------------------------------------------------------------------
Tue May 23 08:10:04 UTC 2023 - José Iván López González <jlopez@suse.com>

- Add new component for selecting devices.
- gh#openSUSE/agama#586

-------------------------------------------------------------------
Mon May 22 12:30:02 UTC 2023 - Martin Vidner <mvidner@suse.com>

- Version 2

-------------------------------------------------------------------
Mon May 22 10:42:35 UTC 2023 - David Diaz <dgonzalez@suse.com>

- UI: Fix header and footer block size (gh#openSUSE/agama#583)

-------------------------------------------------------------------
Fri May 19 09:29:50 UTC 2023 - David Diaz <dgonzalez@suse.com>

- UI: grayscale and blur not accessible div nodes
  (gh#openSUSE/agama#564)

-------------------------------------------------------------------
Wed May 17 15:42:31 UTC 2023 - David Diaz <dgonzalez@suse.com>

- Ensure siblings of an open modal dialog do not remain hidden from
  the accessibility API if the dialog is unmounted instead of
  set as closed (gh#openSUSE/agama#580).

-------------------------------------------------------------------
Tue May  9 22:36:12 UTC 2023 - David Diaz <dgonzalez@suse.com>

- Keep the sidebar on top of other elements when it's open
  (gh#openSUSE/agama#569).

-------------------------------------------------------------------
Mon May  8 15:20:14 UTC 2023 - David Diaz <dgonzalez@suse.com>

- Set sidebar siblings as aria-hiden while it's open
  (gh#openSUSE/agama#563)
-------------------------------------------------------------------
Fri Apr 28 15:16:04 UTC 2023 - José Iván López González <jlopez@suse.com>

- Add issues for storage client.
- Add issues page.
- gh#openSUSE/agama#540

-------------------------------------------------------------------
Thu Apr 27 08:24:27 UTC 2023 - Ladislav Slezák <lslezak@suse.com>

- Display details for the "autocalculated" label in the storage
  settings

-------------------------------------------------------------------
Tue Apr 25 13:42:22 UTC 2023 - David Diaz <dgonzalez@suse.com>

- UI: Fix dropdown content alignment at storage proposal page
  (gh#openSUSE/agama#547).

-------------------------------------------------------------------
Tue Apr 25 12:23:27 UTC 2023 - David Diaz <dgonzalez@suse.com>

- UI: Do not indent sections without icons (gh#openSUSE/agama#549).

-------------------------------------------------------------------
Mon Apr 24 15:53:35 UTC 2023 - David Diaz <dgonzalez@suse.com>

- Extract page options from the Sidebar to make them
  more discoverable (gh#openSUSE/agama#545)

-------------------------------------------------------------------
Thu Apr 20 12:44:44 UTC 2023 - David Diaz <dgonzalez@suse.com>

- Make styles consistent when the user is hovering a button,
  no matter if it is a focus state or not (gh#openSUSE/agama#544).

-------------------------------------------------------------------
Fri Apr 14 13:08:05 UTC 2023 - José Iván López González <jlopez@suse.com>

- First steps for redesigning storage proposal UI:
  * Place settings directly on the proposal page.
  * Show list of file systems, allowing to add and remove.
- gh#openSUSE/agama#521

-------------------------------------------------------------------
Tue Apr 11 14:02:31 UTC 2023 - Knut Anderssen <kanderssen@suse.com>

- Fix netmask handling (bsc#1210104).

-------------------------------------------------------------------
Wed Apr  5 14:14:32 UTC 2023 - José Iván López González <jlopez@suse.com>

- Fix issues with questions client (gh#openSUSE/agama#524).

-------------------------------------------------------------------
Mon Apr  3 08:13:55 UTC 2023 - Knut Anderssen <kanderssen@suse.com>

- Fix DNS handling by using ipv4.dns-data instead of ipv4.dns (gh#openSUSE/agama#518).

-------------------------------------------------------------------
Wed Mar 29 11:32:13 UTC 2023 - Imobach Gonzalez Sosa <igonzalezsosa@suse.com>

- Rename D-Installer to Agama (gh#openSUSE/agama#507).
- Version 1

-------------------------------------------------------------------
Fri Mar 24 15:30:48 UTC 2023 - Imobach Gonzalez Sosa <igonzalezsosa@suse.com>

- Version 0.8.3

-------------------------------------------------------------------
Fri Mar 24 14:51:55 UTC 2023 - Knut Alejandro Anderssen González <kanderssen@suse.com>

- Add UI for configuring DASD (gh#openSUSE/agama#501).

-------------------------------------------------------------------
Fri Mar 24 12:50:06 UTC 2023 - Ancor Gonzalez Sosa <ancor@suse.com>

- Added a tip about iSCSI and DASD configuration to the storage
  page (gh#openSUSE/agama#500).

-------------------------------------------------------------------
Fri Mar 24 10:39:45 UTC 2023 - Imobach Gonzalez Sosa <igonzalezsosa@suse.com>

- Version 0.8.2

-------------------------------------------------------------------
Thu Mar 23 17:07:29 UTC 2023 - José Iván López González <jlopez@suse.com>

- Reprobe storage if the system becomes deprecated
  (gh#openSUSE/agama#484).

-------------------------------------------------------------------
Tue Mar 21 16:41:06 UTC 2023 - Ladislav Slezák <lslezak@suse.com>

- Do not crash when setting an invalid target device using the
  command line interface (bsc#1209523)

-------------------------------------------------------------------
Mon Mar 20 15:13:28 UTC 2023 - Imobach Gonzalez Sosa <igonzalezsosa@suse.com>

- Upgrade Webpack to version 5.76.2 (CVE-2023-28154, bsc#1209494).
- Version 0.8.1

-------------------------------------------------------------------
Mon Mar 20 13:40:08 UTC 2023 - Imobach Gonzalez Sosa <igonzalezsosa@suse.com>

- Remove the redundant "Settings" suffix (gh#openSUSE/agama#481).

-------------------------------------------------------------------
Mon Mar 20 11:51:56 UTC 2023 - Imobach Gonzalez Sosa <igonzalezsosa@suse.com>

- Fix the initialization of the D-Bus iSCSI proxies
  (gh#openSUSE/agama#478).

-------------------------------------------------------------------
Mon Mar 20 11:50:37 UTC 2023 - José Iván López González <jlopez@suse.com>

- Fix the iSCSI discover form when no information is found in the
  browser's local storage (gh#openSUSE/agama#475).

-------------------------------------------------------------------
Thu Mar 16 16:13:39 UTC 2023 - Imobach Gonzalez Sosa <igonzalezsosa@suse.com>

- Version 0.8

-------------------------------------------------------------------
Thu Mar 16 15:53:34 UTC 2023 - José Iván López González <jlopez@suse.com>

- Add UI for configuring iSCSI (gh#openSUSE/agama#435).

-------------------------------------------------------------------
Mon Mar 13 15:51:08 UTC 2023 - David Diaz <dgonzalez@suse.com>

- Sidebar improvements (gh#openSUSE/agama#462)
  * Allow adding actions from a page.
  * Remove network information.
  * Use underlined links and darker green color for improving contrast.
  * Start using a disclosure widget for grouping related actions.

-------------------------------------------------------------------
Fri Mar  3 15:00:05 UTC 2023 - David Diaz <dgonzalez@suse.com>

- Enhance the user edit form (gh#openSUSE/agama#451).

-------------------------------------------------------------------
Thu Mar  2 23:16:09 UTC 2023 - David Diaz <dgonzalez@suse.com>

- Dependencies update (gh#openSUSE/agama#449).
  * Go up to React 18.
  * Bring node packages up to date.

-------------------------------------------------------------------
Wed Mar  1 23:22:37 UTC 2023 - David Diaz <dgonzalez@suse.com>

- Create a dedicated page per section
  (gh#openSUSE/agama#443).

-------------------------------------------------------------------
Tue Feb 21 00:50:48 UTC 2023 - David Diaz <dgonzalez@suse.com>

- Set icons as aria-hidden (gh#openSUSE/agama#437).

-------------------------------------------------------------------
Mon Feb 20 22:52:48 UTC 2023 - David Diaz <dgonzalez@suse.com>

- Sidebar improvements (gh#openSUSE/agama#436)
  * Use proper control for open and close actions
  * Improve styling and labels
  * Add missing aria attributes

-------------------------------------------------------------------
Thu Feb 16 12:56:24 UTC 2023 - Ladislav Slezák <lslezak@suse.com>

- Integrate cockpit terminal application (gh#openSUSE/agama#426)

-------------------------------------------------------------------
Wed Feb 15 16:35:54 UTC 2023 - Imobach Gonzalez Sosa <igonzalezsosa@suse.com>

- Version 0.7
- Do not use a proxy to get the errors lists
  (gh#openSUSE/agama#424).

-------------------------------------------------------------------
Thu Feb  9 15:29:58 UTC 2023 - David Diaz <dgonzalez@suse.com>

- Add live reloading feature for easing the front-end development
  process (gh#openSUSE/agama#419).

-------------------------------------------------------------------
Thu Feb  9 14:16:09 UTC 2023 - David Diaz <dgonzalez@suse.com>

- Fix storage section crashing when proposal is not ready
  (gh#openSUSE/agama#418).

-------------------------------------------------------------------
Wed Feb  8 18:12:06 UTC 2023 - Imobach Gonzalez Sosa <igonzalezsosa@suse.com>

- Better handling of software repositories
  (gh#openSUSE/agama#414):
  * Report issues when reading the software repositories.
  * Inform the user about the software proposal progress.
  * Add a button to reload the repositories
    (gh#openSUSE/agama#388).

-------------------------------------------------------------------
Tue Jan 24 09:32:13 UTC 2023 - Ladislav Slezák <lslezak@suse.com>

- Added a button for displaying the YaST logs
  (related to gh#openSUSE/agama#379)

-------------------------------------------------------------------
Fri Jan 20 09:03:22 UTC 2023 - David Diaz <dgonzalez@suse.com>

- UI fixes (gh#openSUSE/agama#401):
  * Add a fallback height for the layout
  * Fix some miss-alignments
  * Add missing icon
  * Ensure tooling serving and loading fonts

-------------------------------------------------------------------
Thu Jan 19 07:58:00 UTC 2023 - David Diaz <dgonzalez@suse.com>

- Update aliases for using "~/" instead of "@"
  (gh#openSUSE/agama#400).

-------------------------------------------------------------------
Wed Jan 18 08:06:05 UTC 2023 - Josef Reidinger <jreidinger@suse.com>

- Allow user downloading logs (gh#openSUSE/agama#379)

-------------------------------------------------------------------
Thu Jan 12 16:23:54 UTC 2023 - Josef Reidinger <jreidinger@suse.com>

- Implement validation of software proposal to early detect
  issues in software selection (gh#openSUSE/agama#381)

-------------------------------------------------------------------
Wed Jan 11 20:37:26 UTC 2023 - David Diaz <dgonzalez@suse.com>

- Testing: use a mocking function to make mocked components
  consistent across the test suite (gh#openSUSE/agama#392).

-------------------------------------------------------------------
Wed Jan 11 11:54:29 UTC 2023 - David Diaz <dgonzalez@suse.com>

- Rework UI internals by using plain CSS as much as possible for
  building the layout instead of relying on wrapper components
  (gh#openSUSE/agama#391).

-------------------------------------------------------------------
Tue Jan 10 10:30:05 UTC 2023 - Imobach Gonzalez Sosa <igonzalezsosa@suse.com>

- Connect to the dedicated D-Bus server (gh#openSUSE/agama#384).

-------------------------------------------------------------------
Mon Jan  2 12:53:50 UTC 2023 - David Diaz <dgonzalez@suse.com>

- Add missing favicon (gh#openSUSE/agama#387).

-------------------------------------------------------------------
Mon Jan  2 11:46:37 UTC 2023 - Knut Anderssen <kanderssen@suse.com>

- Do not show the link to configure wifi networks when there are no
  wifi devices and also inform the user when no network connection
  was detected (gh#openSUSE/agama#323).
- Version 0.6.3

-------------------------------------------------------------------
Mon Jan  2 10:03:18 UTC 2023 - David Diaz <dgonzalez@suse.com>

- Ensure custom fonts are including in the build
  (gh#openSUSE/agama#385).

-------------------------------------------------------------------
Fri Dec 30 11:56:46 UTC 2022 - David Diaz <dgonzalez@suse.com>

- Switch to Material Symbols icon set and refactor how icons
  are imported (gh#openSUSE/agama#383).

-------------------------------------------------------------------
Thu Dec 15 10:14:22 UTC 2022 - Knut Anderssen <kanderssen@suse.com>

- Do not show the link to configure wifi networks when wireless is
  not enabled (gh#openSUSE/agama#323).
- Version 0.6.2

-------------------------------------------------------------------
Thu Dec 15 08:55:02 UTC 2022 - Imobach Gonzalez Sosa <igonzalezsosa@suse.com>

- Display questions during the software installation (related to
  gh#openSUSE/agama#369).
- Update to version 0.6.1

-------------------------------------------------------------------
Mon Dec  5 13:18:37 UTC 2022 - Imobach Gonzalez Sosa <igonzalezsosa@suse.com>

- Update to version 0.6.0

-------------------------------------------------------------------
Fri Dec  2 15:46:46 UTC 2022 - Imobach Gonzalez Sosa <igonzalezsosa@suse.com>

- Add support for password confirmation
  (related to gh#openSUSE/agama#297)

-------------------------------------------------------------------
Fri Dec  2 13:41:41 UTC 2022 - José Iván López González <jlopez@suse.com>

- Add new UI for storage proposal offering LVM and encyption
  options (gh#openSUSE/agama#321).

-------------------------------------------------------------------
Fri Dec 2 10:48:14 UTC 2022 - Josef Reidinger <jreidinger@suse.cz>

- Add support for adapting the configuration depending on the
  architecture (gh#openSUSE/agama#339)

-------------------------------------------------------------------
Wed Nov 30 08:16:42 UTC 2022 - Knut Alejandro Anderssen González <kanderssen@suse.de>

- Add validation for the first user creation (gh#openSUSE/agama#337)

-------------------------------------------------------------------
Fri Nov 18 16:27:26 UTC 2022 - Imobach Gonzalez Sosa <igonzalezsosa@suse.com>

- Update to version 0.5.0:
  * Add support for basic network configuration, based on
    NetworkManager (gh#openSUSE/agama#260, gh#openSUSE/agama#292).
  * Improve the usability of the LUKS activation dialog
    (gh#openSUSE/agama#253).
  * Prevent starting the installation with incomplete or wrong
    configuration (gh#openSUSE/agama#299).

-------------------------------------------------------------------
Thu Jul 28 08:17:06 UTC 2022 - Imobach Gonzalez Sosa <igonzalezsosa@suse.com>

- Update to version 0.4.2:
  * Connect to the org.opensuse.DInstaller.Language service
    (related to gh#openSUSE/agama#240).

-------------------------------------------------------------------
Tue Jul 26 10:04:53 UTC 2022 - Imobach Gonzalez Sosa <igonzalezsosa@suse.com>

- Update to version 0.4.1:
  * Fix several user interface-related issues (gh#openSUSE/agama#230):
    - Avoid reloading the page when pushing the enter key.
    - Always display the D-Bus error page when the connection gets
      broken. Reload the UI again when the D-Bus connection is
      working again.
    - Update the product selection page when the product is
      modified in background (e.g., using the CLI).
    - Update the first user settings when they are changed in
      background.
    - Refresh the storage section when the settings are modified
      in background.
    - If the storage proposal fails, display the error even after
      reloading the page.

-------------------------------------------------------------------
Fri Jul 15 07:32:48 UTC 2022 - Imobach Gonzalez Sosa <igonzalezsosa@suse.com>

- Update to version 0.4:
  * Support for installing multiple products
    (gh#openSUSE/agama#211).
  * Adapt to the new status/progress reporting API
    (gh#openSUSE/agama#219).
  * Add a better layout mechanism (gh#openSUSE/agama#216).

-------------------------------------------------------------------
Mon Jun 13 10:10:03 UTC 2022 - Imobach Gonzalez Sosa <igonzalezsosa@suse.com>

- Update to version 0.3:
  * Refresh the web UI when a selected option changes (e.g., through
    the CLI) (gh#openSUSE/agama#180).
  * Remove the "Restart Installation" button
    (gh#openSUSE/agama#167 and gh#openSUSE/agama#174).
  * Add a task to generate the JSDoc-based documentation
    (gh#openSUSE/agama#186 and gh#openSUSE/agama#191).

-------------------------------------------------------------------
Tue May 17 10:58:51 UTC 2022 - Imobach Gonzalez Sosa <igonzalezsosa@suse.com>

- Update to version 0.2:
  * Turn the web UI into a Cockpit module (gh#openSUSE/agama#127)
    and drop the authentication code (gh#openSUSE/agama#128).
  * Add basic storage devices activation (gh#openSUSE/agama#150).
  * Fix the behavior of the language selector
    (gh#openSUSE/agama#125).
  * Add an installation confirmation dialog
    (gh#openSUSE/agama#118) and a reboot button
    (gh#openSUSE/agama#114).

-------------------------------------------------------------------
Wed Mar 30 07:06:23 UTC 2022 - Imobach Gonzalez Sosa <igonzalezsosa@suse.com>

- First release (version 0.1):
  * Allow setting the language, selecting a product, choosing a disk to
    install into, setting the root authentication mechanism and creating
    a first user.
  * Report installation progress.
  * Communication with D-Bus through Cockpit's infrastructure.<|MERGE_RESOLUTION|>--- conflicted
+++ resolved
@@ -1,26 +1,25 @@
 -------------------------------------------------------------------
-<<<<<<< HEAD
+Mon Sep 30 08:52:36 UTC 2024 - Imobach Gonzalez Sosa <igonzalezsosa@suse.com>
+
+- Fix timezones UTC offset calculation (gh#agama-project/agama#1335).
+
+-------------------------------------------------------------------
+Fri Sep 27 14:54:46 UTC 2024 - Imobach Gonzalez Sosa <igonzalezsosa@suse.com>
+
+- Translate overview page headers and a missing text in the
+  networking page (gh#agama-project/agama#1629).
+
+-------------------------------------------------------------------
+Fri Sep 27 13:00:05 UTC 2024 - Imobach Gonzalez Sosa <igonzalezsosa@suse.com>
+
+- Properly translate the storage interface when switching
+  the language of the UI (gh#agama-project/agama#1629).
+  
+-------------------------------------------------------------------
 Mon Sep 23 09:04:56 UTC 2024 - Knut Anderssen <kanderssen@suse.com>
 
 - Added confirmation dialog when formatting DASD devices as it is
   considered a dangerous action (gh#openSUSE/agama#1618).
-=======
-Mon Sep 30 08:52:36 UTC 2024 - Imobach Gonzalez Sosa <igonzalezsosa@suse.com>
-
-- Fix timezones UTC offset calculation (gh#agama-project/agama#1335).
-
--------------------------------------------------------------------
-Fri Sep 27 14:54:46 UTC 2024 - Imobach Gonzalez Sosa <igonzalezsosa@suse.com>
-
-- Translate overview page headers and a missing text in the
-  networking page (gh#agama-project/agama#1629).
-
--------------------------------------------------------------------
-Fri Sep 27 13:00:05 UTC 2024 - Imobach Gonzalez Sosa <igonzalezsosa@suse.com>
-
-- Properly translate the storage interface when switching
-  the language of the UI (gh#agama-project/agama#1629).
->>>>>>> 8c2780d6
 
 -------------------------------------------------------------------
 Fri Sep 20 11:42:25 UTC 2024 - Imobach Gonzalez Sosa <igonzalezsosa@suse.com>
