--- conflicted
+++ resolved
@@ -1,15 +1,14 @@
 -------------------------------------------------------------------
-<<<<<<< HEAD
 Thu Feb 27 16:10:51 UTC 2025 - Vaishnavi Nawghare <nawgharevaishnavi@gmail.com>
 
 - Add alpha-label-less leap16.svg
  (gh#agama-project/agama#2091).
-=======
+
+-------------------------------------------------------------------
 Thu Feb 27 11:21:45 UTC 2025 - José Iván López González <jlopez@suse.com>
 
 - Allow setting the file system label (related to jsc#AGM-122
   and bsc#1237165).
->>>>>>> 1d27d60a
 
 -------------------------------------------------------------------
 Thu Feb 27 10:21:45 UTC 2025 - José Iván López González <jlopez@suse.com>
