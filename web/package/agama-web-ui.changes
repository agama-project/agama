-------------------------------------------------------------------
<<<<<<< HEAD
Tue Sep 2 08:24:38 UTC 2025 - David Diaz <dgonzalez@suse.com>

- Allow sorting devices by name or size in storage selector
  (gh#agama-project/agama#2672).
=======
Mon Sep  1 18:22:38 UTC 2025 - Imobach Gonzalez Sosa <igonzalezsosa@suse.com>

- The Chinese languages do not include the territory (bsc#1248826).

-------------------------------------------------------------------
Thu Aug 28 05:26:38 UTC 2025 - Imobach Gonzalez Sosa <igonzalezsosa@suse.com>

- Report the underlying problem for the "load.retry" question
  (related to bsc#1248779).
>>>>>>> 75f18328

-------------------------------------------------------------------
Wed Aug 27 08:39:36 UTC 2025 - Knut Anderssen <kanderssen@suse.com>

- Invalidate zFCP controllers query after some controller change
  is notified (bsc#1247445).

-------------------------------------------------------------------
Tue Aug 26 07:23:00 UTC 2025 - David Diaz <dgonzalez@suse.com>

- Updated Node.js dependencies to their latest available versions
  as of 2025-08-25 (gh#agama-project/agama#2440).

-------------------------------------------------------------------
Wed Aug 20 10:27:07 UTC 2025 - David Diaz <dgonzalez@suse.com>

- Refactor DASD page to make it more usable and improve its
  performance (related to bsc#1247444, gh#agama-project/agama#2648).

-------------------------------------------------------------------
Wed Aug 20 10:20:22 UTC 2025 - Ancor Gonzalez Sosa <ancor@suse.com>

- Enforce ESP partition id for /boot/efi partitions manually
  defined (bsc#1248189).

-------------------------------------------------------------------
Wed Aug 13 13:20:17 UTC 2025 - Jan Papež <honyczek@centrum.cz>

- Fix messages about automatic storage sizes
  (gh#agama-project/agama#2657).

-------------------------------------------------------------------
Tue Aug 12 09:45:01 UTC 2025 - David Diaz <dgonzalez@suse.com>

- Split progress details into two lines for better readability
  (gh#agama-project/agama#2647).

-------------------------------------------------------------------
Tue Aug  5 23:28:43 UTC 2025 - David Diaz <dgonzalez@suse.com>

- Improve layout and accuracy of wired connection details view
  (bsc#1247430, gh#agama-project/agama#2639).

-------------------------------------------------------------------
Thu Jul 31 09:13:09 UTC 2025 - David Diaz <dgonzalez@suse.com>

- Block UI if storage is configured by any other client
  (gh#agama-project/agama#2640).

-------------------------------------------------------------------
Fri Jul 25 19:42:18 UTC 2025 - David Diaz <dgonzalez@suse.com>

- Fix an issue preventing connections from being set as
  "installation-only" in the web interface
  (gh#agama-project/agama#2613).

-------------------------------------------------------------------
Wed Jul 23 14:54:43 UTC 2025 - Ancor Gonzalez Sosa <ancor@suse.com>

- Display RAID level at the storage results table (bsc#1244697).

-------------------------------------------------------------------
Mon Jul 21 15:07:40 UTC 2025 - Imobach Gonzalez Sosa <igonzalezsosa@suse.com>

- Version 17

-------------------------------------------------------------------
Mon Jul 21 13:13:08 UTC 2025 - David Diaz <dgonzalez@suse.com>

- Fix extensions layout to reduce excessive gaps on large
  screens (gh#agama-project/agama#2590).

-------------------------------------------------------------------
Mon Jul 21 10:49:02 UTC 2025 - Ladislav Slezák <lslezak@suse.com>

- Fixed crash when registering an extension without registration
  key (bsc#1246690)

-------------------------------------------------------------------
Thu Jul 17 19:26:17 UTC 2025 - David Diaz <dgonzalez@suse.com>

- Replaced all usage of generatePath with generateEncodedPath to
  ensure proper URL encoding of route parameters and prevent issues
  with special characters (bsc#1246551).

-------------------------------------------------------------------
Thu Jul 17 15:32:42 UTC 2025 - Josef Reidinger <jreidinger@suse.com>

- Add button to allow re-probing storage devices.
  (gh#agama-project/agama#2565)

-------------------------------------------------------------------
Wed Jul 16 15:39:14 UTC 2025 - Imobach Gonzalez Sosa <igonzalezsosa@suse.com>

- Display a message when the license is not available in the
  selected language (bsc#1238364, gh#agama-project/agama#2571).

-------------------------------------------------------------------
Wed Jul 16 14:46:32 UTC 2025 - Ancor Gonzalez Sosa <ancor@suse.com>

- Allow to use a whole disk or MD RAID without a partition table
  (gh#agama-project/agama#2559).

-------------------------------------------------------------------
Mon Jul 14 16:02:55 UTC 2025 - José Iván López González <jlopez@suse.com>

- Allow specifying the registration server (jsc#AGM-156).

-------------------------------------------------------------------
Mon Jul 14 11:58:04 UTC 2025 - David Diaz <dgonzalez@suse.com>

- Improve UX around non-persistent connections (bsc#1245187).

-------------------------------------------------------------------
Mon Jul 14 10:05:31 UTC 2025 - Ancor Gonzalez Sosa <ancor@suse.com>

- Reorganize the storage screen and introduce a new modal device
  selector (related to bsc#1242002 and bsc#1240062).

-------------------------------------------------------------------
Fri Jul  4 14:51:14 UTC 2025 - David Diaz <dgonzalez@suse.com>

- Avoid scroll to top on software selection (bsc#1245732).

-------------------------------------------------------------------
Fri Jul  4 11:34:59 UTC 2025 - José Iván López González <jlopez@suse.com>

- Reprobe the system after registering the product
  (gh#agama-project/agama#2532, bsc#1245400).

-------------------------------------------------------------------
Tue Jul  1 12:57:50 UTC 2025 - Lubos Kocman <lubos.kocman@suse.com>

- Add LeapMicro.svg

-------------------------------------------------------------------
Mon Jun 30 15:51:36 UTC 2025 - Imobach Gonzalez Sosa <igonzalezsosa@suse.com>

- Version 16

-------------------------------------------------------------------
Mon Jun 30 15:07:39 UTC 2025 - Ancor Gonzalez Sosa <ancor@suse.com>

- Extra usability improvements defining the size of partitions and
  logical volumes (related to gh#agama-project/agama#2496).

-------------------------------------------------------------------
Mon Jun 30 11:30:40 UTC 2025 - Imobach Gonzalez Sosa <igonzalezsosa@suse.com>

- Warn the user about using a weak encryption password
  (gh#agama-project/agama#2524).

-------------------------------------------------------------------
Fri Jun 27 15:14:35 UTC 2025 - Imobach Gonzalez Sosa <igonzalezsosa@suse.com>

- Invalidate all software queries when the selected product changes
  (gh#agama-project/agama#2517).

-------------------------------------------------------------------
Fri Jun 27 11:23:29 UTC 2025 - José Iván López González <jlopez@suse.com>

- Improve usability for defining the size of a partition or logical
  volume (gh#agama-project/agama#2496).

-------------------------------------------------------------------
Fri Jun 27 06:30:11 UTC 2025 - Imobach Gonzalez Sosa <igonzalezsosa@suse.com>

- Warn the user when using a weak user password (bsc#1237480).

-------------------------------------------------------------------
Mon Jun 23 10:24:01 UTC 2025 - Knut Anderssen <kanderssen@suse.com>

- Allow to bind a connection to an specific interface based on its
  mac address or its name (gh#agama-project/agama#2488,
  bsc#1244259).

-------------------------------------------------------------------
Wed Jun 18 08:42:49 UTC 2025 - David Diaz <dgonzalez@suse.com>

- Improve multilingual font support by fixing the font-face rule for
  Chinese, adding Noto Sans Georgian, and setting Noto Sans as the
  primary fallback (gh#agama-project/agama#2488, bsc#1236261).

-------------------------------------------------------------------
Tue Jun 17 12:22:46 UTC 2025 - Imobach Gonzalez Sosa <igonzalezsosa@suse.com>

- Make sure queries data is in sync with the WebSocket messages
  (bsc#1243276, gh#agama-project/agama#2479).
- Properly jump to the progress page when the product is selected
  by a third party (e.g., "agama config load").
- Log WebSocket messages in the console with "debug" log level.

-------------------------------------------------------------------
Fri Jun 13 08:24:59 UTC 2025 - Josef Reidinger <jreidinger@suse.com>

- Allow registering against an RMT without a registration code.
  (gh#agama-project/agama#2469)

-------------------------------------------------------------------
Thu Jun 12 16:27:56 UTC 2025 - David Diaz <dgonzalez@suse.com>

- Replace SUSE font with Noto Sans for Cyrillic languages and
  update CSS to use `:lang(xx)` for improved language support
  (gh#agama-project/agama#2467, bsc#1236261).

-------------------------------------------------------------------
Thu Jun 12 12:51:38 UTC 2025 - Ancor Gonzalez Sosa <ancor@suse.com>

- Allow selecting bootable MD RAIDS to create partitions and LVM
  volume groups on them (gh#agama-project/agama#2455).

-------------------------------------------------------------------
Tue Jun 10 16:51:15 UTC 2025 - David Diaz <dgonzalez@suse.com>

- Improve post-installation user experience by providing feedback
  that confirms the system restart (bsc#1237410,
  gh#agama-project/agama#2462).

-------------------------------------------------------------------
Mon Jun  9 06:24:08 UTC 2025 - José Iván López González <jlopez@suse.com>

- Allow selecting bootable MD RAIDs as boot device
  (gh#agama-project/agama#2419).

-------------------------------------------------------------------
Fri Jun  6 13:44:14 UTC 2025 - David Diaz <dgonzalez@suse.com>

- Replaced custom utility functions with a well-tested,
  community-driven third-party dependency, refactored remaining
  helpers, and removed unused code to improve maintainability
  (gh#agama-project/agama#2412).

-------------------------------------------------------------------
Fri Jun  6 12:32:23 UTC 2025 - Knut Anderssen <kanderssen@suse.com>

- Allow to select which connections will be used only for
  installation and warn the user in case that there is no one
  expected to be copied to the target system (no network).
  (gh#agama-project/agama#2402).

-------------------------------------------------------------------
Thu Jun  5 15:51:11 UTC 2025 - David Diaz <dgonzalez@suse.com>

- Revert eslint removal and updates it to latest version
  (gh#agama-project/agama#2445).

-------------------------------------------------------------------
Thu Jun  5 15:35:42 UTC 2025 - David Diaz <dgonzalez@suse.com>

- Improve caching in the software area by using array-form
  query keys (gh#agama-project/agama#2434).

-------------------------------------------------------------------
Thu Jun  5 11:26:05 UTC 2025 - Ladislav Slezák <lslezak@suse.com>

- The "InstallationPhaseChanged", "ProductChanged" and
  "IssuesChanged" events were ignored in some situation
  (possibly causing bug bsc#1241208)

-------------------------------------------------------------------
Thu Jun  5 10:35:40 UTC 2025 - David Diaz <dgonzalez@suse.com>

- Updated Node.js dependencies to their latest available versions
  as of 2025-06-03 (gh#agama-project/agama#2440).

-------------------------------------------------------------------
Mon Jun  2 22:29:03 UTC 2025 - David Diaz <dgonzalez@suse.com>

- Fix out-of-sync translations by improving localization cache
  and its invalidation (gh#agama-project/agama#2428).

-------------------------------------------------------------------
Thu May 29 09:31:28 UTC 2025 - David Diaz <dgonzalez@suse.com>

- Requires a unit when entering sizes to avoid confusion and
  accidental sizes in bytes (gh#agama-project/agama#2421).

-------------------------------------------------------------------
Mon May 26 19:51:54 UTC 2025 - Imobach Gonzalez Sosa <igonzalezsosa@suse.com>

- Version 15

-------------------------------------------------------------------
Thu May 22 17:16:40 UTC 2025 - Ancor Gonzalez Sosa <ancor@suse.com>

- Handle reused MD RAIDs that are already included at the storage
  configuration (gh#agama-project/agama#2346).

-------------------------------------------------------------------
Thu May 22 16:20:38 UTC 2025 - Josef Reidinger <jreidinger@suse.com>

- Allow to resolve in web UI software conflicts
  (gh#agama-project/agama#2348)

-------------------------------------------------------------------
Thu May 22 09:07:28 UTC 2025 - David Diaz <dgonzalez@suse.com>

- Do not crash when navigating to a Wi-Fi network (bsc#1243415)

-------------------------------------------------------------------
Mon May 19 13:38:16 UTC 2025 - David Diaz <dgonzalez@suse.com>

- Keep margin between sidebar and main content in all breakpoints
  (gh#agama-project/agama#2370).

-------------------------------------------------------------------
Fri May 16 07:46:22 UTC 2025 - David Diaz <dgonzalez@suse.com>

- Rework the installer l10n settings (gh#agama-project/agama#2359):
  - Improve discoverability of language and keyboard layout settings.
  - Add contextual messages to help users differentiate between
    installer and product localization settings.
  - Add the ability to reuse installer settings for the product
    to install.
  - In local connections, keyboard layout change is now available
    directly from modal dialogs holding password inputs.
  - Password inputs now include a reminder of the active layout
    (only in local connections) and a CAPS LOCK warning when active.

-------------------------------------------------------------------
Mon May 12 12:47:46 UTC 2025 - Ladislav Slezák <lslezak@suse.com>

- Fixed navigation to avoid quickly switching between two paths
  in a loop causing "Too many calls to Location or  History APIs
  within a short timeframe" error in Firefox and crashing the UI
  (the proper fix for gh#agama-project/agama#2274)

-------------------------------------------------------------------
Thu May  8 13:43:53 UTC 2025 - David Diaz <dgonzalez@suse.com>

- MenuButton no longer opens unexpectedly when navigating
  with the keyboard (gh#agama-project/agama#2345).

-------------------------------------------------------------------
Wed May  7 13:46:05 UTC 2025 - David Diaz <dgonzalez@suse.com>

- Add "Skip to content" link for easing navigation for keyboard-only
  users (gh#agama-project/agama#1521, gh#agama-project/agama#2337).

-------------------------------------------------------------------
Wed May  7 07:07:10 UTC 2025 - Ladislav Slezák <lslezak@suse.com>

- Use the correct locale format in the Intl.ListFormat.format call,
  if it fails use a fallback formatting function to avoid a crash
  (bsc#1238584)

-------------------------------------------------------------------
Mon May  5 14:50:48 UTC 2025 - David Diaz <dgonzalez@suse.com>

- Improve storage proposal warning to mention mount paths when
  logical volume space allocation fails (gh#agama-project/agama#2323).

-------------------------------------------------------------------
Tue Apr 22 14:14:53 UTC 2025 - Imobach Gonzalez Sosa <igonzalezsosa@suse.com>

- Version 14

-------------------------------------------------------------------
Tue Apr 22 11:18:03 UTC 2025 - Ladislav Slezák <lslezak@suse.com>

- Process the product changed event so the UI can better react on
  registering the product shortly after that
  (gh#agama-project/agama#2274)

-------------------------------------------------------------------
Mon Apr 21 12:37:20 UTC 2025 - Imobach Gonzalez Sosa <igonzalezsosa@suse.com>

- Rework the network page to (gh#agama-project/agama#2247):
  - Fix several problems with Wi-Fi networks handling.
  - Improve error reporting when the connection failed.
  - Use a regular form to connect, instead of the old "drawer"
    component.
  - Drop the "disconnect" and "forget" actions by now.
  - Reduce the amount of requests to the backend.

-------------------------------------------------------------------
Wed Apr 16 06:09:58 UTC 2025 - José Iván López González <jlopez@suse.com>

- Shorten storage device names.
- Move LVM logical volumes to partitions, if possible.
- Add MenuButton component (gh#agama-project/agama#2241).

-------------------------------------------------------------------
Tue Apr 15 08:51:27 UTC 2025 - Ancor Gonzalez Sosa <ancor@suse.com>

- Improve the interface to display and edit the iSCSI initiator
  (bsc#1239046, bsc#1231385, gh#agama-project/agama#2269).

-------------------------------------------------------------------
Wed Apr  9 12:38:21 UTC 2025 - David Diaz <dgonzalez@suse.com>

- Fix flickering issue during loading and progress transitions
  (gh#agama-project/agama#2240, gh#agama-project/agama#2255).

-------------------------------------------------------------------
Wed Apr  9 05:36:35 UTC 2025 - José Iván López González <jlopez@suse.com>

- Fix layout of iSCSI page (gh#agama-project/agama#2231).

-------------------------------------------------------------------
Tue Apr  1 08:53:43 UTC 2025 - José Iván López González <jlopez@suse.com>

- Fix reloading data after reprobing devices
  (gh#agama-project/agama#2235).

-------------------------------------------------------------------
Thu Mar 27 12:40:04 UTC 2025 - Imobach Gonzalez Sosa <igonzalezsosa@suse.com>

- Version 13

-------------------------------------------------------------------
Thu Mar 27 11:42:51 UTC 2025 - José Iván López González <jlopez@suse.com>

- Add basic support for creating LVM volume groups and logical
  volumes (gh#agama-project/agama#2216).

-------------------------------------------------------------------
Wed Mar 26 08:25:34 UTC 2025 - David Diaz <dgonzalez@suse.com>

- Change switches by checkboxes (gh#agama-project/agama#2168).
- Restructure the encryption form (gh#agama-project/agama#2168).

-------------------------------------------------------------------
Mon Mar 24 10:17:30 UTC 2025 - Imobach Gonzalez Sosa <igonzalezsosa@suse.com>

- Properly handle empty lists of unsupported AutoYaST elements
  (gh#agama-project/agama#2196).

-------------------------------------------------------------------
Sun Mar 23 02:13:56 UTC 2025 - David Diaz <dgonzalez@suse.com>

- Stop parsing errors from SCC at frontend side and simply render
  them as returned by the backend (gh#agama-project/agama#2193).

-------------------------------------------------------------------
Thu Mar 20 20:58:44 UTC 2025 - David Diaz <dgonzalez@suse.com>

- Stop displaying the hostname alert once the system is registered
  (gh#agama-project/agama#2183).

-------------------------------------------------------------------
Wed Mar 19 19:04:09 UTC 2025 - Ancor Gonzalez Sosa <ancor@suse.com>

- Allow temporary removal of the root file system
 (gh#agama-project/agama#2160).

-------------------------------------------------------------------
Tue Mar 18 10:59:20 UTC 2025 - David Diaz <dgonzalez@suse.com>

- Fix registration form issue when email is not provided
  (gh#agama-project/agama#2172)

-------------------------------------------------------------------
Fri Mar 14 11:05:49 UTC 2025 - David Diaz <dgonzalez@suse.com>

- Allow updating hostname from web user interface
  (gh#agama-project/agama#2147)

-------------------------------------------------------------------
Thu Mar  6 08:06:17 UTC 2025 - David Diaz <dgonzalez@suse.com>

- Fix a language selector overflow issue in the product license dialog
  (gh#agama-project/agama#2105)

-------------------------------------------------------------------
Thu Feb 27 16:10:51 UTC 2025 - Vaishnavi Nawghare <nawgharevaishnavi@gmail.com>

- Add alpha-label-less leap16.svg
 (gh#agama-project/agama#2091).

-------------------------------------------------------------------
Thu Feb 27 11:21:45 UTC 2025 - José Iván López González <jlopez@suse.com>

- Allow setting the file system label (related to jsc#AGM-122
  and bsc#1237165).

-------------------------------------------------------------------
Thu Feb 27 10:21:45 UTC 2025 - José Iván López González <jlopez@suse.com>

- Do not fail to build the storage devices when the RAID members
  are not exported (bsc#1237803).

-------------------------------------------------------------------
Wed Feb 26 06:51:37 UTC 2025 - Imobach Gonzalez Sosa <igonzalezsosa@suse.com>

- Version 12

-------------------------------------------------------------------
Tue Feb 25 18:44:07 UTC 2025 - David Diaz <dgonzalez@suse.com>

- Add fonts for CJK characters and monospaced text
  (gh#agama-project/agama#2076, bsc#1237457).

-------------------------------------------------------------------
Tue Feb 25 15:57:49 UTC 2025 - Ancor Gonzalez Sosa <ancor@suse.com>

- Display the file system labels in most selectors for disks and
  partitions (gh#agama-project/agama#2070).

-------------------------------------------------------------------
Tue Feb 25 13:08:43 UTC 2025 - Imobach Gonzalez Sosa <igonzalezsosa@suse.com>

- Use the backend's language as fallback, ignoring the browser's one
  It reduces the chances to produce unwanted side-effects when connecting
  to the web user interface (gh#agama-project/agama#2071).
- Do not block when connecting during system installation.
- Make some small fixes/improvements to the overview, localization
  and software pages markup.

-------------------------------------------------------------------
Tue Feb 25 12:36:50 UTC 2025 - Ancor Gonzalez Sosa <ancor@suse.com>

- Synchronous system probing when choosing or registering the
  product (gh#agama-project/agama#2072).

-------------------------------------------------------------------
Mon Feb 24 15:57:12 UTC 2025 - David Diaz <dgonzalez@suse.com>

- Display network edition errors instead of navigating back
  (gh#agama-project/agama#2064).

-------------------------------------------------------------------
Mon Feb 24 14:17:34 UTC 2025 - Ancor Gonzalez Sosa <ancor@suse.com>

- Ignore non-critical issues to avoid preventing the installation
  in valid scenarios (gh#agama-project/agama#2061).

-------------------------------------------------------------------
Mon Feb 24 12:44:15 UTC 2025 - David Diaz <dgonzalez@suse.com>

- Prevented table overflow to avoid hiding the actions column
  (gh#agama-project/agama#2044).

-------------------------------------------------------------------
Mon Feb 24 08:50:54 UTC 2025 - Ancor Gonzalez Sosa <ancor@suse.com>

- Some visual changes at the form to add and edit partitions
  (gh#agama-project/agama#2054).

-------------------------------------------------------------------
Fri Feb 21 13:56:52 UTC 2025 - José Iván López González <jlopez@suse.com>

- Bring encryption section back to the proposal page
  (gh#agama-project/agama#2031).

-------------------------------------------------------------------
Thu Feb 20 12:46:04 UTC 2025 - Ancor Gonzalez Sosa <ancor@suse.com>

- Include the migration to PatternFly 6 made by dgonzalez@suse.com
  (gh#openSUSE/agama#1900, gh#openSUSE/agama#1921,
  gh#openSUSE/agama#1954 and gh#openSUSE/agama#1961)
- New interface to configure the storage proposal.

-------------------------------------------------------------------
Tue Feb 18 12:10:49 UTC 2025 - David Diaz <dgonzalez@suse.com>

- Remove step forcing root user password entry.
- Revamp the Authentication page (formerly Users page) to simplify
  the interface and improve user interactions
  (gh#agama-project/agama#1999).

-------------------------------------------------------------------
Fri Feb 14 09:46:02 UTC 2025 - Ladislav Slezák <lslezak@suse.com>

- Implement specific question dialogs for the libzypp callbacks
  (gh#agama-project/agama#1985)

-------------------------------------------------------------------
Fri Feb  7 14:43:08 UTC 2025 - Imobach Gonzalez Sosa <igonzalezsosa@suse.com>

- Report unsupported AutoYaST elements
  (gh#agama-project/agama#1976).

-------------------------------------------------------------------
Fri Jan 31 09:03:37 UTC 2025 - Imobach Gonzalez Sosa <igonzalezsosa@suse.com>

- Always perform mutations (PATH/POST/PUT/DELETE) when connecting
  to "localhost", no matter whether the network is connected or not
  (gh#agama-project/agama#1963).

-------------------------------------------------------------------
Thu Jan 30 12:04:23 UTC 2025 - Martin Vidner <mvidner@suse.com>

- Make deletion of a proposed drive work:
  "Do not use, Remove the configuration for this device"
  (gh#agama-project/agama#1934)

-------------------------------------------------------------------
Fri Jan 24 09:34:24 UTC 2025 - Imobach Gonzalez Sosa <igonzalezsosa@suse.com>

- Use the "finish" to decide whether to navigate to the
  congratulations screen (gh#agama-project/agama#1616).

-------------------------------------------------------------------
Fri Jan 24 06:43:52 UTC 2025 - Imobach Gonzalez Sosa <igonzalezsosa@suse.com>

- Use the "missing_registration" issue to determine whether to show
  the registration alert (gh#agama-project/agama#1938).

-------------------------------------------------------------------
Thu Jan 23 15:09:09 UTC 2025 - Martin Vidner <mvidner@suse.com>

- Make the trash can icon (Delete) of a proposed partition work
  (gh#agama-project/agama#1915)

-------------------------------------------------------------------
Tue Jan 21 09:44:08 UTC 2025 - Imobach Gonzalez Sosa <igonzalezsosa@suse.com>

- Do not crash at the end of the installation when using a legacy
  AutoYaST mode (gh#agama-project/agama#1927).

-------------------------------------------------------------------
Mon Jan 20 16:45:18 UTC 2025 - Ladislav Slezák <lslezak@suse.com>

- The software page displays a link for reloading the repositories
  again if some repository failed to load
  (gh#agama-project/agama#1894)

-------------------------------------------------------------------
Mon Jan 20 10:36:09 UTC 2025 - Imobach Gonzalez Sosa <igonzalezsosa@suse.com>

- Add support for displaying and accepting a product license
  (jsc#PED-11987).

-------------------------------------------------------------------
Thu Jan 16 13:11:06 UTC 2025 - Imobach Gonzalez Sosa <igonzalezsosa@suse.com>

- Display error messages during package installation
  (gh#agama-project/agama#1909).

-------------------------------------------------------------------
Mon Jan 13 11:11:49 UTC 2025 - David Diaz <dgonzalez@suse.com>

- Do not allow changing selected product after registering one
  (related to gh#agama-project/agama#1891).

-------------------------------------------------------------------
Fri Jan 10 21:22:02 UTC 2025 - Imobach Gonzalez Sosa <igonzalezsosa@suse.com>

- Version 11

-------------------------------------------------------------------
Fri Jan 10 15:56:35 UTC 2025 - José Iván López González <jlopez@suse.com>

- Add storage reprobing and recalculate proposal when going back to
  either the proposal page or the devices selector if the system
  is deprecated (gh#agama-project/agama#1884).

-------------------------------------------------------------------
Fri Jan 10 13:46:42 UTC 2025 - David Diaz <dgonzalez@suse.com>

- Drop the feature for deregistering a product
  (gh#agama-project/agama#1882).

-------------------------------------------------------------------
Fri Jan 10 13:22:27 UTC 2025 - Imobach Gonzalez Sosa <igonzalezsosa@suse.com>

- Do not allow changing the storage setup when Agama is using the
  new storage settings (gh#agama-project/agama#1881).

-------------------------------------------------------------------
Wed Jan  8 16:07:13 UTC 2025 - Imobach Gonzalez Sosa <igonzalezsosa@suse.com>

- Add support for products registration (jsc#PED-11192,
  gh#agama-project/agama#1809).

-------------------------------------------------------------------
Wed Jan  8 15:16:51 UTC 2025 - David Diaz <dgonzalez@suse.com>

- Use product ID instead of slug to link labels and descriptions to
  their corresponding radio inputs (gh#agama-project/agama#1873).

-------------------------------------------------------------------
Wed Jan  8 13:12:44 UTC 2025 - David Diaz <dgonzalez@suse.com>

- Show the cancel action at product selection page only when
  a product is already selected (gh#agama-project/agama#1871).

-------------------------------------------------------------------
Fri Dec 20 12:53:41 UTC 2024 - David Diaz <dgonzalez@suse.com>

- Fix netmask handling to avoid a silent connection form error
  (gh#agama-project/agama#1846).

-------------------------------------------------------------------
Tue Dec 10 14:43:08 UTC 2024 - David Diaz <dgonzalez@suse.com>

- Restore the rendering of questions throughout the app
  (gh#agama-project/agama#1820)

-------------------------------------------------------------------
Mon Dec  9 14:10:44 UTC 2024 - David Diaz <dgonzalez@suse.com>

- Simplify screen for enforcing root password
  (gh#agama-project/agama#1821, gh#agama-project#agama#1787).

-------------------------------------------------------------------
Sun Dec  1 17:14:04 UTC 2024 - Knut Anderssen <kanderssen@suse.com>

- Do not crash in the InstallationFinished page when running an
  unattended installation with an storage section defined in the
  profile (gh#agama-project/agama#1793).

-------------------------------------------------------------------
Thu Nov 28 14:34:49 UTC 2024 - David Diaz <dgonzalez@suse.com>

- Request a root authentication method after selecting a product
  (gh#agama-project#agama#1787).

-------------------------------------------------------------------
Tue Nov 26 09:30:09 UTC 2024 - Ladislav Slezák <lslezak@suse.com>

- Use dynamic imports for loading the translation files
  (gh#agama-project/agama#1777)

-------------------------------------------------------------------
Mon Nov 25 11:12:36 UTC 2024 - David Diaz <dgonzalez@suse.com>

- Unify Install and "warning" header buttons.
- Move installation issues to a drawer shown when Install button
  is clicked (gh#agama-project#agama#1778).

-------------------------------------------------------------------
Fri Nov 15 16:48:44 UTC 2024 - Ladislav Slezák <lslezak@suse.com>

- Set the plain text password flag when setting the root and first
  user password (gh#agama-project/agama#1771)

-------------------------------------------------------------------
Fri Nov 15 08:26:29 UTC 2024 - David Diaz <dgonzalez@suse.com>

- Stick product selection form actions to bottom
  (gh#agama-project/agama#1769).

-------------------------------------------------------------------
Thu Nov 14 14:42:46 UTC 2024 - Knut Anderssen <kanderssen@suse.com>

- Fix wireless authentication initialization and
  invalidate the cached query in case of connected
  (gh#agama-project/agama#1753).

-------------------------------------------------------------------
Wed Nov 13 12:06:41 UTC 2024 - Imobach Gonzalez Sosa <igonzalezsosa@suse.com>

- Several translation fixes (gh#agama-project/agama#1746):
  - Use the correct capitalization for RFC 5646 language tags
    (e.g., "pt-BR" instead of "pt-BR" instead of "pt-br") (bsc#1233160).
  - Translate the products descriptions when the user changes
    the language (gh#agama-project/agama#1724).
  - Fallback to a similar language if the given one is not supported
    (e.g., "es" for "es-AR") (gh#agama-project/agama#860).

-------------------------------------------------------------------
Wed Nov  6 06:06:51 UTC 2024 - Michal Filka <mfilka@suse.com>

- URL for downloading Agama logs adapted to use new HTTP API
- https://github.com/agama-project/agama/pull/1720

-------------------------------------------------------------------
Tue Nov  5 11:33:12 UTC 2024 - Imobach Gonzalez Sosa <igonzalezsosa@suse.com>

- Fix a crash when editing a network connection containing an
  additional IP address (gh#agama-project/agama#1728).

-------------------------------------------------------------------
Mon Nov  4 20:32:29 UTC 2024 - David Diaz <dgonzalez@suse.com>

- Add missing subscription to avoid Agama getting stuck at the installation
  progress when the installation finishes
  (gh#agama-project/agama#1726, gh#agama-project/agama#1727).

-------------------------------------------------------------------
Wed Oct 30 22:26:29 UTC 2024 - David Diaz <dgonzalez@suse.com>

- Render Install button only where it makes sense and prevent the
  user starting the installation by mistake
  (gh#agama-project/agama#1717).

-------------------------------------------------------------------
Mon Oct 28 19:26:29 UTC 2024 - David Diaz <dgonzalez@suse.com>

- Make some general actions more accessible
  (gh#agama-project/agama#1690).

-------------------------------------------------------------------
Wed Oct 23 16:26:29 UTC 2024 - David Diaz <dgonzalez@suse.com>

- Fix the link to download the logs (gh#agama-project/agama#1694).

-------------------------------------------------------------------
Wed Oct 23 15:26:29 UTC 2024 - Imobach Gonzalez Sosa <igonzalezsosa@suse.com>

- Adapt the URL to fetch the logs (gh#agama-project/agama#1693).

-------------------------------------------------------------------
Fri Oct 11 09:46:02 UTC 2024 - Imobach Gonzalez Sosa <igonzalezsosa@suse.com>

- Workaround the "not found" problem in the products selection page
  (gh#agama-project/agama#1666).

-------------------------------------------------------------------
Thu Oct 10 17:55:34 UTC 2024 - Victorhck <victorhck@mailbox.org>

- Update URL in About section (gh#agama-project/agama#1663).

-------------------------------------------------------------------
Thu Oct  3 10:20:34 UTC 2024 - Imobach Gonzalez Sosa <igonzalezsosa@suse.com>

- Drop the old HTTPClient (gh#agama-project/agama#1639).

-------------------------------------------------------------------
Mon Sep 30 08:52:36 UTC 2024 - Imobach Gonzalez Sosa <igonzalezsosa@suse.com>

- Fix timezones UTC offset calculation (gh#agama-project/agama#1335).

-------------------------------------------------------------------
Fri Sep 27 14:54:46 UTC 2024 - Imobach Gonzalez Sosa <igonzalezsosa@suse.com>

- Translate overview page headers and a missing text in the
  networking page (gh#agama-project/agama#1629).

-------------------------------------------------------------------
Fri Sep 27 13:00:05 UTC 2024 - Imobach Gonzalez Sosa <igonzalezsosa@suse.com>

- Properly translate the storage interface when switching
  the language of the UI (gh#agama-project/agama#1629).

-------------------------------------------------------------------
Mon Sep 23 09:04:56 UTC 2024 - Knut Anderssen <kanderssen@suse.com>

- Added confirmation dialog when formatting DASD devices as it is
  considered a dangerous action (gh#openSUSE/agama#1618).

-------------------------------------------------------------------
Fri Sep 20 11:42:25 UTC 2024 - Imobach Gonzalez Sosa <igonzalezsosa@suse.com>

- Version 10

-------------------------------------------------------------------
Fri Sep 20 11:17:46 UTC 2024 - Imobach Gonzalez Sosa <igonzalezsosa@suse.com>

- Change the license to GPL-2.0-or-later (gh#openSUSE/agama#1621).

-------------------------------------------------------------------
Tue Sep 17 21:19:45 UTC 2024 - Knut Anderssen <kanderssen@suse.com>

- Bring back zFCP management support (gh#openSUSE/agama#1570).

-------------------------------------------------------------------
Mon Sep 16 05:40:25 UTC 2024 - Imobach Gonzalez Sosa <igonzalezsosa@suse.com>

- Consider TypeScript files for translation
  (gh#openSUSE/agama#1604).

-------------------------------------------------------------------
Fri Sep  6 16:38:06 UTC 2024 - Eugenio Paolantonio <eugenio.paolantonio@suse.com>

- Do not try to install assets/ and products/ directories (everything
  is inside agama/web_ui/ already) (gh#openSUSE/agama#1588).

-------------------------------------------------------------------
Fri Sep  6 15:04:58 UTC 2024 - Lubos Kocman <lubos.kocman@suse.com>

- Ensure that product icons are packaged (gh#openSUSE/agama#1587).

-------------------------------------------------------------------
Fri Sep  6 08:06:41 UTC 2024 - Imobach Gonzalez Sosa <igonzalezsosa@suse.com>

- Adopt TanStack Query and Axios for state management and
  interacting with Agama's HTTP API (gh#openSUSE/agama#1439,
  gh#openSUSE/agama#1452, gh#openSUSE/agama#1483, gh#openSUSE/agama#1492,
  gh#openSUSE/agama#1503, gh#openSUSE/agama#1504, gh#openSUSE/agama#1514,
  gh#openSUSE/agama#1516, gh#openSUSE/agama#1519, gh#openSUSE/agama#1577,
  gh#openSUSE/agama#1580).

-------------------------------------------------------------------
Thu Sep  5 16:25:00 UTC 2024 - Lubos Kocman <lubos.kocman@suse.com>

- Show product logo in product selector (gh#openSUSE/agama#1415).

-------------------------------------------------------------------
Wed Sep  4 21:00:34 UTC 2024 - Knut Anderssen <kanderssen@suse.com>

- Bring back DASD management support (gh#openSUSE/agama#1549).

-------------------------------------------------------------------
Tue Aug 13 14:57:21 UTC 2024 - David Diaz <dgonzalez@suse.com>

- Allow links look like buttons again (gh#openSUSE/agama#1536).

-------------------------------------------------------------------
Fri Jul 26 11:42:05 UTC 2024 - Imobach Gonzalez Sosa <igonzalezsosa@suse.com>

- Allow reloading the page during installation
  (gh#openSUSE/agama#1503).

-------------------------------------------------------------------
Mon Jul 22 15:28:42 UTC 2024 - Josef Reidinger <jreidinger@suse.com>

- Add support for generic questions with password
  (gh#openSUSE/agama#1476)

-------------------------------------------------------------------
Wed Jul 17 09:52:36 UTC 2024 - Imobach Gonzalez Sosa <igonzalezsosa@suse.com>

- Handle the case where there are not user selectable patterns
  (gh#openSUSE/agama#1472).

-------------------------------------------------------------------
Fri Jul 12 10:41:28 UTC 2024 - David Diaz <dgonzalez@suse.com>

- Allow using TypeScript (gh#openSUSE/agama#1456).

-------------------------------------------------------------------
Tue Jul  9 08:51:34 UTC 2024 - Imobach Gonzalez Sosa <igonzalezsosa@suse.com>

- Do not try to connect to the WebSocket until the user is
  logged in (gh#openSUSE/agama#1449).

-------------------------------------------------------------------
Mon Jul  8 11:12:13 UTC 2024 - José Iván López González <jlopez@suse.com>

- Improve storage UI for configuring the space policy actions
  (gh#openSUSE/agama#1428).

-------------------------------------------------------------------
Mon Jul  8 10:56:14 UTC 2024 - Imobach Gonzalez Sosa <igonzalezsosa@suse.com>

- Introduce TanStack Query for data fetching and state management
  (gh#openSUSE/agama#1439).
- Replace the l10n context with a solution based on TanStack
  Query.

-------------------------------------------------------------------
Wed Jul  3 07:17:55 UTC 2024 - Imobach Gonzalez Sosa <igonzalezsosa@suse.com>

- Fix the files list in the spec file (gh#openSUSE/agama#1429).

-------------------------------------------------------------------
Fri Jun 28 13:49:54 UTC 2024 - Martin Vidner <mvidner@suse.com>

- In Add/Edit file system dialog (VolumeDialog), keep the numeric value
  when switching between Fixed and Range sizing (gh#openSUSE/agama#1277)

-------------------------------------------------------------------
Fri Jun 28 06:56:02 UTC 2024 - Martin Vidner <mvidner@suse.com>

- Use gzip (.gz) instead of bzip2 (.bz2) to compress logs
  so that they can be attached to GitHub issues
  (gh#openSUSE/agama#1378)

-------------------------------------------------------------------
Thu Jun 27 13:23:08 UTC 2024 - Imobach Gonzalez Sosa <igonzalezsosa@suse.com>

- Version 9

-------------------------------------------------------------------
Thu Jun 27 12:05:19 UTC 2024 - David Diaz <dgonzalez@suse.com>

- Do not lose the storage title in the overview
  (gh#openSUSE/agama#1402).

-------------------------------------------------------------------
Wed Jun 26 16:46:58 UTC 2024 - David Diaz <dgonzalez@suse.com>

- Reduce progress report flickering (gh#openSUSE/agama#1395).

-------------------------------------------------------------------
Wed Jun 26 15:57:52 UTC 2024 - Imobach Gonzalez Sosa <igonzalezsosa@suse.com>

- Display the installation progress when connecting in the middle
  of the process (gh#openSUSE/agama#1394).

-------------------------------------------------------------------
Wed Jun 26 14:17:30 UTC 2024 - David Diaz <dgonzalez@suse.com>

- Use similar look&feel for sections at network page
  (gh#openSUSE/agama#1389).

-------------------------------------------------------------------
Wed Jun 26 14:04:53 UTC 2024 - Imobach Gonzalez Sosa <igonzalezsosa@suse.com>

- Add status information to each steps in the progress report
  and do not reset the progress icon animation
  (gh#openSUSE/agama#1373 and gh#openSUSE/agama#1388).

-------------------------------------------------------------------
Wed Jun 26 13:45:36 UTC 2024 - David Diaz <dgonzalez@suse.com>

- Reset installer options to its initial values before closing
  the dialog on cancel (gh#openSUSE/agama#1386).

-------------------------------------------------------------------
Wed Jun 26 13:38:32 UTC 2024 - David Diaz <dgonzalez@suse.com>

- Fix routes translations (gh#openSUSE/agama#1385).

-------------------------------------------------------------------
Wed Jun 26 13:14:06 UTC 2024 - David Diaz <dgonzalez@suse.com>

- Bring back installer options when selecting a product
  (gh#openSUSE/agama#1384).

-------------------------------------------------------------------
Wed Jun 26 11:54:41 UTC 2024 - Knut Anderssen <kanderssen@suse.com>

- Adapt the network page to the new UI guidelines
  (gh#openSUSE/agama#1365).

-------------------------------------------------------------------
Wed Jun 26 08:31:31 UTC 2024 - Imobach Gonzalez Sosa <igonzalezsosa@suse.com>

- Use the new SetLocale D-Bus method to change the language and the
  keyboard layout (gh#openSUSE/agama#1375).
- Move the "Download logs" to the sidebar (gh#openSUSE/agama#1375).
- Improve the behavior when changing the installer language
  (gh#openSUSE/agama#1375, gh#openSUSE/agama#1235).

-------------------------------------------------------------------
Wed Jun 26 07:52:22 UTC 2024 - David Diaz <dgonzalez@suse.com>

- Do not crash when trying to render affected systems by deletion
  actions (gh#openSUSE/agama#1380).

-------------------------------------------------------------------
Tue Jun 25 15:05:05 UTC 2024 - David Diaz <dgonzalez@suse.com>

- Integrate actions with space policy in storage proposal page
  (gh#openSUSE/agama#1354).

-------------------------------------------------------------------
Fri Jun 21 14:32:11 UTC 2024 - Imobach Gonzalez Sosa <igonzalezsosa@suse.com>

- Avoid connection attempts when the user is not logged in
  (gh#openSUSE/agama#1366).

-------------------------------------------------------------------
Thu Jun 20 05:33:29 UTC 2024 - Imobach Gonzalez Sosa <igonzalezsosa@suse.com>

- Adapt the installation progress screen to look like the
  product selection one (gh#openSUSE/agama#1356).

-------------------------------------------------------------------
Fri Jun 14 13:55:27 UTC 2024 - David Diaz <dgonzalez@suse.com>

- Do not render the overview page when selecting a product
  (gh#openSUSE/agama#1331).

-------------------------------------------------------------------
Fri Jun 14 07:37:58 UTC 2024 - David Diaz <dgonzalez@suse.com>

- Do not redirect to login page until really needed
  (gh#openSUSE/agama#1340).

-------------------------------------------------------------------
Fri Jun 14 05:34:52 UTC 2024 - Imobach Gonzalez Sosa <igonzalezsosa@suse.com>

- Do not redirect to the products selection page again after
  selecting a product (gh#openSUSE/agama#1334).

-------------------------------------------------------------------
Thu Jun 13 10:52:22 UTC 2024 - David Diaz <dgonzalez@suse.com>

- Remake the user interface to follow a streamlined approach
  (gh#openSUSE/agama#1202).

-------------------------------------------------------------------
Thu Jun  6 07:43:50 UTC 2024 - Knut Anderssen <kanderssen@suse.com>

- Try to reconnect silently when the WebSocket is closed displaying
  a page error if it is not possible (gh#openSUSE/agama#1254).
- Display a different login error message depending on the request
  response (gh#openSUSE/agama#1274).

-------------------------------------------------------------------
Thu May 23 07:28:44 UTC 2024 - Josef Reidinger <jreidinger@suse.com>

- Fix showing count in pattern search and also improve visuals
  when there are no matching text (gh#openSUSE/agama#1248)

-------------------------------------------------------------------
Wed May 22 14:26:18 UTC 2024 - Josef Reidinger <jreidinger@suse.com>

- Fix disappeared search box when no pattern match search expression
  (gh#openSUSE/agama#1241)

-------------------------------------------------------------------
Fri May 17 09:52:26 UTC 2024 - Imobach Gonzalez Sosa <igonzalezsosa@suse.com>

- Version 8

-------------------------------------------------------------------
Thu May 16 12:48:27 UTC 2024 - Knut Anderssen <kanderssen@suse.com>

- Fix the download logs action in the web UI and drop the broken
  actions show logs and show terminal (gh#openSUSE/agama#1216).

-------------------------------------------------------------------
Tue May 14 12:24:23 UTC 2024 - José Iván López González <jlopez@suse.com>

- Make storage UI work again when there are no devices
  (gh#openSUSE/agama#1203).

-------------------------------------------------------------------
Tue May 14 11:17:45 UTC 2024 - Imobach Gonzalez Sosa <igonzalezsosa@suse.com>

- Fix DELETE and PATCH calls in the HTTPClient
  (gh#openSUSE/agama#1204).

-------------------------------------------------------------------
Mon May 13 09:01:29 UTC 2024 - Imobach Gonzalez Sosa <igonzalezsosa@suse.com>

- Adapt the iSCSI UI to use the new HTTP API instead of D-Bus
  (gh#openSUSE/agama#1187).

-------------------------------------------------------------------
Mon May 13 08:45:57 UTC 2024 - José Iván López González <jlopez@suse.com>

- Adapt the storage UI to use the HTTP API instead of D-Bus
  (gh#openSUSE/agama#1175).

-------------------------------------------------------------------
Mon May  6 05:41:15 UTC 2024 - Imobach Gonzalez Sosa <igonzalezsosa@suse.com>

- Adapt to the new HTTP/JSON API:
  - Authentication (gh#openSUSE/agama#1080).
  - Localization (gh#openSUSE/agama#1094).
  - Networking (gh#openSUSE/agama#1116).
  - Software (gh#openSUSE/agama#1094 and gh#openSUSE/agama#1112).
  - Manager service (gh#openSUSE/agama#1132).
  - Questions (gh#openSUSE/agama#1132).
  - Progress interface (gh#openSUSE/agama#1103).
  - Issues interface (gh#openSUSE/agama#1100).
  - Product registration (gh#openSUSE/agama#1146).
  - Users (gh#openSUSE/agama#1117).
- Adapt webpack to work with the new architecture
  (gh#openSUSE/agama#1061, gh#openSUSE/agama#1074 and
  gh#openSUSE/agama#1130).

-------------------------------------------------------------------
Fri May  3 09:45:36 UTC 2024 - José Iván López González <jlopez@suse.com>

- Allow reusing an existing device or file system
  (gh#openSUSE/agama#1165).

-------------------------------------------------------------------
Thu May 02 11:07:23 UTC 2024 - Balsa Asanovic <balsaasanovic95@gmail.com>

- Added keyboard support for navigating dropdown
  of suggested usernames. (gh#openSUSE/agama#1122).

-------------------------------------------------------------------
Thu Apr 25 15:04:05 UTC 2024 - José Iván López González <jlopez@suse.com>

- Allow adding arbitrary volumes (gh#openSUSE/agama#1154).

-------------------------------------------------------------------
Thu Apr 25 13:40:06 UTC 2024 - Ancor Gonzalez Sosa <ancor@suse.com>

- Adapted to recent changes on Y2Storage::GuidedProposal
  (gh#yast/yast-storage-ng#1382)

-------------------------------------------------------------------
Tue Apr 16 11:15:13 UTC 2024 - David Diaz <dgonzalez@suse.com>

- Use better icons in storage proposal page
  (gh#openSUSE/agama#1152).

-------------------------------------------------------------------
Mon Apr 15 10:52:14 UTC 2024 - David Diaz <dgonzalez@suse.com>

- Stop using `<abbr>` tag because "its exposure continues to be
  inconsistent across browsers and assistive technologies"
  (gh#openSUSE/agama#1149).

-------------------------------------------------------------------
Mon Apr 15 07:14:35 UTC 2024 - David Diaz <dgonzalez@suse.com>

- Enhance the storage page to make it easier to use and understand.
  (gh#openSUSE/agama#1138).

-------------------------------------------------------------------
Thu Apr 11 15:16:42 UTC 2024 - José Iván López González <jlopez@suse.com>

- Allow changing the location of a file system
  (gh#openSUSE/agama#1141).

-------------------------------------------------------------------
Mon Apr  8 14:17:45 UTC 2024 - José Iván López González <jlopez@suse.com>

- Improve the representation of the devices in the dialog for
  finding space (gh#openSUSE/agama#1128).

-------------------------------------------------------------------
Thu Apr  4 15:59:37 UTC 2024 - Ancor Gonzalez Sosa <ancor@suse.com>

- Changes in the table of file systems (gh#openSUSE/agama#1125)

-------------------------------------------------------------------
Wed Apr  3 15:16:07 UTC 2024 - José Iván López González <jlopez@suse.com>

- Add new selection for the target device and for configuring the
  boot device (gh#openSUSE/agama#1068).

-------------------------------------------------------------------
Wed Mar 27 12:41:11 UTC 2024 - Ladislav Slezák <lslezak@suse.com>

- Dropping Cockpit dependency:
  - Do not use Cockpit gettext functionality
    (gh#openSUSE/agama#1118)
  - Do not store the list of supported languages to the Cockpit
    manifest file (gh#openSUSE/agama#1121)

-------------------------------------------------------------------
Tue Mar 19 14:15:30 UTC 2024 - José Iván López González <jlopez@suse.com>

- In storage page, replace Planned Actions section by a new Result
  section, unify File Systems and Settings sections, and move
  Find Space section to a popup (gh#openSUSE/agama#1104).

-------------------------------------------------------------------
Fri Mar  1 10:56:35 UTC 2024 - José Iván López González <jlopez@suse.com>

- Indicate whether the system is transactional
  (gh#openSUSE/agama/1063).

-------------------------------------------------------------------
Wed Feb 28 22:26:23 UTC 2024 - Balsa Asanovic <balsaasanovic95@gmail.com>

- Added auto suggestion of usernames during user creation based
  on given full name. (gh#openSUSE/agama#1022).

-------------------------------------------------------------------
Mon Feb 26 20:46:45 UTC 2024 - Josef Reidinger <jreidinger@suse.com>

- Remove fs type option "Btrfs with snapshots" and create instead
  global option that affects only root volume
  (gh#openSUSE/agama#1039)

-------------------------------------------------------------------
Thu Feb 22 14:05:56 UTC 2024 - David Diaz <dgonzalez@suse.com>

- Break storage settings in multiple sections to improve the UX
  (gh#openSUSE/agama#1045).

-------------------------------------------------------------------
Wed Feb 21 17:40:01 UTC 2024 - David Diaz <dgonzalez@suse.com>

- Stop rendering a warning at the top of storage page
  (gh#openSUSE/agama#1048).

-------------------------------------------------------------------
Tue Feb 20 13:13:51 UTC 2024 - José Iván López González <jlopez@suse.com>

- Add section for space policy to the storage page
  (gh#openSUSE/agama#1028).

-------------------------------------------------------------------
Wed Feb 14 12:42:32 UTC 2024 - David Diaz <dgonzalez@suse.com>

- UI: change look&feel and internals of Agama selectors
  (gh#openSUSE/agama#1012).

-------------------------------------------------------------------
Mon Feb 12 11:53:29 UTC 2024 - Imobach Gonzalez Sosa <igonzalezsosa@suse.com>

- Update cockpit.js to version 309 (gh#openSUSE/agama#1038).

-------------------------------------------------------------------
Mon Jan 29 14:34:37 UTC 2024 - Knut Anderssen <kanderssen@suse.com>

- Partly replacing the NetworkManager client by the Agama one
  (gh#openSUSE/agama#1006).

-------------------------------------------------------------------
Fri Jan 19 09:34:26 UTC 2024 -  Nagu <nagukalakuntla@gmail.com>

- Storage UI: show mount point selector only when the user can change it.
  (gh#openSUSE/agama#1007)

-------------------------------------------------------------------
Thu Jan 18 08:33:52 UTC 2024 - Ancor Gonzalez Sosa <ancor@suse.com>

- Make TPM-based encryption more explicit (gh#openSUSE/agama#995)

-------------------------------------------------------------------
Tue Jan 16 15:27:28 UTC 2024 - José Iván López González <jlopez@suse.com>

- Fix error with storage issues proxy by anticipating its creation
  (gh#openSUSE/agama#1003).

-------------------------------------------------------------------
Thu Jan 11 15:34:26 UTC 2024 - Imobach Gonzalez Sosa <igonzalezsosa@suse.com>

- Ignore the encoding from the UILocale D-Bus property
  (gh#openSUSE/agama#987).

-------------------------------------------------------------------
Mon Jan  8 15:55:39 UTC 2024 - David Diaz <dgonzalez@suse.com>

- Web documentation: improve the auto-generated documentation
  output to have it ready for a future integration in a static
  site generator (gh#openSUSE/agama#976).

-------------------------------------------------------------------
Thu Jan 04 21:44:32 UTC 2024 - Balsa Asanovic <balsaasanovic95@gmail.com>

- Removing global issues page and using popup dialog instead.
  It shows issues only from a specific category (software,
  product, storage, ...) and not all at once. (gh#openSUSE/agama#886).

-------------------------------------------------------------------
Tue Dec 26 11:12:45 UTC 2023 - David Diaz <dgonzalez@suse.com>

- UI: Use the HTML <strong> element instead of a CSS class for
   emphasizing content (gh#openSUSE/agama#960).

-------------------------------------------------------------------
Fri Dec 22 09:29:59 UTC 2023 - David Diaz <dgonzalez@suse.com>

- UI: Fix page menus placement in production mode,
   rendering them in the page header (gh#openSUSE/agama#925,
   gh#openSUSE/agama#950).

-------------------------------------------------------------------
Thu Dec 21 14:24:02 UTC 2023 - Imobach Gonzalez Sosa <igonzalezsosa@suse.com>

- Version 7

-------------------------------------------------------------------
Thu Dec 21 13:36:46 UTC 2023 - David Diaz <dgonzalez@suse.com>

- Rework UI internals for improving core/Page component and changing
  how layout is handled (gh#openSUSE/agama#925).
- Drop layout/Layout and stop using react-teleporter.

-------------------------------------------------------------------
Thu Dec 21 11:18:37 UTC 2023 - Ancor Gonzalez Sosa <ancor@suse.com>

- Display countries at timezone selector (gh#openSUSE/agama#946).

-------------------------------------------------------------------
Mon Dec 18 10:42:53 UTC 2023 - José Iván López González <jlopez@suse.com>

- Do not show info icon for the file system label if there is only
  one option (gh#openSUSE/agama#938).

-------------------------------------------------------------------
Fri Dec 15 15:03:40 UTC 2023 - José Iván López González <jlopez@suse.com>

- Allow selecting file system type and configure snapshots
  (gh#openSUSE/agama/926).

-------------------------------------------------------------------
Sat Dec  2 18:06:02 UTC 2023 - Imobach Gonzalez Sosa <igonzalezsosa@suse.com>

- Version 6

-------------------------------------------------------------------
Thu Nov 30 22:39:57 UTC 2023 - David Diaz <dgonzalez@suse.com>

- UI: make selectors more compact (gh#openSUSE/agama#898).

-------------------------------------------------------------------
Thu Nov 30 15:19:38 UTC 2023 - José Iván López González <jlopez@suse.com>

- Allow selecting the storage policy to make free space for the
  installation (gh#openSUSE/agama#883).

-------------------------------------------------------------------
Wed Nov 29 14:15:16 UTC 2023 - José Iván López González <jlopez@suse.com>

- Allow selecting language, keymap and timezone for the target
  system (gh#openSUSE/agama#881).

-------------------------------------------------------------------
Wed Nov 29 13:01:04 UTC 2023 - David Diaz <dgonzalez@suse.com>

- UI: improve the look and feel by fine tunning the sections spacing,
  alignment, and icon sizes (gh#openSUSE/agama#892).

-------------------------------------------------------------------
Tue Nov 21 15:21:06 UTC 2023 - David Diaz <dgonzalez@suse.com>

- UI: Do not crash when clicking the install button. It started
  failing after removing core-js dependency (gh#openSUSE/agama#880
  and related to gh#openSUSE/agama#866).

-------------------------------------------------------------------
Fri Nov 17 13:27:22 UTC 2023 - David Diaz <dgonzalez@suse.com>

- UI: Fix broken storage links (bsc#1217281).

-------------------------------------------------------------------
Wed Nov 15 12:32:25 UTC 2023 - José Iván López González <jlopez@suse.com>

- Add UI for registering a product (gh#openSUSE/agama#869).

-------------------------------------------------------------------
Thu Nov  2 07:38:22 UTC 2023 - David Diaz <dgonzalez@suse.com>

- UI: Drop support for opening dialogs directly from a section
  header (gh#openSUSE/agama#838).

-------------------------------------------------------------------
Tue Oct 31 09:41:33 UTC 2023 - David Diaz <dgonzalez@suse.com>

- UI: sections improvements (gh#openSUSE/agama#816):
  - allow using them without title.
  - make them more accessible by using aria-label, aria-live-region,
    and aria-busy attributes.

-------------------------------------------------------------------
Fri Oct 27 10:25:46 UTC 2023 - Imobach Gonzalez Sosa <igonzalezsosa@suse.com>

- Display the "Congratulations" message at the end of the
  installation again (gh#openSUSE/agama#825).

-------------------------------------------------------------------
Thu Oct 26 16:07:02 UTC 2023 - Imobach Gonzalez Sosa <igonzalezsosa@suse.com>

- Properly track the status changes. It prevents of getting stuck
  in the first page when there are multiple products
  (gh#openSUSE/agama#821).

-------------------------------------------------------------------
Thu Oct 26 05:58:15 UTC 2023 - Imobach Gonzalez Sosa <igonzalezsosa@suse.com>

- Make sure that the software context is ready before trying to
  load any route (gh#openSUSE/agama#820).

-------------------------------------------------------------------
Thu Oct 26 05:31:28 UTC 2023 - Imobach Gonzalez Sosa <igonzalezsosa@suse.com>

- Fix client initialization to avoid a useless reconnection
  (gh#openSUSE/agama#819).

-------------------------------------------------------------------
Mon Oct 23 11:33:53 UTC 2023 - Imobach Gonzalez Sosa <igonzalezsosa@suse.com>

- Version 5

-------------------------------------------------------------------
Thu Oct 19 22:07:11 UTC 2023 - David Diaz <dgonzalez@suse.com>

- UI: fix CSS rule for applying grayscale and blur CSS filters to
  main wrapper when the sidebar is open (gh#openSUSE/agama#802).

-------------------------------------------------------------------
Tue Oct 17 10:59:37 UTC 2023 - Imobach González Sosa <igonzalezsosa@suse.com>

- Allow changing the language of the user interface
  (gh#openSUSE/agama#796).

-------------------------------------------------------------------
Tue Oct 10 08:50:53 UTC 2023 - Ladislav Slezák <lslezak@suse.com>

- Added pattern selector to allow changing the installed software
  (gh#openSUSE/agama#792)

-------------------------------------------------------------------
Mon Oct  9 11:30:27 UTC 2023 - Imobach Gonzalez Sosa <igonzalezsosa@suse.com>

- Reload only once when changing the language using the lang=
  parameter in the query string (gh#openSUSE/agama#794).

-------------------------------------------------------------------
Thu Oct  5 19:52:17 UTC 2023 - Josef Reidinger <jreidinger@suse.com>

- Add flag if volume is transactional btrfs (gh#openSUSE/agama#789)

-------------------------------------------------------------------
Thu Oct  5 05:50:57 UTC 2023 - Imobach Gonzalez Sosa <igonzalezsosa@suse.com>

- Implement a mechanism to reconnect to the D-Bus service
  (gh#openSUSE/agama#781).

-------------------------------------------------------------------
Mon Oct  2 08:02:23 UTC 2023 - David Diaz <dgonzalez@suse.com>

- UI: migrate to PatternFly 5 (gh#openSUSE/agama#759)

-------------------------------------------------------------------
Fri Sep 29 08:04:01 UTC 2023 - David Diaz <dgonzalez@suse.com>

- Do not drop source maps from production build
  (gh#openSUSE/agama#779)

-------------------------------------------------------------------
Wed Sep 27 12:15:13 UTC 2023 - José Iván López González <jlopez@suse.com>

- Allow to select the devices for the system volume group
  (gh#openSUSE/agama#763).

-------------------------------------------------------------------
Tue Sep 26 15:57:21 UTC 2023 - Imobach Gonzalez Sosa <igonzalezsosa@suse.com>

- Version 4

-------------------------------------------------------------------
Tue Sep 19 19:11:12 UTC 2023 - Balsa Asanovic <balsaasanovic95@gmail.com>

- Allow users to show password values (gh#openSUSE/agama#750).

-------------------------------------------------------------------
Tue Sep 19 11:18:05 UTC 2023 - José Iván López González <jlopez@suse.com>

- Explicitly call to probe after selecting a new product
  (gh#openSUSE/agama#748).

-------------------------------------------------------------------
Thu Sep 14 10:09:07 UTC 2023 - Imobach Gonzalez Sosa <igonzalezsosa@suse.com>

- Use a single D-Bus service to connect to the manager and the
  users API (gh#openSUSE/agama#753, follow-up of
  gh#openSUSE/agama#729).

-------------------------------------------------------------------
Mon Sep 11 11:56:56 UTC 2023 - David Diaz <dgonzalez@suse.com>

- Fix the download logs action in the web UI (gh#openSUSE/agama#697)

-------------------------------------------------------------------
Wed Sep  6 08:04:13 UTC 2023 - José Iván López González <jlopez@suse.com>

- Adapt storage to new proposal settings (gh#openSUSE/agama#738).

-------------------------------------------------------------------
Thu Aug 31 10:37:50 UTC 2023 - Imobach Gonzalez Sosa <igonzalezsosa@suse.com>

- Adapt the locale and questions clients to use the same D-Bus
  service (gh#openSUSE/agama#729).

-------------------------------------------------------------------
Sat Aug 12 11:35:12 UTC 2023 - Balsa Asanovic <balsaasanovic95@gmail.com>

- Added scroll up functionality to the discover iSCSI form when
  the warning shows up after the submit action
  (gh#openSUSE/agama#468).

-------------------------------------------------------------------
Wed Aug  2 18:59:16 UTC 2023 - Balsa Asanovic <balsaasanovic95@gmail.com>

- Introduced functionality to close Dropdown automatically
  when the user clicks outside of it.
  (gh#openSUSE/agama#552).

-------------------------------------------------------------------
Wed Aug  2 10:03:23 UTC 2023 - Imobach Gonzalez Sosa <igonzalezsosa@suse.com>

- Version 3

-------------------------------------------------------------------
Mon Jul 17 09:16:38 UTC 2023 - Josef Reidinger <jreidinger@suse.com>

- Adapt to new questions D-Bus API to allow automatic answering of
  questions when requested. No visible change in UI, just default
  answer for LUKS partition activation is now "Skip".
  (gh#openSUSE/agama#637)

-------------------------------------------------------------------
Wed Jul  5 13:59:58 UTC 2023 - José Iván López González <jlopez@suse.com>

- Add info about deactivated zFCP auto_lun_scan and sort members in
  device selector (gh#openSUSE/agama#650).

-------------------------------------------------------------------
Mon Jul  3 10:18:32 UTC 2023 - José Iván López González <jlopez@suse.com>

- Add page for managing zFCP devices (gh#openSUSE/agama#634).

-------------------------------------------------------------------
Wed Jun 21 09:05:21 UTC 2023 - Balsa Asanovic <balsaasanovic95@gmail.com>

- Moved the logic for adding and removing HTML element's
  attributes from sidebar component to custom hook
  (gh#openSUSE/agama#565).

-------------------------------------------------------------------
Tue Jun 13 15:40:01 UTC 2023 - David Diaz <dgonzalez@suse.com>

- UI: stop using fixed sizes for modal dialogs
  (gh#openSUSE/agama#620).

-------------------------------------------------------------------
Tue Jun 13 06:59:12 UTC 2023 - David Diaz <dgonzalez@suse.com>

- Storage: adjust volume size options wording and size
   (gh#/openSUSE/agama#618).

-------------------------------------------------------------------
Mon Jun 12 11:13:41 UTC 2023 - David Diaz <dgonzalez@suse.com>

- UI: makes more evident when there is none authentication method
  defined for the root user (gh#openSUSE/agama#615).

-------------------------------------------------------------------
Fri Jun  9 09:38:05 UTC 2023 - David Diaz <dgonzalez@suse.com>

- Storage: allow setting the volume size (gh#openSUSE/agama#590).

-------------------------------------------------------------------
Wed May 24 11:01:24 UTC 2023 - David Diaz <dgonzalez@suse.com>

- UI: ensure that blur and grayscale CSS filters are not applied to
  any nodes other than <body> direct children (gh#openSUSE/agama#588).

-------------------------------------------------------------------
Tue May 23 11:51:26 UTC 2023 - Martin Vidner <mvidner@suse.com>

- Version 2.1

-------------------------------------------------------------------
Tue May 23 08:10:04 UTC 2023 - José Iván López González <jlopez@suse.com>

- Add new component for selecting devices.
- gh#openSUSE/agama#586

-------------------------------------------------------------------
Mon May 22 12:30:02 UTC 2023 - Martin Vidner <mvidner@suse.com>

- Version 2

-------------------------------------------------------------------
Mon May 22 10:42:35 UTC 2023 - David Diaz <dgonzalez@suse.com>

- UI: Fix header and footer block size (gh#openSUSE/agama#583)

-------------------------------------------------------------------
Fri May 19 09:29:50 UTC 2023 - David Diaz <dgonzalez@suse.com>

- UI: grayscale and blur not accessible div nodes
  (gh#openSUSE/agama#564)

-------------------------------------------------------------------
Wed May 17 15:42:31 UTC 2023 - David Diaz <dgonzalez@suse.com>

- Ensure siblings of an open modal dialog do not remain hidden from
  the accessibility API if the dialog is unmounted instead of
  set as closed (gh#openSUSE/agama#580).

-------------------------------------------------------------------
Tue May  9 22:36:12 UTC 2023 - David Diaz <dgonzalez@suse.com>

- Keep the sidebar on top of other elements when it's open
  (gh#openSUSE/agama#569).

-------------------------------------------------------------------
Mon May  8 15:20:14 UTC 2023 - David Diaz <dgonzalez@suse.com>

- Set sidebar siblings as aria-hiden while it's open
  (gh#openSUSE/agama#563)
-------------------------------------------------------------------
Fri Apr 28 15:16:04 UTC 2023 - José Iván López González <jlopez@suse.com>

- Add issues for storage client.
- Add issues page.
- gh#openSUSE/agama#540

-------------------------------------------------------------------
Thu Apr 27 08:24:27 UTC 2023 - Ladislav Slezák <lslezak@suse.com>

- Display details for the "autocalculated" label in the storage
  settings

-------------------------------------------------------------------
Tue Apr 25 13:42:22 UTC 2023 - David Diaz <dgonzalez@suse.com>

- UI: Fix dropdown content alignment at storage proposal page
  (gh#openSUSE/agama#547).

-------------------------------------------------------------------
Tue Apr 25 12:23:27 UTC 2023 - David Diaz <dgonzalez@suse.com>

- UI: Do not indent sections without icons (gh#openSUSE/agama#549).

-------------------------------------------------------------------
Mon Apr 24 15:53:35 UTC 2023 - David Diaz <dgonzalez@suse.com>

- Extract page options from the Sidebar to make them
  more discoverable (gh#openSUSE/agama#545)

-------------------------------------------------------------------
Thu Apr 20 12:44:44 UTC 2023 - David Diaz <dgonzalez@suse.com>

- Make styles consistent when the user is hovering a button,
  no matter if it is a focus state or not (gh#openSUSE/agama#544).

-------------------------------------------------------------------
Fri Apr 14 13:08:05 UTC 2023 - José Iván López González <jlopez@suse.com>

- First steps for redesigning storage proposal UI:
  * Place settings directly on the proposal page.
  * Show list of file systems, allowing to add and remove.
- gh#openSUSE/agama#521

-------------------------------------------------------------------
Tue Apr 11 14:02:31 UTC 2023 - Knut Anderssen <kanderssen@suse.com>

- Fix netmask handling (bsc#1210104).

-------------------------------------------------------------------
Wed Apr  5 14:14:32 UTC 2023 - José Iván López González <jlopez@suse.com>

- Fix issues with questions client (gh#openSUSE/agama#524).

-------------------------------------------------------------------
Mon Apr  3 08:13:55 UTC 2023 - Knut Anderssen <kanderssen@suse.com>

- Fix DNS handling by using ipv4.dns-data instead of ipv4.dns (gh#openSUSE/agama#518).

-------------------------------------------------------------------
Wed Mar 29 11:32:13 UTC 2023 - Imobach Gonzalez Sosa <igonzalezsosa@suse.com>

- Rename D-Installer to Agama (gh#openSUSE/agama#507).
- Version 1

-------------------------------------------------------------------
Fri Mar 24 15:30:48 UTC 2023 - Imobach Gonzalez Sosa <igonzalezsosa@suse.com>

- Version 0.8.3

-------------------------------------------------------------------
Fri Mar 24 14:51:55 UTC 2023 - Knut Alejandro Anderssen González <kanderssen@suse.com>

- Add UI for configuring DASD (gh#openSUSE/agama#501).

-------------------------------------------------------------------
Fri Mar 24 12:50:06 UTC 2023 - Ancor Gonzalez Sosa <ancor@suse.com>

- Added a tip about iSCSI and DASD configuration to the storage
  page (gh#openSUSE/agama#500).

-------------------------------------------------------------------
Fri Mar 24 10:39:45 UTC 2023 - Imobach Gonzalez Sosa <igonzalezsosa@suse.com>

- Version 0.8.2

-------------------------------------------------------------------
Thu Mar 23 17:07:29 UTC 2023 - José Iván López González <jlopez@suse.com>

- Reprobe storage if the system becomes deprecated
  (gh#openSUSE/agama#484).

-------------------------------------------------------------------
Tue Mar 21 16:41:06 UTC 2023 - Ladislav Slezák <lslezak@suse.com>

- Do not crash when setting an invalid target device using the
  command line interface (bsc#1209523)

-------------------------------------------------------------------
Mon Mar 20 15:13:28 UTC 2023 - Imobach Gonzalez Sosa <igonzalezsosa@suse.com>

- Upgrade Webpack to version 5.76.2 (CVE-2023-28154, bsc#1209494).
- Version 0.8.1

-------------------------------------------------------------------
Mon Mar 20 13:40:08 UTC 2023 - Imobach Gonzalez Sosa <igonzalezsosa@suse.com>

- Remove the redundant "Settings" suffix (gh#openSUSE/agama#481).

-------------------------------------------------------------------
Mon Mar 20 11:51:56 UTC 2023 - Imobach Gonzalez Sosa <igonzalezsosa@suse.com>

- Fix the initialization of the D-Bus iSCSI proxies
  (gh#openSUSE/agama#478).

-------------------------------------------------------------------
Mon Mar 20 11:50:37 UTC 2023 - José Iván López González <jlopez@suse.com>

- Fix the iSCSI discover form when no information is found in the
  browser's local storage (gh#openSUSE/agama#475).

-------------------------------------------------------------------
Thu Mar 16 16:13:39 UTC 2023 - Imobach Gonzalez Sosa <igonzalezsosa@suse.com>

- Version 0.8

-------------------------------------------------------------------
Thu Mar 16 15:53:34 UTC 2023 - José Iván López González <jlopez@suse.com>

- Add UI for configuring iSCSI (gh#openSUSE/agama#435).

-------------------------------------------------------------------
Mon Mar 13 15:51:08 UTC 2023 - David Diaz <dgonzalez@suse.com>

- Sidebar improvements (gh#openSUSE/agama#462)
  * Allow adding actions from a page.
  * Remove network information.
  * Use underlined links and darker green color for improving contrast.
  * Start using a disclosure widget for grouping related actions.

-------------------------------------------------------------------
Fri Mar  3 15:00:05 UTC 2023 - David Diaz <dgonzalez@suse.com>

- Enhance the user edit form (gh#openSUSE/agama#451).

-------------------------------------------------------------------
Thu Mar  2 23:16:09 UTC 2023 - David Diaz <dgonzalez@suse.com>

- Dependencies update (gh#openSUSE/agama#449).
  * Go up to React 18.
  * Bring node packages up to date.

-------------------------------------------------------------------
Wed Mar  1 23:22:37 UTC 2023 - David Diaz <dgonzalez@suse.com>

- Create a dedicated page per section
  (gh#openSUSE/agama#443).

-------------------------------------------------------------------
Tue Feb 21 00:50:48 UTC 2023 - David Diaz <dgonzalez@suse.com>

- Set icons as aria-hidden (gh#openSUSE/agama#437).

-------------------------------------------------------------------
Mon Feb 20 22:52:48 UTC 2023 - David Diaz <dgonzalez@suse.com>

- Sidebar improvements (gh#openSUSE/agama#436)
  * Use proper control for open and close actions
  * Improve styling and labels
  * Add missing aria attributes

-------------------------------------------------------------------
Thu Feb 16 12:56:24 UTC 2023 - Ladislav Slezák <lslezak@suse.com>

- Integrate cockpit terminal application (gh#openSUSE/agama#426)

-------------------------------------------------------------------
Wed Feb 15 16:35:54 UTC 2023 - Imobach Gonzalez Sosa <igonzalezsosa@suse.com>

- Version 0.7
- Do not use a proxy to get the errors lists
  (gh#openSUSE/agama#424).

-------------------------------------------------------------------
Thu Feb  9 15:29:58 UTC 2023 - David Diaz <dgonzalez@suse.com>

- Add live reloading feature for easing the front-end development
  process (gh#openSUSE/agama#419).

-------------------------------------------------------------------
Thu Feb  9 14:16:09 UTC 2023 - David Diaz <dgonzalez@suse.com>

- Fix storage section crashing when proposal is not ready
  (gh#openSUSE/agama#418).

-------------------------------------------------------------------
Wed Feb  8 18:12:06 UTC 2023 - Imobach Gonzalez Sosa <igonzalezsosa@suse.com>

- Better handling of software repositories
  (gh#openSUSE/agama#414):
  * Report issues when reading the software repositories.
  * Inform the user about the software proposal progress.
  * Add a button to reload the repositories
    (gh#openSUSE/agama#388).

-------------------------------------------------------------------
Tue Jan 24 09:32:13 UTC 2023 - Ladislav Slezák <lslezak@suse.com>

- Added a button for displaying the YaST logs
  (related to gh#openSUSE/agama#379)

-------------------------------------------------------------------
Fri Jan 20 09:03:22 UTC 2023 - David Diaz <dgonzalez@suse.com>

- UI fixes (gh#openSUSE/agama#401):
  * Add a fallback height for the layout
  * Fix some miss-alignments
  * Add missing icon
  * Ensure tooling serving and loading fonts

-------------------------------------------------------------------
Thu Jan 19 07:58:00 UTC 2023 - David Diaz <dgonzalez@suse.com>

- Update aliases for using "~/" instead of "@"
  (gh#openSUSE/agama#400).

-------------------------------------------------------------------
Wed Jan 18 08:06:05 UTC 2023 - Josef Reidinger <jreidinger@suse.com>

- Allow user downloading logs (gh#openSUSE/agama#379)

-------------------------------------------------------------------
Thu Jan 12 16:23:54 UTC 2023 - Josef Reidinger <jreidinger@suse.com>

- Implement validation of software proposal to early detect
  issues in software selection (gh#openSUSE/agama#381)

-------------------------------------------------------------------
Wed Jan 11 20:37:26 UTC 2023 - David Diaz <dgonzalez@suse.com>

- Testing: use a mocking function to make mocked components
  consistent across the test suite (gh#openSUSE/agama#392).

-------------------------------------------------------------------
Wed Jan 11 11:54:29 UTC 2023 - David Diaz <dgonzalez@suse.com>

- Rework UI internals by using plain CSS as much as possible for
  building the layout instead of relying on wrapper components
  (gh#openSUSE/agama#391).

-------------------------------------------------------------------
Tue Jan 10 10:30:05 UTC 2023 - Imobach Gonzalez Sosa <igonzalezsosa@suse.com>

- Connect to the dedicated D-Bus server (gh#openSUSE/agama#384).

-------------------------------------------------------------------
Mon Jan  2 12:53:50 UTC 2023 - David Diaz <dgonzalez@suse.com>

- Add missing favicon (gh#openSUSE/agama#387).

-------------------------------------------------------------------
Mon Jan  2 11:46:37 UTC 2023 - Knut Anderssen <kanderssen@suse.com>

- Do not show the link to configure wifi networks when there are no
  wifi devices and also inform the user when no network connection
  was detected (gh#openSUSE/agama#323).
- Version 0.6.3

-------------------------------------------------------------------
Mon Jan  2 10:03:18 UTC 2023 - David Diaz <dgonzalez@suse.com>

- Ensure custom fonts are including in the build
  (gh#openSUSE/agama#385).

-------------------------------------------------------------------
Fri Dec 30 11:56:46 UTC 2022 - David Diaz <dgonzalez@suse.com>

- Switch to Material Symbols icon set and refactor how icons
  are imported (gh#openSUSE/agama#383).

-------------------------------------------------------------------
Thu Dec 15 10:14:22 UTC 2022 - Knut Anderssen <kanderssen@suse.com>

- Do not show the link to configure wifi networks when wireless is
  not enabled (gh#openSUSE/agama#323).
- Version 0.6.2

-------------------------------------------------------------------
Thu Dec 15 08:55:02 UTC 2022 - Imobach Gonzalez Sosa <igonzalezsosa@suse.com>

- Display questions during the software installation (related to
  gh#openSUSE/agama#369).
- Update to version 0.6.1

-------------------------------------------------------------------
Mon Dec  5 13:18:37 UTC 2022 - Imobach Gonzalez Sosa <igonzalezsosa@suse.com>

- Update to version 0.6.0

-------------------------------------------------------------------
Fri Dec  2 15:46:46 UTC 2022 - Imobach Gonzalez Sosa <igonzalezsosa@suse.com>

- Add support for password confirmation
  (related to gh#openSUSE/agama#297)

-------------------------------------------------------------------
Fri Dec  2 13:41:41 UTC 2022 - José Iván López González <jlopez@suse.com>

- Add new UI for storage proposal offering LVM and encyption
  options (gh#openSUSE/agama#321).

-------------------------------------------------------------------
Fri Dec 2 10:48:14 UTC 2022 - Josef Reidinger <jreidinger@suse.cz>

- Add support for adapting the configuration depending on the
  architecture (gh#openSUSE/agama#339)

-------------------------------------------------------------------
Wed Nov 30 08:16:42 UTC 2022 - Knut Alejandro Anderssen González <kanderssen@suse.de>

- Add validation for the first user creation (gh#openSUSE/agama#337)

-------------------------------------------------------------------
Fri Nov 18 16:27:26 UTC 2022 - Imobach Gonzalez Sosa <igonzalezsosa@suse.com>

- Update to version 0.5.0:
  * Add support for basic network configuration, based on
    NetworkManager (gh#openSUSE/agama#260, gh#openSUSE/agama#292).
  * Improve the usability of the LUKS activation dialog
    (gh#openSUSE/agama#253).
  * Prevent starting the installation with incomplete or wrong
    configuration (gh#openSUSE/agama#299).

-------------------------------------------------------------------
Thu Jul 28 08:17:06 UTC 2022 - Imobach Gonzalez Sosa <igonzalezsosa@suse.com>

- Update to version 0.4.2:
  * Connect to the org.opensuse.DInstaller.Language service
    (related to gh#openSUSE/agama#240).

-------------------------------------------------------------------
Tue Jul 26 10:04:53 UTC 2022 - Imobach Gonzalez Sosa <igonzalezsosa@suse.com>

- Update to version 0.4.1:
  * Fix several user interface-related issues (gh#openSUSE/agama#230):
    - Avoid reloading the page when pushing the enter key.
    - Always display the D-Bus error page when the connection gets
      broken. Reload the UI again when the D-Bus connection is
      working again.
    - Update the product selection page when the product is
      modified in background (e.g., using the CLI).
    - Update the first user settings when they are changed in
      background.
    - Refresh the storage section when the settings are modified
      in background.
    - If the storage proposal fails, display the error even after
      reloading the page.

-------------------------------------------------------------------
Fri Jul 15 07:32:48 UTC 2022 - Imobach Gonzalez Sosa <igonzalezsosa@suse.com>

- Update to version 0.4:
  * Support for installing multiple products
    (gh#openSUSE/agama#211).
  * Adapt to the new status/progress reporting API
    (gh#openSUSE/agama#219).
  * Add a better layout mechanism (gh#openSUSE/agama#216).

-------------------------------------------------------------------
Mon Jun 13 10:10:03 UTC 2022 - Imobach Gonzalez Sosa <igonzalezsosa@suse.com>

- Update to version 0.3:
  * Refresh the web UI when a selected option changes (e.g., through
    the CLI) (gh#openSUSE/agama#180).
  * Remove the "Restart Installation" button
    (gh#openSUSE/agama#167 and gh#openSUSE/agama#174).
  * Add a task to generate the JSDoc-based documentation
    (gh#openSUSE/agama#186 and gh#openSUSE/agama#191).

-------------------------------------------------------------------
Tue May 17 10:58:51 UTC 2022 - Imobach Gonzalez Sosa <igonzalezsosa@suse.com>

- Update to version 0.2:
  * Turn the web UI into a Cockpit module (gh#openSUSE/agama#127)
    and drop the authentication code (gh#openSUSE/agama#128).
  * Add basic storage devices activation (gh#openSUSE/agama#150).
  * Fix the behavior of the language selector
    (gh#openSUSE/agama#125).
  * Add an installation confirmation dialog
    (gh#openSUSE/agama#118) and a reboot button
    (gh#openSUSE/agama#114).

-------------------------------------------------------------------
Wed Mar 30 07:06:23 UTC 2022 - Imobach Gonzalez Sosa <igonzalezsosa@suse.com>

- First release (version 0.1):
  * Allow setting the language, selecting a product, choosing a disk to
    install into, setting the root authentication mechanism and creating
    a first user.
  * Report installation progress.
  * Communication with D-Bus through Cockpit's infrastructure.<|MERGE_RESOLUTION|>--- conflicted
+++ resolved
@@ -1,10 +1,10 @@
 -------------------------------------------------------------------
-<<<<<<< HEAD
 Tue Sep 2 08:24:38 UTC 2025 - David Diaz <dgonzalez@suse.com>
 
 - Allow sorting devices by name or size in storage selector
   (gh#agama-project/agama#2672).
-=======
+  
+-------------------------------------------------------------------
 Mon Sep  1 18:22:38 UTC 2025 - Imobach Gonzalez Sosa <igonzalezsosa@suse.com>
 
 - The Chinese languages do not include the territory (bsc#1248826).
@@ -14,7 +14,6 @@
 
 - Report the underlying problem for the "load.retry" question
   (related to bsc#1248779).
->>>>>>> 75f18328
 
 -------------------------------------------------------------------
 Wed Aug 27 08:39:36 UTC 2025 - Knut Anderssen <kanderssen@suse.com>
