-------------------------------------------------------------------
<<<<<<< HEAD
Fri Mar  7 11:42:33 UTC 2025 - José Iván López González <jlopez@suse.com>

- Show LVM config in the storage UI (gh#agama-project/agama#2089).
=======
Thu Mar 20 20:58:44 UTC 2025 - David Diaz <dgonzalez@suse.com>

- Stop displaying the hostname alert once the system is registered
  (gh#agama-project/agama#2183).

-------------------------------------------------------------------
Wed Mar 19 19:04:09 UTC 2025 - Ancor Gonzalez Sosa <ancor@suse.com>

- Allow temporary removal of the root file system
 (gh#agama-project/agama#2160).

-------------------------------------------------------------------
Tue Mar 18 10:59:20 UTC 2025 - David Diaz <dgonzalez@suse.com>

- Fix registration form issue when email is not provided
  (gh#agama-project/agama#2172)

-------------------------------------------------------------------
Fri Mar 14 11:05:49 UTC 2025 - David Diaz <dgonzalez@suse.com>

- Allow updating hostname from web user interface
  (gh#agama-project/agama#2147)
>>>>>>> 58c734a4

-------------------------------------------------------------------
Thu Mar  6 08:06:17 UTC 2025 - David Diaz <dgonzalez@suse.com>

- Fix a language selector overflow issue in the product license dialog
  (gh#agama-project/agama#2105)

-------------------------------------------------------------------
Thu Feb 27 16:10:51 UTC 2025 - Vaishnavi Nawghare <nawgharevaishnavi@gmail.com>

- Add alpha-label-less leap16.svg
 (gh#agama-project/agama#2091).

-------------------------------------------------------------------
Thu Feb 27 11:21:45 UTC 2025 - José Iván López González <jlopez@suse.com>

- Allow setting the file system label (related to jsc#AGM-122
  and bsc#1237165).

-------------------------------------------------------------------
Thu Feb 27 10:21:45 UTC 2025 - José Iván López González <jlopez@suse.com>

- Do not fail to build the storage devices when the RAID members
  are not exported (bsc#1237803).

-------------------------------------------------------------------
Wed Feb 26 06:51:37 UTC 2025 - Imobach Gonzalez Sosa <igonzalezsosa@suse.com>

- Version 12

-------------------------------------------------------------------
Tue Feb 25 18:44:07 UTC 2025 - David Diaz <dgonzalez@suse.com>

- Add fonts for CJK characters and monospaced text
  (gh#agama-project/agama#2076, bsc#1237457).

-------------------------------------------------------------------
Tue Feb 25 15:57:49 UTC 2025 - Ancor Gonzalez Sosa <ancor@suse.com>

- Display the file system labels in most selectors for disks and
  partitions (gh#agama-project/agama#2070).

-------------------------------------------------------------------
Tue Feb 25 13:08:43 UTC 2025 - Imobach Gonzalez Sosa <igonzalezsosa@suse.com>

- Use the backend's language as fallback, ignoring the browser's one
  It reduces the chances to produce unwanted side-effects when connecting
  to the web user interface (gh#agama-project/agama#2071).
- Do not block when connecting during system installation.
- Make some small fixes/improvements to the overview, localization
  and software pages markup.

-------------------------------------------------------------------
Tue Feb 25 12:36:50 UTC 2025 - Ancor Gonzalez Sosa <ancor@suse.com>

- Synchronous system probing when choosing or registering the
  product (gh#agama-project/agama#2072).

-------------------------------------------------------------------
Mon Feb 24 15:57:12 UTC 2025 - David Diaz <dgonzalez@suse.com>

- Display network edition errors instead of navigating back
  (gh#agama-project/agama#2064).

-------------------------------------------------------------------
Mon Feb 24 14:17:34 UTC 2025 - Ancor Gonzalez Sosa <ancor@suse.com>

- Ignore non-critical issues to avoid preventing the installation
  in valid scenarios (gh#agama-project/agama#2061).

-------------------------------------------------------------------
Mon Feb 24 12:44:15 UTC 2025 - David Diaz <dgonzalez@suse.com>

- Prevented table overflow to avoid hiding the actions column
  (gh#agama-project/agama#2044).

-------------------------------------------------------------------
Mon Feb 24 08:50:54 UTC 2025 - Ancor Gonzalez Sosa <ancor@suse.com>

- Some visual changes at the form to add and edit partitions
  (gh#agama-project/agama#2054).

-------------------------------------------------------------------
Fri Feb 21 13:56:52 UTC 2025 - José Iván López González <jlopez@suse.com>

- Bring encryption section back to the proposal page
  (gh#agama-project/agama#2031).

-------------------------------------------------------------------
Thu Feb 20 12:46:04 UTC 2025 - Ancor Gonzalez Sosa <ancor@suse.com>

- Include the migration to PatternFly 6 made by dgonzalez@suse.com
  (gh#openSUSE/agama#1900, gh#openSUSE/agama#1921,
  gh#openSUSE/agama#1954 and gh#openSUSE/agama#1961)
- New interface to configure the storage proposal.

-------------------------------------------------------------------
Tue Feb 18 12:10:49 UTC 2025 - David Diaz <dgonzalez@suse.com>

- Remove step forcing root user password entry.
- Revamp the Authentication page (formerly Users page) to simplify
  the interface and improve user interactions
  (gh#agama-project/agama#1999).

-------------------------------------------------------------------
Fri Feb 14 09:46:02 UTC 2025 - Ladislav Slezák <lslezak@suse.com>

- Implement specific question dialogs for the libzypp callbacks
  (gh#agama-project/agama#1985)

-------------------------------------------------------------------
Fri Feb  7 14:43:08 UTC 2025 - Imobach Gonzalez Sosa <igonzalezsosa@suse.com>

- Report unsupported AutoYaST elements
  (gh#agama-project/agama#1976).

-------------------------------------------------------------------
Fri Jan 31 09:03:37 UTC 2025 - Imobach Gonzalez Sosa <igonzalezsosa@suse.com>

- Always perform mutations (PATH/POST/PUT/DELETE) when connecting
  to "localhost", no matter whether the network is connected or not
  (gh#agama-project/agama#1963).

-------------------------------------------------------------------
Thu Jan 30 12:04:23 UTC 2025 - Martin Vidner <mvidner@suse.com>

- Make deletion of a proposed drive work:
  "Do not use, Remove the configuration for this device"
  (gh#agama-project/agama#1934)

-------------------------------------------------------------------
Fri Jan 24 09:34:24 UTC 2025 - Imobach Gonzalez Sosa <igonzalezsosa@suse.com>

- Use the "finish" to decide whether to navigate to the
  congratulations screen (gh#agama-project/agama#1616).

-------------------------------------------------------------------
Fri Jan 24 06:43:52 UTC 2025 - Imobach Gonzalez Sosa <igonzalezsosa@suse.com>

- Use the "missing_registration" issue to determine whether to show
  the registration alert (gh#agama-project/agama#1938).

-------------------------------------------------------------------
Thu Jan 23 15:09:09 UTC 2025 - Martin Vidner <mvidner@suse.com>

- Make the trash can icon (Delete) of a proposed partition work
  (gh#agama-project/agama#1915)

-------------------------------------------------------------------
Tue Jan 21 09:44:08 UTC 2025 - Imobach Gonzalez Sosa <igonzalezsosa@suse.com>

- Do not crash at the end of the installation when using a legacy
  AutoYaST mode (gh#agama-project/agama#1927).

-------------------------------------------------------------------
Mon Jan 20 16:45:18 UTC 2025 - Ladislav Slezák <lslezak@suse.com>

- The software page displays a link for reloading the repositories
  again if some repository failed to load
  (gh#agama-project/agama#1894)

-------------------------------------------------------------------
Mon Jan 20 10:36:09 UTC 2025 - Imobach Gonzalez Sosa <igonzalezsosa@suse.com>

- Add support for displaying and accepting a product license
  (jsc#PED-11987).

-------------------------------------------------------------------
Thu Jan 16 13:11:06 UTC 2025 - Imobach Gonzalez Sosa <igonzalezsosa@suse.com>

- Display error messages during package installation
  (gh#agama-project/agama#1909).

-------------------------------------------------------------------
Mon Jan 13 11:11:49 UTC 2025 - David Diaz <dgonzalez@suse.com>

- Do not allow changing selected product after registering one
  (related to gh#agama-project/agama#1891).

-------------------------------------------------------------------
Fri Jan 10 21:22:02 UTC 2025 - Imobach Gonzalez Sosa <igonzalezsosa@suse.com>

- Version 11

-------------------------------------------------------------------
Fri Jan 10 15:56:35 UTC 2025 - José Iván López González <jlopez@suse.com>

- Add storage reprobing and recalculate proposal when going back to
  either the proposal page or the devices selector if the system
  is deprecated (gh#agama-project/agama#1884).

-------------------------------------------------------------------
Fri Jan 10 13:46:42 UTC 2025 - David Diaz <dgonzalez@suse.com>

- Drop the feature for deregistering a product
  (gh#agama-project/agama#1882).
-------------------------------------------------------------------

Fri Jan 10 13:22:27 UTC 2025 - Imobach Gonzalez Sosa <igonzalezsosa@suse.com>

- Do not allow changing the storage setup when Agama is using the
  new storage settings (gh#agama-project/agama#1881).

-------------------------------------------------------------------
Wed Jan  8 16:07:13 UTC 2025 - Imobach Gonzalez Sosa <igonzalezsosa@suse.com>

- Add support for products registration (jsc#PED-11192,
  gh#agama-project/agama#1809).

-------------------------------------------------------------------
Wed Jan  8 15:16:51 UTC 2025 - David Diaz <dgonzalez@suse.com>

- Use product ID instead of slug to link labels and descriptions to
  their corresponding radio inputs (gh#agama-project/agama#1873).

-------------------------------------------------------------------
Wed Jan  8 13:12:44 UTC 2025 - David Diaz <dgonzalez@suse.com>

- Show the cancel action at product selection page only when
  a product is already selected (gh#agama-project/agama#1871).

-------------------------------------------------------------------
Fri Dec 20 12:53:41 UTC 2024 - David Diaz <dgonzalez@suse.com>

- Fix netmask handling to avoid a silent connection form error
  (gh#agama-project/agama#1846).

-------------------------------------------------------------------
Tue Dec 10 14:43:08 UTC 2024 - David Diaz <dgonzalez@suse.com>

- Restore the rendering of questions throughout the app
  (gh#agama-project/agama#1820)

-------------------------------------------------------------------
Mon Dec  9 14:10:44 UTC 2024 - David Diaz <dgonzalez@suse.com>

- Simplify screen for enforcing root password
  (gh#agama-project/agama#1821, gh#agama-project#agama#1787).

-------------------------------------------------------------------
Sun Dec  1 17:14:04 UTC 2024 - Knut Anderssen <kanderssen@suse.com>

- Do not crash in the InstallationFinished page when running an
  unattended installation with an storage section defined in the
  profile (gh#agama-project/agama#1793).

-------------------------------------------------------------------
Thu Nov 28 14:34:49 UTC 2024 - David Diaz <dgonzalez@suse.com>

- Request a root authentication method after selecting a product
  (gh#agama-project#agama#1787).

-------------------------------------------------------------------
Tue Nov 26 09:30:09 UTC 2024 - Ladislav Slezák <lslezak@suse.com>

- Use dynamic imports for loading the translation files
  (gh#agama-project/agama#1777)

-------------------------------------------------------------------
Mon Nov 25 11:12:36 UTC 2024 - David Diaz <dgonzalez@suse.com>

- Unify Install and "warning" header buttons.
- Move installation issues to a drawer shown when Install button
  is clicked (gh#agama-project#agama#1778).

-------------------------------------------------------------------
Fri Nov 15 16:48:44 UTC 2024 - Ladislav Slezák <lslezak@suse.com>

- Set the plain text password flag when setting the root and first
  user password (gh#agama-project/agama#1771)

-------------------------------------------------------------------
Fri Nov 15 08:26:29 UTC 2024 - David Diaz <dgonzalez@suse.com>

- Stick product selection form actions to bottom
  (gh#agama-project/agama#1769).

-------------------------------------------------------------------
Thu Nov 14 14:42:46 UTC 2024 - Knut Anderssen <kanderssen@suse.com>

- Fix wireless authentication initialization and
  invalidate the cached query in case of connected
  (gh#agama-project/agama#1753).

-------------------------------------------------------------------
Wed Nov 13 12:06:41 UTC 2024 - Imobach Gonzalez Sosa <igonzalezsosa@suse.com>

- Several translation fixes (gh#agama-project/agama#1746):
  - Use the correct capitalization for RFC 5646 language tags
    (e.g., "pt-BR" instead of "pt-BR" instead of "pt-br") (bsc#1233160).
  - Translate the products descriptions when the user changes
    the language (gh#agama-project/agama#1724).
  - Fallback to a similar language if the given one is not supported
    (e.g., "es" for "es-AR") (gh#agama-project/agama#860).

-------------------------------------------------------------------
Wed Nov  6 06:06:51 UTC 2024 - Michal Filka <mfilka@suse.com>

- URL for downloading Agama logs adapted to use new HTTP API
- https://github.com/agama-project/agama/pull/1720

-------------------------------------------------------------------
Tue Nov  5 11:33:12 UTC 2024 - Imobach Gonzalez Sosa <igonzalezsosa@suse.com>

- Fix a crash when editing a network connection containing an
  additional IP address (gh#agama-project/agama#1728).

-------------------------------------------------------------------
Mon Nov  4 20:32:29 UTC 2024 - David Diaz <dgonzalez@suse.com>

- Add missing subscription to avoid Agama getting stuck at the installation
  progress when the installation finishes
  (gh#agama-project/agama#1726, gh#agama-project/agama#1727).

-------------------------------------------------------------------
Wed Oct 30 22:26:29 UTC 2024 - David Diaz <dgonzalez@suse.com>

- Render Install button only where it makes sense and prevent the
  user starting the installation by mistake
  (gh#agama-project/agama#1717).

-------------------------------------------------------------------
Mon Oct 28 19:26:29 UTC 2024 - David Diaz <dgonzalez@suse.com>

- Make some general actions more accessible
  (gh#agama-project/agama#1690).

-------------------------------------------------------------------
Wed Oct 23 16:26:29 UTC 2024 - David Diaz <dgonzalez@suse.com>

- Fix the link to download the logs (gh#agama-project/agama#1694).

-------------------------------------------------------------------
Wed Oct 23 15:26:29 UTC 2024 - Imobach Gonzalez Sosa <igonzalezsosa@suse.com>

- Adapt the URL to fetch the logs (gh#agama-project/agama#1693).

-------------------------------------------------------------------
Fri Oct 11 09:46:02 UTC 2024 - Imobach Gonzalez Sosa <igonzalezsosa@suse.com>

- Workaround the "not found" problem in the products selection page
  (gh#agama-project/agama#1666).

-------------------------------------------------------------------
Thu Oct 10 17:55:34 UTC 2024 - Victorhck <victorhck@mailbox.org>

- Update URL in About section (gh#agama-project/agama#1663).

-------------------------------------------------------------------
Thu Oct  3 10:20:34 UTC 2024 - Imobach Gonzalez Sosa <igonzalezsosa@suse.com>

- Drop the old HTTPClient (gh#agama-project/agama#1639).

-------------------------------------------------------------------
Mon Sep 30 08:52:36 UTC 2024 - Imobach Gonzalez Sosa <igonzalezsosa@suse.com>

- Fix timezones UTC offset calculation (gh#agama-project/agama#1335).

-------------------------------------------------------------------
Fri Sep 27 14:54:46 UTC 2024 - Imobach Gonzalez Sosa <igonzalezsosa@suse.com>

- Translate overview page headers and a missing text in the
  networking page (gh#agama-project/agama#1629).

-------------------------------------------------------------------
Fri Sep 27 13:00:05 UTC 2024 - Imobach Gonzalez Sosa <igonzalezsosa@suse.com>

- Properly translate the storage interface when switching
  the language of the UI (gh#agama-project/agama#1629).

-------------------------------------------------------------------
Mon Sep 23 09:04:56 UTC 2024 - Knut Anderssen <kanderssen@suse.com>

- Added confirmation dialog when formatting DASD devices as it is
  considered a dangerous action (gh#openSUSE/agama#1618).

-------------------------------------------------------------------
Fri Sep 20 11:42:25 UTC 2024 - Imobach Gonzalez Sosa <igonzalezsosa@suse.com>

- Version 10

-------------------------------------------------------------------
Fri Sep 20 11:17:46 UTC 2024 - Imobach Gonzalez Sosa <igonzalezsosa@suse.com>

- Change the license to GPL-2.0-or-later (gh#openSUSE/agama#1621).

-------------------------------------------------------------------
Tue Sep 17 21:19:45 UTC 2024 - Knut Anderssen <kanderssen@suse.com>

- Bring back zFCP management support (gh#openSUSE/agama#1570).

-------------------------------------------------------------------
Mon Sep 16 05:40:25 UTC 2024 - Imobach Gonzalez Sosa <igonzalezsosa@suse.com>

- Consider TypeScript files for translation
  (gh#openSUSE/agama#1604).

-------------------------------------------------------------------
Fri Sep  6 16:38:06 UTC 2024 - Eugenio Paolantonio <eugenio.paolantonio@suse.com>

- Do not try to install assets/ and products/ directories (everything
  is inside agama/web_ui/ already) (gh#openSUSE/agama#1588).

-------------------------------------------------------------------
Fri Sep  6 15:04:58 UTC 2024 - Lubos Kocman <lubos.kocman@suse.com>

- Ensure that product icons are packaged (gh#openSUSE/agama#1587).

-------------------------------------------------------------------
Fri Sep  6 08:06:41 UTC 2024 - Imobach Gonzalez Sosa <igonzalezsosa@suse.com>

- Adopt TanStack Query and Axios for state management and
  interacting with Agama's HTTP API (gh#openSUSE/agama#1439,
  gh#openSUSE/agama#1452, gh#openSUSE/agama#1483, gh#openSUSE/agama#1492,
  gh#openSUSE/agama#1503, gh#openSUSE/agama#1504, gh#openSUSE/agama#1514,
  gh#openSUSE/agama#1516, gh#openSUSE/agama#1519, gh#openSUSE/agama#1577,
  gh#openSUSE/agama#1580).

-------------------------------------------------------------------
Thu Sep  5 16:25:00 UTC 2024 - Lubos Kocman <lubos.kocman@suse.com>

- Show product logo in product selector (gh#openSUSE/agama#1415).

-------------------------------------------------------------------
Wed Sep  4 21:00:34 UTC 2024 - Knut Anderssen <kanderssen@suse.com>

- Bring back DASD management support (gh#openSUSE/agama#1549).

-------------------------------------------------------------------
Tue Aug 13 14:57:21 UTC 2024 - David Diaz <dgonzalez@suse.com>

- Allow links look like buttons again (gh#openSUSE/agama#1536).

-------------------------------------------------------------------
Fri Jul 26 11:42:05 UTC 2024 - Imobach Gonzalez Sosa <igonzalezsosa@suse.com>

- Allow reloading the page during installation
  (gh#openSUSE/agama#1503).

-------------------------------------------------------------------
Mon Jul 22 15:28:42 UTC 2024 - Josef Reidinger <jreidinger@suse.com>

- Add support for generic questions with password
  (gh#openSUSE/agama#1476)

-------------------------------------------------------------------
Wed Jul 17 09:52:36 UTC 2024 - Imobach Gonzalez Sosa <igonzalezsosa@suse.com>

- Handle the case where there are not user selectable patterns
  (gh#openSUSE/agama#1472).

-------------------------------------------------------------------
Fri Jul 12 10:41:28 UTC 2024 - David Diaz <dgonzalez@suse.com>

- Allow using TypeScript (gh#openSUSE/agama#1456).

-------------------------------------------------------------------
Tue Jul  9 08:51:34 UTC 2024 - Imobach Gonzalez Sosa <igonzalezsosa@suse.com>

- Do not try to connect to the WebSocket until the user is
  logged in (gh#openSUSE/agama#1449).

-------------------------------------------------------------------
Mon Jul  8 11:12:13 UTC 2024 - José Iván López González <jlopez@suse.com>

- Improve storage UI for configuring the space policy actions
  (gh#openSUSE/agama#1428).

-------------------------------------------------------------------
Mon Jul  8 10:56:14 UTC 2024 - Imobach Gonzalez Sosa <igonzalezsosa@suse.com>

- Introduce TanStack Query for data fetching and state management
  (gh#openSUSE/agama#1439).
- Replace the l10n context with a solution based on TanStack
  Query.

-------------------------------------------------------------------
Wed Jul  3 07:17:55 UTC 2024 - Imobach Gonzalez Sosa <igonzalezsosa@suse.com>

- Fix the files list in the spec file (gh#openSUSE/agama#1429).

-------------------------------------------------------------------
Fri Jun 28 13:49:54 UTC 2024 - Martin Vidner <mvidner@suse.com>

- In Add/Edit file system dialog (VolumeDialog), keep the numeric value
  when switching between Fixed and Range sizing (gh#openSUSE/agama#1277)

-------------------------------------------------------------------
Fri Jun 28 06:56:02 UTC 2024 - Martin Vidner <mvidner@suse.com>

- Use gzip (.gz) instead of bzip2 (.bz2) to compress logs
  so that they can be attached to GitHub issues
  (gh#openSUSE/agama#1378)

-------------------------------------------------------------------
Thu Jun 27 13:23:08 UTC 2024 - Imobach Gonzalez Sosa <igonzalezsosa@suse.com>

- Version 9

-------------------------------------------------------------------
Thu Jun 27 12:05:19 UTC 2024 - David Diaz <dgonzalez@suse.com>

- Do not lose the storage title in the overview
  (gh#openSUSE/agama#1402).

-------------------------------------------------------------------
Wed Jun 26 16:46:58 UTC 2024 - David Diaz <dgonzalez@suse.com>

- Reduce progress report flickering (gh#openSUSE/agama#1395).

-------------------------------------------------------------------
Wed Jun 26 15:57:52 UTC 2024 - Imobach Gonzalez Sosa <igonzalezsosa@suse.com>

- Display the installation progress when connecting in the middle
  of the process (gh#openSUSE/agama#1394).

-------------------------------------------------------------------
Wed Jun 26 14:17:30 UTC 2024 - David Diaz <dgonzalez@suse.com>

- Use similar look&feel for sections at network page
  (gh#openSUSE/agama#1389).

-------------------------------------------------------------------
Wed Jun 26 14:04:53 UTC 2024 - Imobach Gonzalez Sosa <igonzalezsosa@suse.com>

- Add status information to each steps in the progress report
  and do not reset the progress icon animation
  (gh#openSUSE/agama#1373 and gh#openSUSE/agama#1388).

-------------------------------------------------------------------
Wed Jun 26 13:45:36 UTC 2024 - David Diaz <dgonzalez@suse.com>

- Reset installer options to its initial values before closing
  the dialog on cancel (gh#openSUSE/agama#1386).

-------------------------------------------------------------------
Wed Jun 26 13:38:32 UTC 2024 - David Diaz <dgonzalez@suse.com>

- Fix routes translations (gh#openSUSE/agama#1385).

-------------------------------------------------------------------
Wed Jun 26 13:14:06 UTC 2024 - David Diaz <dgonzalez@suse.com>

- Bring back installer options when selecting a product
  (gh#openSUSE/agama#1384).

-------------------------------------------------------------------
Wed Jun 26 11:54:41 UTC 2024 - Knut Anderssen <kanderssen@suse.com>

- Adapt the network page to the new UI guidelines
  (gh#openSUSE/agama#1365).

-------------------------------------------------------------------
Wed Jun 26 08:31:31 UTC 2024 - Imobach Gonzalez Sosa <igonzalezsosa@suse.com>

- Use the new SetLocale D-Bus method to change the language and the
  keyboard layout (gh#openSUSE/agama#1375).
- Move the "Download logs" to the sidebar (gh#openSUSE/agama#1375).
- Improve the behavior when changing the installer language
  (gh#openSUSE/agama#1375, gh#openSUSE/agama#1235).

-------------------------------------------------------------------
Wed Jun 26 07:52:22 UTC 2024 - David Diaz <dgonzalez@suse.com>

- Do not crash when trying to render affected systems by deletion
  actions (gh#openSUSE/agama#1380).

-------------------------------------------------------------------
Tue Jun 25 15:05:05 UTC 2024 - David Diaz <dgonzalez@suse.com>

- Integrate actions with space policy in storage proposal page
  (gh#openSUSE/agama#1354).

-------------------------------------------------------------------
Fri Jun 21 14:32:11 UTC 2024 - Imobach Gonzalez Sosa <igonzalezsosa@suse.com>

- Avoid connection attempts when the user is not logged in
  (gh#openSUSE/agama#1366).

-------------------------------------------------------------------
Thu Jun 20 05:33:29 UTC 2024 - Imobach Gonzalez Sosa <igonzalezsosa@suse.com>

- Adapt the installation progress screen to look like the
  product selection one (gh#openSUSE/agama#1356).

-------------------------------------------------------------------
Fri Jun 14 13:55:27 UTC 2024 - David Diaz <dgonzalez@suse.com>

- Do not render the overview page when selecting a product
  (gh#openSUSE/agama#1331).

-------------------------------------------------------------------
Fri Jun 14 07:37:58 UTC 2024 - David Diaz <dgonzalez@suse.com>

- Do not redirect to login page until really needed
  (gh#openSUSE/agama#1340).

-------------------------------------------------------------------
Fri Jun 14 05:34:52 UTC 2024 - Imobach Gonzalez Sosa <igonzalezsosa@suse.com>

- Do not redirect to the products selection page again after
  selecting a product (gh#openSUSE/agama#1334).

-------------------------------------------------------------------
Thu Jun 13 10:52:22 UTC 2024 - David Diaz <dgonzalez@suse.com>

- Remake the user interface to follow a streamlined approach
  (gh#openSUSE/agama#1202).

-------------------------------------------------------------------
Thu Jun  6 07:43:50 UTC 2024 - Knut Anderssen <kanderssen@suse.com>

- Try to reconnect silently when the WebSocket is closed displaying
  a page error if it is not possible (gh#openSUSE/agama#1254).
- Display a different login error message depending on the request
  response (gh#openSUSE/agama#1274).

-------------------------------------------------------------------
Thu May 23 07:28:44 UTC 2024 - Josef Reidinger <jreidinger@suse.com>

- Fix showing count in pattern search and also improve visuals
  when there are no matching text (gh#openSUSE/agama#1248)

-------------------------------------------------------------------
Wed May 22 14:26:18 UTC 2024 - Josef Reidinger <jreidinger@suse.com>

- Fix disappeared search box when no pattern match search expression
  (gh#openSUSE/agama#1241)

-------------------------------------------------------------------
Fri May 17 09:52:26 UTC 2024 - Imobach Gonzalez Sosa <igonzalezsosa@suse.com>

- Version 8

-------------------------------------------------------------------
Thu May 16 12:48:27 UTC 2024 - Knut Anderssen <kanderssen@suse.com>

- Fix the download logs action in the web UI and drop the broken
  actions show logs and show terminal (gh#openSUSE/agama#1216).

-------------------------------------------------------------------
Tue May 14 12:24:23 UTC 2024 - José Iván López González <jlopez@suse.com>

- Make storage UI work again when there are no devices
  (gh#openSUSE/agama#1203).

-------------------------------------------------------------------
Tue May 14 11:17:45 UTC 2024 - Imobach Gonzalez Sosa <igonzalezsosa@suse.com>

- Fix DELETE and PATCH calls in the HTTPClient
  (gh#openSUSE/agama#1204).

-------------------------------------------------------------------
Mon May 13 09:01:29 UTC 2024 - Imobach Gonzalez Sosa <igonzalezsosa@suse.com>

- Adapt the iSCSI UI to use the new HTTP API instead of D-Bus
  (gh#openSUSE/agama#1187).

-------------------------------------------------------------------
Mon May 13 08:45:57 UTC 2024 - José Iván López González <jlopez@suse.com>

- Adapt the storage UI to use the HTTP API instead of D-Bus
  (gh#openSUSE/agama#1175).

-------------------------------------------------------------------
Mon May  6 05:41:15 UTC 2024 - Imobach Gonzalez Sosa <igonzalezsosa@suse.com>

- Adapt to the new HTTP/JSON API:
  - Authentication (gh#openSUSE/agama#1080).
  - Localization (gh#openSUSE/agama#1094).
  - Networking (gh#openSUSE/agama#1116).
  - Software (gh#openSUSE/agama#1094 and gh#openSUSE/agama#1112).
  - Manager service (gh#openSUSE/agama#1132).
  - Questions (gh#openSUSE/agama#1132).
  - Progress interface (gh#openSUSE/agama#1103).
  - Issues interface (gh#openSUSE/agama#1100).
  - Product registration (gh#openSUSE/agama#1146).
  - Users (gh#openSUSE/agama#1117).
- Adapt webpack to work with the new architecture
  (gh#openSUSE/agama#1061, gh#openSUSE/agama#1074 and
  gh#openSUSE/agama#1130).

-------------------------------------------------------------------
Fri May  3 09:45:36 UTC 2024 - José Iván López González <jlopez@suse.com>

- Allow reusing an existing device or file system
  (gh#openSUSE/agama#1165).

-------------------------------------------------------------------
Thu May 02 11:07:23 UTC 2024 - Balsa Asanovic <balsaasanovic95@gmail.com>

- Added keyboard support for navigating dropdown
  of suggested usernames. (gh#openSUSE/agama#1122).

-------------------------------------------------------------------
Thu Apr 25 15:04:05 UTC 2024 - José Iván López González <jlopez@suse.com>

- Allow adding arbitrary volumes (gh#openSUSE/agama#1154).

-------------------------------------------------------------------
Thu Apr 25 13:40:06 UTC 2024 - Ancor Gonzalez Sosa <ancor@suse.com>

- Adapted to recent changes on Y2Storage::GuidedProposal
  (gh#yast/yast-storage-ng#1382)

-------------------------------------------------------------------
Tue Apr 16 11:15:13 UTC 2024 - David Diaz <dgonzalez@suse.com>

- Use better icons in storage proposal page
  (gh#openSUSE/agama#1152).

-------------------------------------------------------------------
Mon Apr 15 10:52:14 UTC 2024 - David Diaz <dgonzalez@suse.com>

- Stop using `<abbr>` tag because "its exposure continues to be
  inconsistent across browsers and assistive technologies"
  (gh#openSUSE/agama#1149).

-------------------------------------------------------------------
Mon Apr 15 07:14:35 UTC 2024 - David Diaz <dgonzalez@suse.com>

- Enhance the storage page to make it easier to use and understand.
  (gh#openSUSE/agama#1138).

-------------------------------------------------------------------
Thu Apr 11 15:16:42 UTC 2024 - José Iván López González <jlopez@suse.com>

- Allow changing the location of a file system
  (gh#openSUSE/agama#1141).

-------------------------------------------------------------------
Mon Apr  8 14:17:45 UTC 2024 - José Iván López González <jlopez@suse.com>

- Improve the representation of the devices in the dialog for
  finding space (gh#openSUSE/agama#1128).

-------------------------------------------------------------------
Thu Apr  4 15:59:37 UTC 2024 - Ancor Gonzalez Sosa <ancor@suse.com>

- Changes in the table of file systems (gh#openSUSE/agama#1125)

-------------------------------------------------------------------
Wed Apr  3 15:16:07 UTC 2024 - José Iván López González <jlopez@suse.com>

- Add new selection for the target device and for configuring the
  boot device (gh#openSUSE/agama#1068).

-------------------------------------------------------------------
Wed Mar 27 12:41:11 UTC 2024 - Ladislav Slezák <lslezak@suse.com>

- Dropping Cockpit dependency:
  - Do not use Cockpit gettext functionality
    (gh#openSUSE/agama#1118)
  - Do not store the list of supported languages to the Cockpit
    manifest file (gh#openSUSE/agama#1121)

-------------------------------------------------------------------
Tue Mar 19 14:15:30 UTC 2024 - José Iván López González <jlopez@suse.com>

- In storage page, replace Planned Actions section by a new Result
  section, unify File Systems and Settings sections, and move
  Find Space section to a popup (gh#openSUSE/agama#1104).

-------------------------------------------------------------------
Fri Mar  1 10:56:35 UTC 2024 - José Iván López González <jlopez@suse.com>

- Indicate whether the system is transactional
  (gh#openSUSE/agama/1063).

-------------------------------------------------------------------
Wed Feb 28 22:26:23 UTC 2024 - Balsa Asanovic <balsaasanovic95@gmail.com>

- Added auto suggestion of usernames during user creation based
  on given full name. (gh#openSUSE/agama#1022).

-------------------------------------------------------------------
Mon Feb 26 20:46:45 UTC 2024 - Josef Reidinger <jreidinger@suse.com>

- Remove fs type option "Btrfs with snapshots" and create instead
  global option that affects only root volume
  (gh#openSUSE/agama#1039)

-------------------------------------------------------------------
Thu Feb 22 14:05:56 UTC 2024 - David Diaz <dgonzalez@suse.com>

- Break storage settings in multiple sections to improve the UX
  (gh#openSUSE/agama#1045).

-------------------------------------------------------------------
Wed Feb 21 17:40:01 UTC 2024 - David Diaz <dgonzalez@suse.com>

- Stop rendering a warning at the top of storage page
  (gh#openSUSE/agama#1048).

-------------------------------------------------------------------
Tue Feb 20 13:13:51 UTC 2024 - José Iván López González <jlopez@suse.com>

- Add section for space policy to the storage page
  (gh#openSUSE/agama#1028).

-------------------------------------------------------------------
Wed Feb 14 12:42:32 UTC 2024 - David Diaz <dgonzalez@suse.com>

- UI: change look&feel and internals of Agama selectors
  (gh#openSUSE/agama#1012).

-------------------------------------------------------------------
Mon Feb 12 11:53:29 UTC 2024 - Imobach Gonzalez Sosa <igonzalezsosa@suse.com>

- Update cockpit.js to version 309 (gh#openSUSE/agama#1038).

-------------------------------------------------------------------
Mon Jan 29 14:34:37 UTC 2024 - Knut Anderssen <kanderssen@suse.com>

- Partly replacing the NetworkManager client by the Agama one
  (gh#openSUSE/agama#1006).

-------------------------------------------------------------------
Fri Jan 19 09:34:26 UTC 2024 -  Nagu <nagukalakuntla@gmail.com>

- Storage UI: show mount point selector only when the user can change it.
  (gh#openSUSE/agama#1007)

-------------------------------------------------------------------
Thu Jan 18 08:33:52 UTC 2024 - Ancor Gonzalez Sosa <ancor@suse.com>

- Make TPM-based encryption more explicit (gh#openSUSE/agama#995)

-------------------------------------------------------------------
Tue Jan 16 15:27:28 UTC 2024 - José Iván López González <jlopez@suse.com>

- Fix error with storage issues proxy by anticipating its creation
  (gh#openSUSE/agama#1003).

-------------------------------------------------------------------
Thu Jan 11 15:34:26 UTC 2024 - Imobach Gonzalez Sosa <igonzalezsosa@suse.com>

- Ignore the encoding from the UILocale D-Bus property
  (gh#openSUSE/agama#987).

-------------------------------------------------------------------
Mon Jan  8 15:55:39 UTC 2024 - David Diaz <dgonzalez@suse.com>

- Web documentation: improve the auto-generated documentation
  output to have it ready for a future integration in a static
  site generator (gh#openSUSE/agama#976).

-------------------------------------------------------------------
Thu Jan 04 21:44:32 UTC 2024 - Balsa Asanovic <balsaasanovic95@gmail.com>

- Removing global issues page and using popup dialog instead.
  It shows issues only from a specific category (software,
  product, storage, ...) and not all at once. (gh#openSUSE/agama#886).

-------------------------------------------------------------------
Tue Dec 26 11:12:45 UTC 2023 - David Diaz <dgonzalez@suse.com>

- UI: Use the HTML <strong> element instead of a CSS class for
   emphasizing content (gh#openSUSE/agama#960).

-------------------------------------------------------------------
Fri Dec 22 09:29:59 UTC 2023 - David Diaz <dgonzalez@suse.com>

- UI: Fix page menus placement in production mode,
   rendering them in the page header (gh#openSUSE/agama#925,
   gh#openSUSE/agama#950).

-------------------------------------------------------------------
Thu Dec 21 14:24:02 UTC 2023 - Imobach Gonzalez Sosa <igonzalezsosa@suse.com>

- Version 7

-------------------------------------------------------------------
Thu Dec 21 13:36:46 UTC 2023 - David Diaz <dgonzalez@suse.com>

- Rework UI internals for improving core/Page component and changing
  how layout is handled (gh#openSUSE/agama#925).
- Drop layout/Layout and stop using react-teleporter.

-------------------------------------------------------------------
Thu Dec 21 11:18:37 UTC 2023 - Ancor Gonzalez Sosa <ancor@suse.com>

- Display countries at timezone selector (gh#openSUSE/agama#946).

-------------------------------------------------------------------
Mon Dec 18 10:42:53 UTC 2023 - José Iván López González <jlopez@suse.com>

- Do not show info icon for the file system label if there is only
  one option (gh#openSUSE/agama#938).

-------------------------------------------------------------------
Fri Dec 15 15:03:40 UTC 2023 - José Iván López González <jlopez@suse.com>

- Allow selecting file system type and configure snapshots
  (gh#openSUSE/agama/926).

-------------------------------------------------------------------
Sat Dec  2 18:06:02 UTC 2023 - Imobach Gonzalez Sosa <igonzalezsosa@suse.com>

- Version 6

-------------------------------------------------------------------
Thu Nov 30 22:39:57 UTC 2023 - David Diaz <dgonzalez@suse.com>

- UI: make selectors more compact (gh#openSUSE/agama#898).

-------------------------------------------------------------------
Thu Nov 30 15:19:38 UTC 2023 - José Iván López González <jlopez@suse.com>

- Allow selecting the storage policy to make free space for the
  installation (gh#openSUSE/agama#883).

-------------------------------------------------------------------
Wed Nov 29 14:15:16 UTC 2023 - José Iván López González <jlopez@suse.com>

- Allow selecting language, keymap and timezone for the target
  system (gh#openSUSE/agama#881).

-------------------------------------------------------------------
Wed Nov 29 13:01:04 UTC 2023 - David Diaz <dgonzalez@suse.com>

- UI: improve the look and feel by fine tunning the sections spacing,
  alignment, and icon sizes (gh#openSUSE/agama#892).

-------------------------------------------------------------------
Tue Nov 21 15:21:06 UTC 2023 - David Diaz <dgonzalez@suse.com>

- UI: Do not crash when clicking the install button. It started
  failing after removing core-js dependency (gh#openSUSE/agama#880
  and related to gh#openSUSE/agama#866).

-------------------------------------------------------------------
Fri Nov 17 13:27:22 UTC 2023 - David Diaz <dgonzalez@suse.com>

- UI: Fix broken storage links (bsc#1217281).

-------------------------------------------------------------------
Wed Nov 15 12:32:25 UTC 2023 - José Iván López González <jlopez@suse.com>

- Add UI for registering a product (gh#openSUSE/agama#869).

-------------------------------------------------------------------
Thu Nov  2 07:38:22 UTC 2023 - David Diaz <dgonzalez@suse.com>

- UI: Drop support for opening dialogs directly from a section
  header (gh#openSUSE/agama#838).

-------------------------------------------------------------------
Tue Oct 31 09:41:33 UTC 2023 - David Diaz <dgonzalez@suse.com>

- UI: sections improvements (gh#openSUSE/agama#816):
  - allow using them without title.
  - make them more accessible by using aria-label, aria-live-region,
    and aria-busy attributes.

-------------------------------------------------------------------
Fri Oct 27 10:25:46 UTC 2023 - Imobach Gonzalez Sosa <igonzalezsosa@suse.com>

- Display the "Congratulations" message at the end of the
  installation again (gh#openSUSE/agama#825).

-------------------------------------------------------------------
Thu Oct 26 16:07:02 UTC 2023 - Imobach Gonzalez Sosa <igonzalezsosa@suse.com>

- Properly track the status changes. It prevents of getting stuck
  in the first page when there are multiple products
  (gh#openSUSE/agama#821).

-------------------------------------------------------------------
Thu Oct 26 05:58:15 UTC 2023 - Imobach Gonzalez Sosa <igonzalezsosa@suse.com>

- Make sure that the software context is ready before trying to
  load any route (gh#openSUSE/agama#820).

-------------------------------------------------------------------
Thu Oct 26 05:31:28 UTC 2023 - Imobach Gonzalez Sosa <igonzalezsosa@suse.com>

- Fix client initialization to avoid a useless reconnection
  (gh#openSUSE/agama#819).

-------------------------------------------------------------------
Mon Oct 23 11:33:53 UTC 2023 - Imobach Gonzalez Sosa <igonzalezsosa@suse.com>

- Version 5

-------------------------------------------------------------------
Thu Oct 19 22:07:11 UTC 2023 - David Diaz <dgonzalez@suse.com>

- UI: fix CSS rule for applying grayscale and blur CSS filters to
  main wrapper when the sidebar is open (gh#openSUSE/agama#802).

-------------------------------------------------------------------
Tue Oct 17 10:59:37 UTC 2023 - Imobach González Sosa <igonzalezsosa@suse.com>

- Allow changing the language of the user interface
  (gh#openSUSE/agama#796).

-------------------------------------------------------------------
Tue Oct 10 08:50:53 UTC 2023 - Ladislav Slezák <lslezak@suse.com>

- Added pattern selector to allow changing the installed software
  (gh#openSUSE/agama#792)

-------------------------------------------------------------------
Mon Oct  9 11:30:27 UTC 2023 - Imobach Gonzalez Sosa <igonzalezsosa@suse.com>

- Reload only once when changing the language using the lang=
  parameter in the query string (gh#openSUSE/agama#794).

-------------------------------------------------------------------
Thu Oct  5 19:52:17 UTC 2023 - Josef Reidinger <jreidinger@suse.com>

- Add flag if volume is transactional btrfs (gh#openSUSE/agama#789)

-------------------------------------------------------------------
Thu Oct  5 05:50:57 UTC 2023 - Imobach Gonzalez Sosa <igonzalezsosa@suse.com>

- Implement a mechanism to reconnect to the D-Bus service
  (gh#openSUSE/agama#781).

-------------------------------------------------------------------
Mon Oct  2 08:02:23 UTC 2023 - David Diaz <dgonzalez@suse.com>

- UI: migrate to PatternFly 5 (gh#openSUSE/agama#759)

-------------------------------------------------------------------
Fri Sep 29 08:04:01 UTC 2023 - David Diaz <dgonzalez@suse.com>

- Do not drop source maps from production build
  (gh#openSUSE/agama#779)

-------------------------------------------------------------------
Wed Sep 27 12:15:13 UTC 2023 - José Iván López González <jlopez@suse.com>

- Allow to select the devices for the system volume group
  (gh#openSUSE/agama#763).

-------------------------------------------------------------------
Tue Sep 26 15:57:21 UTC 2023 - Imobach Gonzalez Sosa <igonzalezsosa@suse.com>

- Version 4

-------------------------------------------------------------------
Tue Sep 19 19:11:12 UTC 2023 - Balsa Asanovic <balsaasanovic95@gmail.com>

- Allow users to show password values (gh#openSUSE/agama#750).

-------------------------------------------------------------------
Tue Sep 19 11:18:05 UTC 2023 - José Iván López González <jlopez@suse.com>

- Explicitly call to probe after selecting a new product
  (gh#openSUSE/agama#748).

-------------------------------------------------------------------
Thu Sep 14 10:09:07 UTC 2023 - Imobach Gonzalez Sosa <igonzalezsosa@suse.com>

- Use a single D-Bus service to connect to the manager and the
  users API (gh#openSUSE/agama#753, follow-up of
  gh#openSUSE/agama#729).

-------------------------------------------------------------------
Mon Sep 11 11:56:56 UTC 2023 - David Diaz <dgonzalez@suse.com>

- Fix the download logs action in the web UI (gh#openSUSE/agama#697)

-------------------------------------------------------------------
Wed Sep  6 08:04:13 UTC 2023 - José Iván López González <jlopez@suse.com>

- Adapt storage to new proposal settings (gh#openSUSE/agama#738).

-------------------------------------------------------------------
Thu Aug 31 10:37:50 UTC 2023 - Imobach Gonzalez Sosa <igonzalezsosa@suse.com>

- Adapt the locale and questions clients to use the same D-Bus
  service (gh#openSUSE/agama#729).

-------------------------------------------------------------------
Sat Aug 12 11:35:12 UTC 2023 - Balsa Asanovic <balsaasanovic95@gmail.com>

- Added scroll up functionality to the discover iSCSI form when
  the warning shows up after the submit action
  (gh#openSUSE/agama#468).

-------------------------------------------------------------------
Wed Aug  2 18:59:16 UTC 2023 - Balsa Asanovic <balsaasanovic95@gmail.com>

- Introduced functionality to close Dropdown automatically
  when the user clicks outside of it.
  (gh#openSUSE/agama#552).

-------------------------------------------------------------------
Wed Aug  2 10:03:23 UTC 2023 - Imobach Gonzalez Sosa <igonzalezsosa@suse.com>

- Version 3

-------------------------------------------------------------------
Mon Jul 17 09:16:38 UTC 2023 - Josef Reidinger <jreidinger@suse.com>

- Adapt to new questions D-Bus API to allow automatic answering of
  questions when requested. No visible change in UI, just default
  answer for LUKS partition activation is now "Skip".
  (gh#openSUSE/agama#637)

-------------------------------------------------------------------
Wed Jul  5 13:59:58 UTC 2023 - José Iván López González <jlopez@suse.com>

- Add info about deactivated zFCP auto_lun_scan and sort members in
  device selector (gh#openSUSE/agama#650).

-------------------------------------------------------------------
Mon Jul  3 10:18:32 UTC 2023 - José Iván López González <jlopez@suse.com>

- Add page for managing zFCP devices (gh#openSUSE/agama#634).

-------------------------------------------------------------------
Wed Jun 21 09:05:21 UTC 2023 - Balsa Asanovic <balsaasanovic95@gmail.com>

- Moved the logic for adding and removing HTML element's
  attributes from sidebar component to custom hook
  (gh#openSUSE/agama#565).

-------------------------------------------------------------------
Tue Jun 13 15:40:01 UTC 2023 - David Diaz <dgonzalez@suse.com>

- UI: stop using fixed sizes for modal dialogs
  (gh#openSUSE/agama#620).

-------------------------------------------------------------------
Tue Jun 13 06:59:12 UTC 2023 - David Diaz <dgonzalez@suse.com>

- Storage: adjust volume size options wording and size
   (gh#/openSUSE/agama#618).

-------------------------------------------------------------------
Mon Jun 12 11:13:41 UTC 2023 - David Diaz <dgonzalez@suse.com>

- UI: makes more evident when there is none authentication method
  defined for the root user (gh#openSUSE/agama#615).

-------------------------------------------------------------------
Fri Jun  9 09:38:05 UTC 2023 - David Diaz <dgonzalez@suse.com>

- Storage: allow setting the volume size (gh#openSUSE/agama#590).

-------------------------------------------------------------------
Wed May 24 11:01:24 UTC 2023 - David Diaz <dgonzalez@suse.com>

- UI: ensure that blur and grayscale CSS filters are not applied to
  any nodes other than <body> direct children (gh#openSUSE/agama#588).

-------------------------------------------------------------------

Tue May 23 11:51:26 UTC 2023 - Martin Vidner <mvidner@suse.com>

- Version 2.1

-------------------------------------------------------------------
Tue May 23 08:10:04 UTC 2023 - José Iván López González <jlopez@suse.com>

- Add new component for selecting devices.
- gh#openSUSE/agama#586

-------------------------------------------------------------------
Mon May 22 12:30:02 UTC 2023 - Martin Vidner <mvidner@suse.com>

- Version 2

-------------------------------------------------------------------
Mon May 22 10:42:35 UTC 2023 - David Diaz <dgonzalez@suse.com>

- UI: Fix header and footer block size (gh#openSUSE/agama#583)

-------------------------------------------------------------------
Fri May 19 09:29:50 UTC 2023 - David Diaz <dgonzalez@suse.com>

- UI: grayscale and blur not accessible div nodes
  (gh#openSUSE/agama#564)

-------------------------------------------------------------------
Wed May 17 15:42:31 UTC 2023 - David Diaz <dgonzalez@suse.com>

- Ensure siblings of an open modal dialog do not remain hidden from
  the accessibility API if the dialog is unmounted instead of
  set as closed (gh#openSUSE/agama#580).

-------------------------------------------------------------------
Tue May  9 22:36:12 UTC 2023 - David Diaz <dgonzalez@suse.com>

- Keep the sidebar on top of other elements when it's open
  (gh#openSUSE/agama#569).

-------------------------------------------------------------------
Mon May  8 15:20:14 UTC 2023 - David Diaz <dgonzalez@suse.com>

- Set sidebar siblings as aria-hiden while it's open
  (gh#openSUSE/agama#563)
-------------------------------------------------------------------
Fri Apr 28 15:16:04 UTC 2023 - José Iván López González <jlopez@suse.com>

- Add issues for storage client.
- Add issues page.
- gh#openSUSE/agama#540

-------------------------------------------------------------------
Thu Apr 27 08:24:27 UTC 2023 - Ladislav Slezák <lslezak@suse.com>

- Display details for the "autocalculated" label in the storage
  settings

-------------------------------------------------------------------
Tue Apr 25 13:42:22 UTC 2023 - David Diaz <dgonzalez@suse.com>

- UI: Fix dropdown content alignment at storage proposal page
  (gh#openSUSE/agama#547).

-------------------------------------------------------------------
Tue Apr 25 12:23:27 UTC 2023 - David Diaz <dgonzalez@suse.com>

- UI: Do not indent sections without icons (gh#openSUSE/agama#549).

-------------------------------------------------------------------
Mon Apr 24 15:53:35 UTC 2023 - David Diaz <dgonzalez@suse.com>

- Extract page options from the Sidebar to make them
  more discoverable (gh#openSUSE/agama#545)

-------------------------------------------------------------------
Thu Apr 20 12:44:44 UTC 2023 - David Diaz <dgonzalez@suse.com>

- Make styles consistent when the user is hovering a button,
  no matter if it is a focus state or not (gh#openSUSE/agama#544).

-------------------------------------------------------------------
Fri Apr 14 13:08:05 UTC 2023 - José Iván López González <jlopez@suse.com>

- First steps for redesigning storage proposal UI:
  * Place settings directly on the proposal page.
  * Show list of file systems, allowing to add and remove.
- gh#openSUSE/agama#521

-------------------------------------------------------------------
Tue Apr 11 14:02:31 UTC 2023 - Knut Anderssen <kanderssen@suse.com>

- Fix netmask handling (bsc#1210104).

-------------------------------------------------------------------
Wed Apr  5 14:14:32 UTC 2023 - José Iván López González <jlopez@suse.com>

- Fix issues with questions client (gh#openSUSE/agama#524).

-------------------------------------------------------------------
Mon Apr  3 08:13:55 UTC 2023 - Knut Anderssen <kanderssen@suse.com>

- Fix DNS handling by using ipv4.dns-data instead of ipv4.dns (gh#openSUSE/agama#518).

-------------------------------------------------------------------
Wed Mar 29 11:32:13 UTC 2023 - Imobach Gonzalez Sosa <igonzalezsosa@suse.com>

- Rename D-Installer to Agama (gh#openSUSE/agama#507).
- Version 1

-------------------------------------------------------------------
Fri Mar 24 15:30:48 UTC 2023 - Imobach Gonzalez Sosa <igonzalezsosa@suse.com>

- Version 0.8.3

-------------------------------------------------------------------
Fri Mar 24 14:51:55 UTC 2023 - Knut Alejandro Anderssen González <kanderssen@suse.com>

- Add UI for configuring DASD (gh#openSUSE/agama#501).

-------------------------------------------------------------------
Fri Mar 24 12:50:06 UTC 2023 - Ancor Gonzalez Sosa <ancor@suse.com>

- Added a tip about iSCSI and DASD configuration to the storage
  page (gh#openSUSE/agama#500).

-------------------------------------------------------------------
Fri Mar 24 10:39:45 UTC 2023 - Imobach Gonzalez Sosa <igonzalezsosa@suse.com>

- Version 0.8.2

-------------------------------------------------------------------
Thu Mar 23 17:07:29 UTC 2023 - José Iván López González <jlopez@suse.com>

- Reprobe storage if the system becomes deprecated
  (gh#openSUSE/agama#484).

-------------------------------------------------------------------
Tue Mar 21 16:41:06 UTC 2023 - Ladislav Slezák <lslezak@suse.com>

- Do not crash when setting an invalid target device using the
  command line interface (bsc#1209523)

-------------------------------------------------------------------
Mon Mar 20 15:13:28 UTC 2023 - Imobach Gonzalez Sosa <igonzalezsosa@suse.com>

- Upgrade Webpack to version 5.76.2 (CVE-2023-28154, bsc#1209494).
- Version 0.8.1

-------------------------------------------------------------------
Mon Mar 20 13:40:08 UTC 2023 - Imobach Gonzalez Sosa <igonzalezsosa@suse.com>

- Remove the redundant "Settings" suffix (gh#openSUSE/agama#481).

-------------------------------------------------------------------
Mon Mar 20 11:51:56 UTC 2023 - Imobach Gonzalez Sosa <igonzalezsosa@suse.com>

- Fix the initialization of the D-Bus iSCSI proxies
  (gh#openSUSE/agama#478).

-------------------------------------------------------------------
Mon Mar 20 11:50:37 UTC 2023 - José Iván López González <jlopez@suse.com>

- Fix the iSCSI discover form when no information is found in the
  browser's local storage (gh#openSUSE/agama#475).

-------------------------------------------------------------------
Thu Mar 16 16:13:39 UTC 2023 - Imobach Gonzalez Sosa <igonzalezsosa@suse.com>

- Version 0.8

-------------------------------------------------------------------
Thu Mar 16 15:53:34 UTC 2023 - José Iván López González <jlopez@suse.com>

- Add UI for configuring iSCSI (gh#openSUSE/agama#435).

-------------------------------------------------------------------
Mon Mar 13 15:51:08 UTC 2023 - David Diaz <dgonzalez@suse.com>

- Sidebar improvements (gh#openSUSE/agama#462)
  * Allow adding actions from a page.
  * Remove network information.
  * Use underlined links and darker green color for improving contrast.
  * Start using a disclosure widget for grouping related actions.

-------------------------------------------------------------------
Fri Mar  3 15:00:05 UTC 2023 - David Diaz <dgonzalez@suse.com>

- Enhance the user edit form (gh#openSUSE/agama#451).

-------------------------------------------------------------------
Thu Mar  2 23:16:09 UTC 2023 - David Diaz <dgonzalez@suse.com>

- Dependencies update (gh#openSUSE/agama#449).
  * Go up to React 18.
  * Bring node packages up to date.

-------------------------------------------------------------------
Wed Mar  1 23:22:37 UTC 2023 - David Diaz <dgonzalez@suse.com>

- Create a dedicated page per section
  (gh#openSUSE/agama#443).

-------------------------------------------------------------------
Tue Feb 21 00:50:48 UTC 2023 - David Diaz <dgonzalez@suse.com>

- Set icons as aria-hidden (gh#openSUSE/agama#437).

-------------------------------------------------------------------
Mon Feb 20 22:52:48 UTC 2023 - David Diaz <dgonzalez@suse.com>

- Sidebar improvements (gh#openSUSE/agama#436)
  * Use proper control for open and close actions
  * Improve styling and labels
  * Add missing aria attributes

-------------------------------------------------------------------
Thu Feb 16 12:56:24 UTC 2023 - Ladislav Slezák <lslezak@suse.com>

- Integrate cockpit terminal application (gh#openSUSE/agama#426)

-------------------------------------------------------------------
Wed Feb 15 16:35:54 UTC 2023 - Imobach Gonzalez Sosa <igonzalezsosa@suse.com>

- Version 0.7
- Do not use a proxy to get the errors lists
  (gh#openSUSE/agama#424).

-------------------------------------------------------------------
Thu Feb  9 15:29:58 UTC 2023 - David Diaz <dgonzalez@suse.com>

- Add live reloading feature for easing the front-end development
  process (gh#openSUSE/agama#419).

-------------------------------------------------------------------
Thu Feb  9 14:16:09 UTC 2023 - David Diaz <dgonzalez@suse.com>

- Fix storage section crashing when proposal is not ready
  (gh#openSUSE/agama#418).

-------------------------------------------------------------------
Wed Feb  8 18:12:06 UTC 2023 - Imobach Gonzalez Sosa <igonzalezsosa@suse.com>

- Better handling of software repositories
  (gh#openSUSE/agama#414):
  * Report issues when reading the software repositories.
  * Inform the user about the software proposal progress.
  * Add a button to reload the repositories
    (gh#openSUSE/agama#388).

-------------------------------------------------------------------
Tue Jan 24 09:32:13 UTC 2023 - Ladislav Slezák <lslezak@suse.com>

- Added a button for displaying the YaST logs
  (related to gh#openSUSE/agama#379)

-------------------------------------------------------------------
Fri Jan 20 09:03:22 UTC 2023 - David Diaz <dgonzalez@suse.com>

- UI fixes (gh#openSUSE/agama#401):
  * Add a fallback height for the layout
  * Fix some miss-alignments
  * Add missing icon
  * Ensure tooling serving and loading fonts

-------------------------------------------------------------------
Thu Jan 19 07:58:00 UTC 2023 - David Diaz <dgonzalez@suse.com>

- Update aliases for using "~/" instead of "@"
  (gh#openSUSE/agama#400).

-------------------------------------------------------------------
Wed Jan 18 08:06:05 UTC 2023 - Josef Reidinger <jreidinger@suse.com>

- Allow user downloading logs (gh#openSUSE/agama#379)

-------------------------------------------------------------------
Thu Jan 12 16:23:54 UTC 2023 - Josef Reidinger <jreidinger@suse.com>

- Implement validation of software proposal to early detect
  issues in software selection (gh#openSUSE/agama#381)

-------------------------------------------------------------------
Wed Jan 11 20:37:26 UTC 2023 - David Diaz <dgonzalez@suse.com>

- Testing: use a mocking function to make mocked components
  consistent across the test suite (gh#openSUSE/agama#392).

-------------------------------------------------------------------
Wed Jan 11 11:54:29 UTC 2023 - David Diaz <dgonzalez@suse.com>

- Rework UI internals by using plain CSS as much as possible for
  building the layout instead of relying on wrapper components
  (gh#openSUSE/agama#391).

-------------------------------------------------------------------
Tue Jan 10 10:30:05 UTC 2023 - Imobach Gonzalez Sosa <igonzalezsosa@suse.com>

- Connect to the dedicated D-Bus server (gh#openSUSE/agama#384).

-------------------------------------------------------------------
Mon Jan  2 12:53:50 UTC 2023 - David Diaz <dgonzalez@suse.com>

- Add missing favicon (gh#openSUSE/agama#387).

-------------------------------------------------------------------
Mon Jan  2 11:46:37 UTC 2023 - Knut Anderssen <kanderssen@suse.com>

- Do not show the link to configure wifi networks when there are no
  wifi devices and also inform the user when no network connection
  was detected (gh#openSUSE/agama#323).
- Version 0.6.3

-------------------------------------------------------------------
Mon Jan  2 10:03:18 UTC 2023 - David Diaz <dgonzalez@suse.com>

- Ensure custom fonts are including in the build
  (gh#openSUSE/agama#385).

-------------------------------------------------------------------
Fri Dec 30 11:56:46 UTC 2022 - David Diaz <dgonzalez@suse.com>

- Switch to Material Symbols icon set and refactor how icons
  are imported (gh#openSUSE/agama#383).

-------------------------------------------------------------------
Thu Dec 15 10:14:22 UTC 2022 - Knut Anderssen <kanderssen@suse.com>

- Do not show the link to configure wifi networks when wireless is
  not enabled (gh#openSUSE/agama#323).
- Version 0.6.2

-------------------------------------------------------------------
Thu Dec 15 08:55:02 UTC 2022 - Imobach Gonzalez Sosa <igonzalezsosa@suse.com>

- Display questions during the software installation (related to
  gh#openSUSE/agama#369).
- Update to version 0.6.1

-------------------------------------------------------------------
Mon Dec  5 13:18:37 UTC 2022 - Imobach Gonzalez Sosa <igonzalezsosa@suse.com>

- Update to version 0.6.0

-------------------------------------------------------------------
Fri Dec  2 15:46:46 UTC 2022 - Imobach Gonzalez Sosa <igonzalezsosa@suse.com>

- Add support for password confirmation
  (related to gh#openSUSE/agama#297)

-------------------------------------------------------------------
Fri Dec  2 13:41:41 UTC 2022 - José Iván López González <jlopez@suse.com>

- Add new UI for storage proposal offering LVM and encyption
  options (gh#openSUSE/agama#321).

-------------------------------------------------------------------
Fri Dec 2 10:48:14 UTC 2022 - Josef Reidinger <jreidinger@suse.cz>

- Add support for adapting the configuration depending on the
  architecture (gh#openSUSE/agama#339)

-------------------------------------------------------------------
Wed Nov 30 08:16:42 UTC 2022 - Knut Alejandro Anderssen González <kanderssen@suse.de>

- Add validation for the first user creation (gh#openSUSE/agama#337)

-------------------------------------------------------------------
Fri Nov 18 16:27:26 UTC 2022 - Imobach Gonzalez Sosa <igonzalezsosa@suse.com>

- Update to version 0.5.0:
  * Add support for basic network configuration, based on
    NetworkManager (gh#openSUSE/agama#260, gh#openSUSE/agama#292).
  * Improve the usability of the LUKS activation dialog
    (gh#openSUSE/agama#253).
  * Prevent starting the installation with incomplete or wrong
    configuration (gh#openSUSE/agama#299).

-------------------------------------------------------------------
Thu Jul 28 08:17:06 UTC 2022 - Imobach Gonzalez Sosa <igonzalezsosa@suse.com>

- Update to version 0.4.2:
  * Connect to the org.opensuse.DInstaller.Language service
    (related to gh#openSUSE/agama#240).

-------------------------------------------------------------------
Tue Jul 26 10:04:53 UTC 2022 - Imobach Gonzalez Sosa <igonzalezsosa@suse.com>

- Update to version 0.4.1:
  * Fix several user interface-related issues (gh#openSUSE/agama#230):
    - Avoid reloading the page when pushing the enter key.
    - Always display the D-Bus error page when the connection gets
      broken. Reload the UI again when the D-Bus connection is
      working again.
    - Update the product selection page when the product is
      modified in background (e.g., using the CLI).
    - Update the first user settings when they are changed in
      background.
    - Refresh the storage section when the settings are modified
      in background.
    - If the storage proposal fails, display the error even after
      reloading the page.

-------------------------------------------------------------------
Fri Jul 15 07:32:48 UTC 2022 - Imobach Gonzalez Sosa <igonzalezsosa@suse.com>

- Update to version 0.4:
  * Support for installing multiple products
    (gh#openSUSE/agama#211).
  * Adapt to the new status/progress reporting API
    (gh#openSUSE/agama#219).
  * Add a better layout mechanism (gh#openSUSE/agama#216).

-------------------------------------------------------------------
Mon Jun 13 10:10:03 UTC 2022 - Imobach Gonzalez Sosa <igonzalezsosa@suse.com>

- Update to version 0.3:
  * Refresh the web UI when a selected option changes (e.g., through
    the CLI) (gh#openSUSE/agama#180).
  * Remove the "Restart Installation" button
    (gh#openSUSE/agama#167 and gh#openSUSE/agama#174).
  * Add a task to generate the JSDoc-based documentation
    (gh#openSUSE/agama#186 and gh#openSUSE/agama#191).

-------------------------------------------------------------------
Tue May 17 10:58:51 UTC 2022 - Imobach Gonzalez Sosa <igonzalezsosa@suse.com>

- Update to version 0.2:
  * Turn the web UI into a Cockpit module (gh#openSUSE/agama#127)
    and drop the authentication code (gh#openSUSE/agama#128).
  * Add basic storage devices activation (gh#openSUSE/agama#150).
  * Fix the behavior of the language selector
    (gh#openSUSE/agama#125).
  * Add an installation confirmation dialog
    (gh#openSUSE/agama#118) and a reboot button
    (gh#openSUSE/agama#114).

-------------------------------------------------------------------
Wed Mar 30 07:06:23 UTC 2022 - Imobach Gonzalez Sosa <igonzalezsosa@suse.com>

- First release (version 0.1):
  * Allow setting the language, selecting a product, choosing a disk to
    install into, setting the root authentication mechanism and creating
    a first user.
  * Report installation progress.
  * Communication with D-Bus through Cockpit's infrastructure.<|MERGE_RESOLUTION|>--- conflicted
+++ resolved
@@ -1,9 +1,4 @@
 -------------------------------------------------------------------
-<<<<<<< HEAD
-Fri Mar  7 11:42:33 UTC 2025 - José Iván López González <jlopez@suse.com>
-
-- Show LVM config in the storage UI (gh#agama-project/agama#2089).
-=======
 Thu Mar 20 20:58:44 UTC 2025 - David Diaz <dgonzalez@suse.com>
 
 - Stop displaying the hostname alert once the system is registered
@@ -26,7 +21,6 @@
 
 - Allow updating hostname from web user interface
   (gh#agama-project/agama#2147)
->>>>>>> 58c734a4
 
 -------------------------------------------------------------------
 Thu Mar  6 08:06:17 UTC 2025 - David Diaz <dgonzalez@suse.com>
