--- conflicted
+++ resolved
@@ -1,17 +1,16 @@
 -------------------------------------------------------------------
-<<<<<<< HEAD
 Tue Feb 18 12:10:49 UTC 2025 - David Diaz <dgonzalez@suse.com>
 
 - Remove step forcing root user password entry.
 - Revamp the Authentication page (formerly Users page) to simplify
   the interface and improve user interactions
   (gh#agama-project/agama#1999).
-=======
+
+-------------------------------------------------------------------
 Fri Feb 14 09:46:02 UTC 2025 - Ladislav Slezák <lslezak@suse.com>
 
 - Implement specific question dialogs for the libzypp callbacks
   (gh#agama-project/agama#1985)
->>>>>>> 03e4fddf
 
 -------------------------------------------------------------------
 Fri Feb  7 14:43:08 UTC 2025 - Imobach Gonzalez Sosa <igonzalezsosa@suse.com>
