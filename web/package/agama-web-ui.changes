--- conflicted
+++ resolved
@@ -1,15 +1,14 @@
 -------------------------------------------------------------------
-<<<<<<< HEAD
 Fri Nov 15 16:48:44 UTC 2024 - Ladislav Slezák <lslezak@suse.com>
 
 - Set the plain text password flag when setting the root and first
   user password (gh#agama-project/agama#1771)
-=======
+
+-------------------------------------------------------------------
 Fri Nov 15 08:26:29 UTC 2024 - David Diaz <dgonzalez@suse.com>
 
 - Stick product selection form actions to bottom
   (gh#agama-project/agama#1769).
->>>>>>> d3a3e923
 
 -------------------------------------------------------------------
 Thu Nov 14 14:42:46 UTC 2024 - Knut Anderssen <kanderssen@suse.com>
