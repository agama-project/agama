--- conflicted
+++ resolved
@@ -1,16 +1,15 @@
 -------------------------------------------------------------------
-<<<<<<< HEAD
-Thu Jul 17 11:26:17 UTC 2025 - David Diaz <dgonzalez@suse.com>
+Thu Jul 17 19:26:17 UTC 2025 - David Diaz <dgonzalez@suse.com>
 
 - Replaced all usage of generatePath with generateEncodedPath to
   ensure proper URL encoding of route parameters and prevent issues
   with special characters (bsc#1246551).
-=======
+  
+-------------------------------------------------------------------
 Thu Jul 17 15:32:42 UTC 2025 - Josef Reidinger <jreidinger@suse.com>
 
 - Add button to allow re-probing storage devices.
   (gh#agama-project/agama#2565)
->>>>>>> 7a067394
 
 -------------------------------------------------------------------
 Wed Jul 16 15:39:14 UTC 2025 - Imobach Gonzalez Sosa <igonzalezsosa@suse.com>
