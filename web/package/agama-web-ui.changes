-------------------------------------------------------------------
<<<<<<< HEAD
Fri Oct 17 13:14:52 UTC 2025 - Imobach Gonzalez Sosa <igonzalezsosa@suse.com>

- Adapt to the new questions HTTP API (gh#agama-project/agama#2813).

-------------------------------------------------------------------
Thu Oct 16 04:52:55 UTC 2025 - José Iván López González <jlopez@suse.com>

- Adapt to the changes in the HTTP API (gh#agama-project/agama#2801).

-------------------------------------------------------------------
Mon Oct  6 08:16:06 UTC 2025 - Imobach Gonzalez Sosa <igonzalezsosa@suse.com>

- Adapt to the new "installation issues" API (gh#agama-project/agama#2775).

-------------------------------------------------------------------
Fri Oct  3 20:11:40 UTC 2025 - Imobach Gonzalez Sosa <igonzalezsosa@suse.com>

- Start adapting the UI to the new HTTP API
  (gh#agama-project/agama#2715).
=======
Wed Nov 12 15:42:28 UTC 2025 - Imobach Gonzalez Sosa <igonzalezsosa@suse.com>

- Version 18

-------------------------------------------------------------------
Tue Oct 28 16:34:22 UTC 2025 - Ancor Gonzalez Sosa <ancor@suse.com>

- Rearrange the information in the storage page
  (gh#agama-project/agama#2767).

-------------------------------------------------------------------
Mon Oct 27 15:51:48 UTC 2025 - Ladislav Slezák <lslezak@suse.com>

- Use the JavaScript/TypeScript parser to extract strings for
  translation (gh#agama-project/agama#2748).

-------------------------------------------------------------------
Fri Oct 17 12:30:56 UTC 2025 - David Diaz <dgonzalez@suse.com>

- Preserve installer options values after successful submission
  (bsc#1249636).

-------------------------------------------------------------------
Tue Oct 14 14:01:15 UTC 2025 - Ancor Gonzalez Sosa <ancor@suse.com>

- Fixed the check about which DASDs can be formatted (bsc#1243795).
>>>>>>> e59725de

-------------------------------------------------------------------
Thu Sep 18 08:57:11 UTC 2025 - David Diaz <dgonzalez@suse.com>

- Preserve installer options values after successful submission
  (bsc#1249636).

-------------------------------------------------------------------
Tue Sep 16 09:20:40 UTC 2025 - David Diaz <dgonzalez@suse.com>

- Avoid missing translations due to missuse of top-level constants
  (related to bsc#1248817)

-------------------------------------------------------------------
Fri Sep 12 08:14:28 UTC 2025 - Ladislav Slezák <lslezak@suse.com>

- Update translations (bsc#1249378)

-------------------------------------------------------------------
Tue Sep 2 08:24:38 UTC 2025 - David Diaz <dgonzalez@suse.com>

- Allow sorting devices by name or size in storage selector
  (gh#agama-project/agama#2672).

-------------------------------------------------------------------
Mon Sep  1 18:22:38 UTC 2025 - Imobach Gonzalez Sosa <igonzalezsosa@suse.com>

- The Chinese languages do not include the territory (bsc#1248826).

-------------------------------------------------------------------
Thu Aug 28 05:26:38 UTC 2025 - Imobach Gonzalez Sosa <igonzalezsosa@suse.com>

- Report the underlying problem for the "load.retry" question
  (related to bsc#1248779).

-------------------------------------------------------------------
Wed Aug 27 08:39:36 UTC 2025 - Knut Anderssen <kanderssen@suse.com>

- Invalidate zFCP controllers query after some controller change
  is notified (bsc#1247445).

-------------------------------------------------------------------
Tue Aug 26 07:23:00 UTC 2025 - David Diaz <dgonzalez@suse.com>

- Updated Node.js dependencies to their latest available versions
  as of 2025-08-25 (gh#agama-project/agama#2440).

-------------------------------------------------------------------
Wed Aug 20 10:27:07 UTC 2025 - David Diaz <dgonzalez@suse.com>

- Refactor DASD page to make it more usable and improve its
  performance (related to bsc#1247444, gh#agama-project/agama#2648).

-------------------------------------------------------------------
Wed Aug 20 10:20:22 UTC 2025 - Ancor Gonzalez Sosa <ancor@suse.com>

- Enforce ESP partition id for /boot/efi partitions manually
  defined (bsc#1248189).

-------------------------------------------------------------------
Wed Aug 13 13:20:17 UTC 2025 - Jan Papež <honyczek@centrum.cz>

- Fix messages about automatic storage sizes
  (gh#agama-project/agama#2657).

-------------------------------------------------------------------
Tue Aug 12 09:45:01 UTC 2025 - David Diaz <dgonzalez@suse.com>

- Split progress details into two lines for better readability
  (gh#agama-project/agama#2647).

-------------------------------------------------------------------
Tue Aug  5 23:28:43 UTC 2025 - David Diaz <dgonzalez@suse.com>

- Improve layout and accuracy of wired connection details view
  (bsc#1247430, gh#agama-project/agama#2639).

-------------------------------------------------------------------
Thu Jul 31 09:13:09 UTC 2025 - David Diaz <dgonzalez@suse.com>

- Block UI if storage is configured by any other client
  (gh#agama-project/agama#2640).

-------------------------------------------------------------------
Fri Jul 25 19:42:18 UTC 2025 - David Diaz <dgonzalez@suse.com>

- Fix an issue preventing connections from being set as
  "installation-only" in the web interface
  (gh#agama-project/agama#2613).

-------------------------------------------------------------------
Wed Jul 23 14:54:43 UTC 2025 - Ancor Gonzalez Sosa <ancor@suse.com>

- Display RAID level at the storage results table (bsc#1244697).

-------------------------------------------------------------------
Mon Jul 21 15:07:40 UTC 2025 - Imobach Gonzalez Sosa <igonzalezsosa@suse.com>

- Version 17

-------------------------------------------------------------------
Mon Jul 21 13:13:08 UTC 2025 - David Diaz <dgonzalez@suse.com>

- Fix extensions layout to reduce excessive gaps on large
  screens (gh#agama-project/agama#2590).

-------------------------------------------------------------------
Mon Jul 21 10:49:02 UTC 2025 - Ladislav Slezák <lslezak@suse.com>

- Fixed crash when registering an extension without registration
  key (bsc#1246690)

-------------------------------------------------------------------
Thu Jul 17 19:26:17 UTC 2025 - David Diaz <dgonzalez@suse.com>

- Replaced all usage of generatePath with generateEncodedPath to
  ensure proper URL encoding of route parameters and prevent issues
  with special characters (bsc#1246551).

-------------------------------------------------------------------
Thu Jul 17 15:32:42 UTC 2025 - Josef Reidinger <jreidinger@suse.com>

- Add button to allow re-probing storage devices.
  (gh#agama-project/agama#2565)

-------------------------------------------------------------------
Wed Jul 16 15:39:14 UTC 2025 - Imobach Gonzalez Sosa <igonzalezsosa@suse.com>

- Display a message when the license is not available in the
  selected language (bsc#1238364, gh#agama-project/agama#2571).

-------------------------------------------------------------------
Wed Jul 16 14:46:32 UTC 2025 - Ancor Gonzalez Sosa <ancor@suse.com>

- Allow to use a whole disk or MD RAID without a partition table
  (gh#agama-project/agama#2559).

-------------------------------------------------------------------
Mon Jul 14 16:02:55 UTC 2025 - José Iván López González <jlopez@suse.com>

- Allow specifying the registration server (jsc#AGM-156).

-------------------------------------------------------------------
Mon Jul 14 11:58:04 UTC 2025 - David Diaz <dgonzalez@suse.com>

- Improve UX around non-persistent connections (bsc#1245187).

-------------------------------------------------------------------
Mon Jul 14 10:05:31 UTC 2025 - Ancor Gonzalez Sosa <ancor@suse.com>

- Reorganize the storage screen and introduce a new modal device
  selector (related to bsc#1242002 and bsc#1240062).

-------------------------------------------------------------------
Fri Jul  4 14:51:14 UTC 2025 - David Diaz <dgonzalez@suse.com>

- Avoid scroll to top on software selection (bsc#1245732).

-------------------------------------------------------------------
Fri Jul  4 11:34:59 UTC 2025 - José Iván López González <jlopez@suse.com>

- Reprobe the system after registering the product
  (gh#agama-project/agama#2532, bsc#1245400).

-------------------------------------------------------------------
Tue Jul  1 12:57:50 UTC 2025 - Lubos Kocman <lubos.kocman@suse.com>

- Add LeapMicro.svg

-------------------------------------------------------------------
Mon Jun 30 15:51:36 UTC 2025 - Imobach Gonzalez Sosa <igonzalezsosa@suse.com>

- Version 16

-------------------------------------------------------------------
Mon Jun 30 15:07:39 UTC 2025 - Ancor Gonzalez Sosa <ancor@suse.com>

- Extra usability improvements defining the size of partitions and
  logical volumes (related to gh#agama-project/agama#2496).

-------------------------------------------------------------------
Mon Jun 30 11:30:40 UTC 2025 - Imobach Gonzalez Sosa <igonzalezsosa@suse.com>

- Warn the user about using a weak encryption password
  (gh#agama-project/agama#2524).

-------------------------------------------------------------------
Fri Jun 27 15:14:35 UTC 2025 - Imobach Gonzalez Sosa <igonzalezsosa@suse.com>

- Invalidate all software queries when the selected product changes
  (gh#agama-project/agama#2517).

-------------------------------------------------------------------
Fri Jun 27 11:23:29 UTC 2025 - José Iván López González <jlopez@suse.com>

- Improve usability for defining the size of a partition or logical
  volume (gh#agama-project/agama#2496).

-------------------------------------------------------------------
Fri Jun 27 06:30:11 UTC 2025 - Imobach Gonzalez Sosa <igonzalezsosa@suse.com>

- Warn the user when using a weak user password (bsc#1237480).

-------------------------------------------------------------------
Mon Jun 23 10:24:01 UTC 2025 - Knut Anderssen <kanderssen@suse.com>

- Allow to bind a connection to an specific interface based on its
  mac address or its name (gh#agama-project/agama#2488,
  bsc#1244259).

-------------------------------------------------------------------
Wed Jun 18 08:42:49 UTC 2025 - David Diaz <dgonzalez@suse.com>

- Improve multilingual font support by fixing the font-face rule for
  Chinese, adding Noto Sans Georgian, and setting Noto Sans as the
  primary fallback (gh#agama-project/agama#2488, bsc#1236261).

-------------------------------------------------------------------
Tue Jun 17 12:22:46 UTC 2025 - Imobach Gonzalez Sosa <igonzalezsosa@suse.com>

- Make sure queries data is in sync with the WebSocket messages
  (bsc#1243276, gh#agama-project/agama#2479).
- Properly jump to the progress page when the product is selected
  by a third party (e.g., "agama config load").
- Log WebSocket messages in the console with "debug" log level.

-------------------------------------------------------------------
Fri Jun 13 08:24:59 UTC 2025 - Josef Reidinger <jreidinger@suse.com>

- Allow registering against an RMT without a registration code.
  (gh#agama-project/agama#2469)

-------------------------------------------------------------------
Thu Jun 12 16:27:56 UTC 2025 - David Diaz <dgonzalez@suse.com>

- Replace SUSE font with Noto Sans for Cyrillic languages and
  update CSS to use `:lang(xx)` for improved language support
  (gh#agama-project/agama#2467, bsc#1236261).

-------------------------------------------------------------------
Thu Jun 12 12:51:38 UTC 2025 - Ancor Gonzalez Sosa <ancor@suse.com>

- Allow selecting bootable MD RAIDS to create partitions and LVM
  volume groups on them (gh#agama-project/agama#2455).

-------------------------------------------------------------------
Tue Jun 10 16:51:15 UTC 2025 - David Diaz <dgonzalez@suse.com>

- Improve post-installation user experience by providing feedback
  that confirms the system restart (bsc#1237410,
  gh#agama-project/agama#2462).

-------------------------------------------------------------------
Mon Jun  9 06:24:08 UTC 2025 - José Iván López González <jlopez@suse.com>

- Allow selecting bootable MD RAIDs as boot device
  (gh#agama-project/agama#2419).

-------------------------------------------------------------------
Fri Jun  6 13:44:14 UTC 2025 - David Diaz <dgonzalez@suse.com>

- Replaced custom utility functions with a well-tested,
  community-driven third-party dependency, refactored remaining
  helpers, and removed unused code to improve maintainability
  (gh#agama-project/agama#2412).

-------------------------------------------------------------------
Fri Jun  6 12:32:23 UTC 2025 - Knut Anderssen <kanderssen@suse.com>

- Allow to select which connections will be used only for
  installation and warn the user in case that there is no one
  expected to be copied to the target system (no network).
  (gh#agama-project/agama#2402).

-------------------------------------------------------------------
Thu Jun  5 15:51:11 UTC 2025 - David Diaz <dgonzalez@suse.com>

- Revert eslint removal and updates it to latest version
  (gh#agama-project/agama#2445).

-------------------------------------------------------------------
Thu Jun  5 15:35:42 UTC 2025 - David Diaz <dgonzalez@suse.com>

- Improve caching in the software area by using array-form
  query keys (gh#agama-project/agama#2434).

-------------------------------------------------------------------
Thu Jun  5 11:26:05 UTC 2025 - Ladislav Slezák <lslezak@suse.com>

- The "InstallationPhaseChanged", "ProductChanged" and
  "IssuesChanged" events were ignored in some situation
  (possibly causing bug bsc#1241208)

-------------------------------------------------------------------
Thu Jun  5 10:35:40 UTC 2025 - David Diaz <dgonzalez@suse.com>

- Updated Node.js dependencies to their latest available versions
  as of 2025-06-03 (gh#agama-project/agama#2440).

-------------------------------------------------------------------
Mon Jun  2 22:29:03 UTC 2025 - David Diaz <dgonzalez@suse.com>

- Fix out-of-sync translations by improving localization cache
  and its invalidation (gh#agama-project/agama#2428).

-------------------------------------------------------------------
Thu May 29 09:31:28 UTC 2025 - David Diaz <dgonzalez@suse.com>

- Requires a unit when entering sizes to avoid confusion and
  accidental sizes in bytes (gh#agama-project/agama#2421).

-------------------------------------------------------------------
Mon May 26 19:51:54 UTC 2025 - Imobach Gonzalez Sosa <igonzalezsosa@suse.com>

- Version 15

-------------------------------------------------------------------
Thu May 22 17:16:40 UTC 2025 - Ancor Gonzalez Sosa <ancor@suse.com>

- Handle reused MD RAIDs that are already included at the storage
  configuration (gh#agama-project/agama#2346).

-------------------------------------------------------------------
Thu May 22 16:20:38 UTC 2025 - Josef Reidinger <jreidinger@suse.com>

- Allow to resolve in web UI software conflicts
  (gh#agama-project/agama#2348)

-------------------------------------------------------------------
Thu May 22 09:07:28 UTC 2025 - David Diaz <dgonzalez@suse.com>

- Do not crash when navigating to a Wi-Fi network (bsc#1243415)

-------------------------------------------------------------------
Mon May 19 13:38:16 UTC 2025 - David Diaz <dgonzalez@suse.com>

- Keep margin between sidebar and main content in all breakpoints
  (gh#agama-project/agama#2370).

-------------------------------------------------------------------
Fri May 16 07:46:22 UTC 2025 - David Diaz <dgonzalez@suse.com>

- Rework the installer l10n settings (gh#agama-project/agama#2359):
  - Improve discoverability of language and keyboard layout settings.
  - Add contextual messages to help users differentiate between
    installer and product localization settings.
  - Add the ability to reuse installer settings for the product
    to install.
  - In local connections, keyboard layout change is now available
    directly from modal dialogs holding password inputs.
  - Password inputs now include a reminder of the active layout
    (only in local connections) and a CAPS LOCK warning when active.

-------------------------------------------------------------------
Mon May 12 12:47:46 UTC 2025 - Ladislav Slezák <lslezak@suse.com>

- Fixed navigation to avoid quickly switching between two paths
  in a loop causing "Too many calls to Location or  History APIs
  within a short timeframe" error in Firefox and crashing the UI
  (the proper fix for gh#agama-project/agama#2274)

-------------------------------------------------------------------
Thu May  8 13:43:53 UTC 2025 - David Diaz <dgonzalez@suse.com>

- MenuButton no longer opens unexpectedly when navigating
  with the keyboard (gh#agama-project/agama#2345).

-------------------------------------------------------------------
Wed May  7 13:46:05 UTC 2025 - David Diaz <dgonzalez@suse.com>

- Add "Skip to content" link for easing navigation for keyboard-only
  users (gh#agama-project/agama#1521, gh#agama-project/agama#2337).

-------------------------------------------------------------------
Wed May  7 07:07:10 UTC 2025 - Ladislav Slezák <lslezak@suse.com>

- Use the correct locale format in the Intl.ListFormat.format call,
  if it fails use a fallback formatting function to avoid a crash
  (bsc#1238584)

-------------------------------------------------------------------
Mon May  5 14:50:48 UTC 2025 - David Diaz <dgonzalez@suse.com>

- Improve storage proposal warning to mention mount paths when
  logical volume space allocation fails (gh#agama-project/agama#2323).

-------------------------------------------------------------------
Tue Apr 22 14:14:53 UTC 2025 - Imobach Gonzalez Sosa <igonzalezsosa@suse.com>

- Version 14

-------------------------------------------------------------------
Tue Apr 22 11:18:03 UTC 2025 - Ladislav Slezák <lslezak@suse.com>

- Process the product changed event so the UI can better react on
  registering the product shortly after that
  (gh#agama-project/agama#2274)

-------------------------------------------------------------------
Mon Apr 21 12:37:20 UTC 2025 - Imobach Gonzalez Sosa <igonzalezsosa@suse.com>

- Rework the network page to (gh#agama-project/agama#2247):
  - Fix several problems with Wi-Fi networks handling.
  - Improve error reporting when the connection failed.
  - Use a regular form to connect, instead of the old "drawer"
    component.
  - Drop the "disconnect" and "forget" actions by now.
  - Reduce the amount of requests to the backend.

-------------------------------------------------------------------
Wed Apr 16 06:09:58 UTC 2025 - José Iván López González <jlopez@suse.com>

- Shorten storage device names.
- Move LVM logical volumes to partitions, if possible.
- Add MenuButton component (gh#agama-project/agama#2241).

-------------------------------------------------------------------
Tue Apr 15 08:51:27 UTC 2025 - Ancor Gonzalez Sosa <ancor@suse.com>

- Improve the interface to display and edit the iSCSI initiator
  (bsc#1239046, bsc#1231385, gh#agama-project/agama#2269).

-------------------------------------------------------------------
Wed Apr  9 12:38:21 UTC 2025 - David Diaz <dgonzalez@suse.com>

- Fix flickering issue during loading and progress transitions
  (gh#agama-project/agama#2240, gh#agama-project/agama#2255).

-------------------------------------------------------------------
Wed Apr  9 05:36:35 UTC 2025 - José Iván López González <jlopez@suse.com>

- Fix layout of iSCSI page (gh#agama-project/agama#2231).

-------------------------------------------------------------------
Tue Apr  1 08:53:43 UTC 2025 - José Iván López González <jlopez@suse.com>

- Fix reloading data after reprobing devices
  (gh#agama-project/agama#2235).

-------------------------------------------------------------------
Thu Mar 27 12:40:04 UTC 2025 - Imobach Gonzalez Sosa <igonzalezsosa@suse.com>

- Version 13

-------------------------------------------------------------------
Thu Mar 27 11:42:51 UTC 2025 - José Iván López González <jlopez@suse.com>

- Add basic support for creating LVM volume groups and logical
  volumes (gh#agama-project/agama#2216).

-------------------------------------------------------------------
Wed Mar 26 08:25:34 UTC 2025 - David Diaz <dgonzalez@suse.com>

- Change switches by checkboxes (gh#agama-project/agama#2168).
- Restructure the encryption form (gh#agama-project/agama#2168).

-------------------------------------------------------------------
Mon Mar 24 10:17:30 UTC 2025 - Imobach Gonzalez Sosa <igonzalezsosa@suse.com>

- Properly handle empty lists of unsupported AutoYaST elements
  (gh#agama-project/agama#2196).

-------------------------------------------------------------------
Sun Mar 23 02:13:56 UTC 2025 - David Diaz <dgonzalez@suse.com>

- Stop parsing errors from SCC at frontend side and simply render
  them as returned by the backend (gh#agama-project/agama#2193).

-------------------------------------------------------------------
Thu Mar 20 20:58:44 UTC 2025 - David Diaz <dgonzalez@suse.com>

- Stop displaying the hostname alert once the system is registered
  (gh#agama-project/agama#2183).

-------------------------------------------------------------------
Wed Mar 19 19:04:09 UTC 2025 - Ancor Gonzalez Sosa <ancor@suse.com>

- Allow temporary removal of the root file system
 (gh#agama-project/agama#2160).

-------------------------------------------------------------------
Tue Mar 18 10:59:20 UTC 2025 - David Diaz <dgonzalez@suse.com>

- Fix registration form issue when email is not provided
  (gh#agama-project/agama#2172)

-------------------------------------------------------------------
Fri Mar 14 11:05:49 UTC 2025 - David Diaz <dgonzalez@suse.com>

- Allow updating hostname from web user interface
  (gh#agama-project/agama#2147)

-------------------------------------------------------------------
Thu Mar  6 08:06:17 UTC 2025 - David Diaz <dgonzalez@suse.com>

- Fix a language selector overflow issue in the product license dialog
  (gh#agama-project/agama#2105)

-------------------------------------------------------------------
Thu Feb 27 16:10:51 UTC 2025 - Vaishnavi Nawghare <nawgharevaishnavi@gmail.com>

- Add alpha-label-less leap16.svg
 (gh#agama-project/agama#2091).

-------------------------------------------------------------------
Thu Feb 27 11:21:45 UTC 2025 - José Iván López González <jlopez@suse.com>

- Allow setting the file system label (related to jsc#AGM-122
  and bsc#1237165).

-------------------------------------------------------------------
Thu Feb 27 10:21:45 UTC 2025 - José Iván López González <jlopez@suse.com>

- Do not fail to build the storage devices when the RAID members
  are not exported (bsc#1237803).

-------------------------------------------------------------------
Wed Feb 26 06:51:37 UTC 2025 - Imobach Gonzalez Sosa <igonzalezsosa@suse.com>

- Version 12

-------------------------------------------------------------------
Tue Feb 25 18:44:07 UTC 2025 - David Diaz <dgonzalez@suse.com>

- Add fonts for CJK characters and monospaced text
  (gh#agama-project/agama#2076, bsc#1237457).

-------------------------------------------------------------------
Tue Feb 25 15:57:49 UTC 2025 - Ancor Gonzalez Sosa <ancor@suse.com>

- Display the file system labels in most selectors for disks and
  partitions (gh#agama-project/agama#2070).

-------------------------------------------------------------------
Tue Feb 25 13:08:43 UTC 2025 - Imobach Gonzalez Sosa <igonzalezsosa@suse.com>

- Use the backend's language as fallback, ignoring the browser's one
  It reduces the chances to produce unwanted side-effects when connecting
  to the web user interface (gh#agama-project/agama#2071).
- Do not block when connecting during system installation.
- Make some small fixes/improvements to the overview, localization
  and software pages markup.

-------------------------------------------------------------------
Tue Feb 25 12:36:50 UTC 2025 - Ancor Gonzalez Sosa <ancor@suse.com>

- Synchronous system probing when choosing or registering the
  product (gh#agama-project/agama#2072).

-------------------------------------------------------------------
Mon Feb 24 15:57:12 UTC 2025 - David Diaz <dgonzalez@suse.com>

- Display network edition errors instead of navigating back
  (gh#agama-project/agama#2064).

-------------------------------------------------------------------
Mon Feb 24 14:17:34 UTC 2025 - Ancor Gonzalez Sosa <ancor@suse.com>

- Ignore non-critical issues to avoid preventing the installation
  in valid scenarios (gh#agama-project/agama#2061).

-------------------------------------------------------------------
Mon Feb 24 12:44:15 UTC 2025 - David Diaz <dgonzalez@suse.com>

- Prevented table overflow to avoid hiding the actions column
  (gh#agama-project/agama#2044).

-------------------------------------------------------------------
Mon Feb 24 08:50:54 UTC 2025 - Ancor Gonzalez Sosa <ancor@suse.com>

- Some visual changes at the form to add and edit partitions
  (gh#agama-project/agama#2054).

-------------------------------------------------------------------
Fri Feb 21 13:56:52 UTC 2025 - José Iván López González <jlopez@suse.com>

- Bring encryption section back to the proposal page
  (gh#agama-project/agama#2031).

-------------------------------------------------------------------
Thu Feb 20 12:46:04 UTC 2025 - Ancor Gonzalez Sosa <ancor@suse.com>

- Include the migration to PatternFly 6 made by dgonzalez@suse.com
  (gh#openSUSE/agama#1900, gh#openSUSE/agama#1921,
  gh#openSUSE/agama#1954 and gh#openSUSE/agama#1961)
- New interface to configure the storage proposal.

-------------------------------------------------------------------
Tue Feb 18 12:10:49 UTC 2025 - David Diaz <dgonzalez@suse.com>

- Remove step forcing root user password entry.
- Revamp the Authentication page (formerly Users page) to simplify
  the interface and improve user interactions
  (gh#agama-project/agama#1999).

-------------------------------------------------------------------
Fri Feb 14 09:46:02 UTC 2025 - Ladislav Slezák <lslezak@suse.com>

- Implement specific question dialogs for the libzypp callbacks
  (gh#agama-project/agama#1985)

-------------------------------------------------------------------
Fri Feb  7 14:43:08 UTC 2025 - Imobach Gonzalez Sosa <igonzalezsosa@suse.com>

- Report unsupported AutoYaST elements
  (gh#agama-project/agama#1976).

-------------------------------------------------------------------
Fri Jan 31 09:03:37 UTC 2025 - Imobach Gonzalez Sosa <igonzalezsosa@suse.com>

- Always perform mutations (PATH/POST/PUT/DELETE) when connecting
  to "localhost", no matter whether the network is connected or not
  (gh#agama-project/agama#1963).

-------------------------------------------------------------------
Thu Jan 30 12:04:23 UTC 2025 - Martin Vidner <mvidner@suse.com>

- Make deletion of a proposed drive work:
  "Do not use, Remove the configuration for this device"
  (gh#agama-project/agama#1934)

-------------------------------------------------------------------
Fri Jan 24 09:34:24 UTC 2025 - Imobach Gonzalez Sosa <igonzalezsosa@suse.com>

- Use the "finish" to decide whether to navigate to the
  congratulations screen (gh#agama-project/agama#1616).

-------------------------------------------------------------------
Fri Jan 24 06:43:52 UTC 2025 - Imobach Gonzalez Sosa <igonzalezsosa@suse.com>

- Use the "missing_registration" issue to determine whether to show
  the registration alert (gh#agama-project/agama#1938).

-------------------------------------------------------------------
Thu Jan 23 15:09:09 UTC 2025 - Martin Vidner <mvidner@suse.com>

- Make the trash can icon (Delete) of a proposed partition work
  (gh#agama-project/agama#1915)

-------------------------------------------------------------------
Tue Jan 21 09:44:08 UTC 2025 - Imobach Gonzalez Sosa <igonzalezsosa@suse.com>

- Do not crash at the end of the installation when using a legacy
  AutoYaST mode (gh#agama-project/agama#1927).

-------------------------------------------------------------------
Mon Jan 20 16:45:18 UTC 2025 - Ladislav Slezák <lslezak@suse.com>

- The software page displays a link for reloading the repositories
  again if some repository failed to load
  (gh#agama-project/agama#1894)

-------------------------------------------------------------------
Mon Jan 20 10:36:09 UTC 2025 - Imobach Gonzalez Sosa <igonzalezsosa@suse.com>

- Add support for displaying and accepting a product license
  (jsc#PED-11987).

-------------------------------------------------------------------
Thu Jan 16 13:11:06 UTC 2025 - Imobach Gonzalez Sosa <igonzalezsosa@suse.com>

- Display error messages during package installation
  (gh#agama-project/agama#1909).

-------------------------------------------------------------------
Mon Jan 13 11:11:49 UTC 2025 - David Diaz <dgonzalez@suse.com>

- Do not allow changing selected product after registering one
  (related to gh#agama-project/agama#1891).

-------------------------------------------------------------------
Fri Jan 10 21:22:02 UTC 2025 - Imobach Gonzalez Sosa <igonzalezsosa@suse.com>

- Version 11

-------------------------------------------------------------------
Fri Jan 10 15:56:35 UTC 2025 - José Iván López González <jlopez@suse.com>

- Add storage reprobing and recalculate proposal when going back to
  either the proposal page or the devices selector if the system
  is deprecated (gh#agama-project/agama#1884).

-------------------------------------------------------------------
Fri Jan 10 13:46:42 UTC 2025 - David Diaz <dgonzalez@suse.com>

- Drop the feature for deregistering a product
  (gh#agama-project/agama#1882).

-------------------------------------------------------------------
Fri Jan 10 13:22:27 UTC 2025 - Imobach Gonzalez Sosa <igonzalezsosa@suse.com>

- Do not allow changing the storage setup when Agama is using the
  new storage settings (gh#agama-project/agama#1881).

-------------------------------------------------------------------
Wed Jan  8 16:07:13 UTC 2025 - Imobach Gonzalez Sosa <igonzalezsosa@suse.com>

- Add support for products registration (jsc#PED-11192,
  gh#agama-project/agama#1809).

-------------------------------------------------------------------
Wed Jan  8 15:16:51 UTC 2025 - David Diaz <dgonzalez@suse.com>

- Use product ID instead of slug to link labels and descriptions to
  their corresponding radio inputs (gh#agama-project/agama#1873).

-------------------------------------------------------------------
Wed Jan  8 13:12:44 UTC 2025 - David Diaz <dgonzalez@suse.com>

- Show the cancel action at product selection page only when
  a product is already selected (gh#agama-project/agama#1871).

-------------------------------------------------------------------
Fri Dec 20 12:53:41 UTC 2024 - David Diaz <dgonzalez@suse.com>

- Fix netmask handling to avoid a silent connection form error
  (gh#agama-project/agama#1846).

-------------------------------------------------------------------
Tue Dec 10 14:43:08 UTC 2024 - David Diaz <dgonzalez@suse.com>

- Restore the rendering of questions throughout the app
  (gh#agama-project/agama#1820)

-------------------------------------------------------------------
Mon Dec  9 14:10:44 UTC 2024 - David Diaz <dgonzalez@suse.com>

- Simplify screen for enforcing root password
  (gh#agama-project/agama#1821, gh#agama-project#agama#1787).

-------------------------------------------------------------------
Sun Dec  1 17:14:04 UTC 2024 - Knut Anderssen <kanderssen@suse.com>

- Do not crash in the InstallationFinished page when running an
  unattended installation with an storage section defined in the
  profile (gh#agama-project/agama#1793).

-------------------------------------------------------------------
Thu Nov 28 14:34:49 UTC 2024 - David Diaz <dgonzalez@suse.com>

- Request a root authentication method after selecting a product
  (gh#agama-project#agama#1787).

-------------------------------------------------------------------
Tue Nov 26 09:30:09 UTC 2024 - Ladislav Slezák <lslezak@suse.com>

- Use dynamic imports for loading the translation files
  (gh#agama-project/agama#1777)

-------------------------------------------------------------------
Mon Nov 25 11:12:36 UTC 2024 - David Diaz <dgonzalez@suse.com>

- Unify Install and "warning" header buttons.
- Move installation issues to a drawer shown when Install button
  is clicked (gh#agama-project#agama#1778).

-------------------------------------------------------------------
Fri Nov 15 16:48:44 UTC 2024 - Ladislav Slezák <lslezak@suse.com>

- Set the plain text password flag when setting the root and first
  user password (gh#agama-project/agama#1771)

-------------------------------------------------------------------
Fri Nov 15 08:26:29 UTC 2024 - David Diaz <dgonzalez@suse.com>

- Stick product selection form actions to bottom
  (gh#agama-project/agama#1769).

-------------------------------------------------------------------
Thu Nov 14 14:42:46 UTC 2024 - Knut Anderssen <kanderssen@suse.com>

- Fix wireless authentication initialization and
  invalidate the cached query in case of connected
  (gh#agama-project/agama#1753).

-------------------------------------------------------------------
Wed Nov 13 12:06:41 UTC 2024 - Imobach Gonzalez Sosa <igonzalezsosa@suse.com>

- Several translation fixes (gh#agama-project/agama#1746):
  - Use the correct capitalization for RFC 5646 language tags
    (e.g., "pt-BR" instead of "pt-BR" instead of "pt-br") (bsc#1233160).
  - Translate the products descriptions when the user changes
    the language (gh#agama-project/agama#1724).
  - Fallback to a similar language if the given one is not supported
    (e.g., "es" for "es-AR") (gh#agama-project/agama#860).

-------------------------------------------------------------------
Wed Nov  6 06:06:51 UTC 2024 - Michal Filka <mfilka@suse.com>

- URL for downloading Agama logs adapted to use new HTTP API
- https://github.com/agama-project/agama/pull/1720

-------------------------------------------------------------------
Tue Nov  5 11:33:12 UTC 2024 - Imobach Gonzalez Sosa <igonzalezsosa@suse.com>

- Fix a crash when editing a network connection containing an
  additional IP address (gh#agama-project/agama#1728).

-------------------------------------------------------------------
Mon Nov  4 20:32:29 UTC 2024 - David Diaz <dgonzalez@suse.com>

- Add missing subscription to avoid Agama getting stuck at the installation
  progress when the installation finishes
  (gh#agama-project/agama#1726, gh#agama-project/agama#1727).

-------------------------------------------------------------------
Wed Oct 30 22:26:29 UTC 2024 - David Diaz <dgonzalez@suse.com>

- Render Install button only where it makes sense and prevent the
  user starting the installation by mistake
  (gh#agama-project/agama#1717).

-------------------------------------------------------------------
Mon Oct 28 19:26:29 UTC 2024 - David Diaz <dgonzalez@suse.com>

- Make some general actions more accessible
  (gh#agama-project/agama#1690).

-------------------------------------------------------------------
Wed Oct 23 16:26:29 UTC 2024 - David Diaz <dgonzalez@suse.com>

- Fix the link to download the logs (gh#agama-project/agama#1694).

-------------------------------------------------------------------
Wed Oct 23 15:26:29 UTC 2024 - Imobach Gonzalez Sosa <igonzalezsosa@suse.com>

- Adapt the URL to fetch the logs (gh#agama-project/agama#1693).

-------------------------------------------------------------------
Fri Oct 11 09:46:02 UTC 2024 - Imobach Gonzalez Sosa <igonzalezsosa@suse.com>

- Workaround the "not found" problem in the products selection page
  (gh#agama-project/agama#1666).

-------------------------------------------------------------------
Thu Oct 10 17:55:34 UTC 2024 - Victorhck <victorhck@mailbox.org>

- Update URL in About section (gh#agama-project/agama#1663).

-------------------------------------------------------------------
Thu Oct  3 10:20:34 UTC 2024 - Imobach Gonzalez Sosa <igonzalezsosa@suse.com>

- Drop the old HTTPClient (gh#agama-project/agama#1639).

-------------------------------------------------------------------
Mon Sep 30 08:52:36 UTC 2024 - Imobach Gonzalez Sosa <igonzalezsosa@suse.com>

- Fix timezones UTC offset calculation (gh#agama-project/agama#1335).

-------------------------------------------------------------------
Fri Sep 27 14:54:46 UTC 2024 - Imobach Gonzalez Sosa <igonzalezsosa@suse.com>

- Translate overview page headers and a missing text in the
  networking page (gh#agama-project/agama#1629).

-------------------------------------------------------------------
Fri Sep 27 13:00:05 UTC 2024 - Imobach Gonzalez Sosa <igonzalezsosa@suse.com>

- Properly translate the storage interface when switching
  the language of the UI (gh#agama-project/agama#1629).

-------------------------------------------------------------------
Mon Sep 23 09:04:56 UTC 2024 - Knut Anderssen <kanderssen@suse.com>

- Added confirmation dialog when formatting DASD devices as it is
  considered a dangerous action (gh#openSUSE/agama#1618).

-------------------------------------------------------------------
Fri Sep 20 11:42:25 UTC 2024 - Imobach Gonzalez Sosa <igonzalezsosa@suse.com>

- Version 10

-------------------------------------------------------------------
Fri Sep 20 11:17:46 UTC 2024 - Imobach Gonzalez Sosa <igonzalezsosa@suse.com>

- Change the license to GPL-2.0-or-later (gh#openSUSE/agama#1621).

-------------------------------------------------------------------
Tue Sep 17 21:19:45 UTC 2024 - Knut Anderssen <kanderssen@suse.com>

- Bring back zFCP management support (gh#openSUSE/agama#1570).

-------------------------------------------------------------------
Mon Sep 16 05:40:25 UTC 2024 - Imobach Gonzalez Sosa <igonzalezsosa@suse.com>

- Consider TypeScript files for translation
  (gh#openSUSE/agama#1604).

-------------------------------------------------------------------
Fri Sep  6 16:38:06 UTC 2024 - Eugenio Paolantonio <eugenio.paolantonio@suse.com>

- Do not try to install assets/ and products/ directories (everything
  is inside agama/web_ui/ already) (gh#openSUSE/agama#1588).

-------------------------------------------------------------------
Fri Sep  6 15:04:58 UTC 2024 - Lubos Kocman <lubos.kocman@suse.com>

- Ensure that product icons are packaged (gh#openSUSE/agama#1587).

-------------------------------------------------------------------
Fri Sep  6 08:06:41 UTC 2024 - Imobach Gonzalez Sosa <igonzalezsosa@suse.com>

- Adopt TanStack Query and Axios for state management and
  interacting with Agama's HTTP API (gh#openSUSE/agama#1439,
  gh#openSUSE/agama#1452, gh#openSUSE/agama#1483, gh#openSUSE/agama#1492,
  gh#openSUSE/agama#1503, gh#openSUSE/agama#1504, gh#openSUSE/agama#1514,
  gh#openSUSE/agama#1516, gh#openSUSE/agama#1519, gh#openSUSE/agama#1577,
  gh#openSUSE/agama#1580).

-------------------------------------------------------------------
Thu Sep  5 16:25:00 UTC 2024 - Lubos Kocman <lubos.kocman@suse.com>

- Show product logo in product selector (gh#openSUSE/agama#1415).

-------------------------------------------------------------------
Wed Sep  4 21:00:34 UTC 2024 - Knut Anderssen <kanderssen@suse.com>

- Bring back DASD management support (gh#openSUSE/agama#1549).

-------------------------------------------------------------------
Tue Aug 13 14:57:21 UTC 2024 - David Diaz <dgonzalez@suse.com>

- Allow links look like buttons again (gh#openSUSE/agama#1536).

-------------------------------------------------------------------
Fri Jul 26 11:42:05 UTC 2024 - Imobach Gonzalez Sosa <igonzalezsosa@suse.com>

- Allow reloading the page during installation
  (gh#openSUSE/agama#1503).

-------------------------------------------------------------------
Mon Jul 22 15:28:42 UTC 2024 - Josef Reidinger <jreidinger@suse.com>

- Add support for generic questions with password
  (gh#openSUSE/agama#1476)

-------------------------------------------------------------------
Wed Jul 17 09:52:36 UTC 2024 - Imobach Gonzalez Sosa <igonzalezsosa@suse.com>

- Handle the case where there are not user selectable patterns
  (gh#openSUSE/agama#1472).

-------------------------------------------------------------------
Fri Jul 12 10:41:28 UTC 2024 - David Diaz <dgonzalez@suse.com>

- Allow using TypeScript (gh#openSUSE/agama#1456).

-------------------------------------------------------------------
Tue Jul  9 08:51:34 UTC 2024 - Imobach Gonzalez Sosa <igonzalezsosa@suse.com>

- Do not try to connect to the WebSocket until the user is
  logged in (gh#openSUSE/agama#1449).

-------------------------------------------------------------------
Mon Jul  8 11:12:13 UTC 2024 - José Iván López González <jlopez@suse.com>

- Improve storage UI for configuring the space policy actions
  (gh#openSUSE/agama#1428).

-------------------------------------------------------------------
Mon Jul  8 10:56:14 UTC 2024 - Imobach Gonzalez Sosa <igonzalezsosa@suse.com>

- Introduce TanStack Query for data fetching and state management
  (gh#openSUSE/agama#1439).
- Replace the l10n context with a solution based on TanStack
  Query.

-------------------------------------------------------------------
Wed Jul  3 07:17:55 UTC 2024 - Imobach Gonzalez Sosa <igonzalezsosa@suse.com>

- Fix the files list in the spec file (gh#openSUSE/agama#1429).

-------------------------------------------------------------------
Fri Jun 28 13:49:54 UTC 2024 - Martin Vidner <mvidner@suse.com>

- In Add/Edit file system dialog (VolumeDialog), keep the numeric value
  when switching between Fixed and Range sizing (gh#openSUSE/agama#1277)

-------------------------------------------------------------------
Fri Jun 28 06:56:02 UTC 2024 - Martin Vidner <mvidner@suse.com>

- Use gzip (.gz) instead of bzip2 (.bz2) to compress logs
  so that they can be attached to GitHub issues
  (gh#openSUSE/agama#1378)

-------------------------------------------------------------------
Thu Jun 27 13:23:08 UTC 2024 - Imobach Gonzalez Sosa <igonzalezsosa@suse.com>

- Version 9

-------------------------------------------------------------------
Thu Jun 27 12:05:19 UTC 2024 - David Diaz <dgonzalez@suse.com>

- Do not lose the storage title in the overview
  (gh#openSUSE/agama#1402).

-------------------------------------------------------------------
Wed Jun 26 16:46:58 UTC 2024 - David Diaz <dgonzalez@suse.com>

- Reduce progress report flickering (gh#openSUSE/agama#1395).

-------------------------------------------------------------------
Wed Jun 26 15:57:52 UTC 2024 - Imobach Gonzalez Sosa <igonzalezsosa@suse.com>

- Display the installation progress when connecting in the middle
  of the process (gh#openSUSE/agama#1394).

-------------------------------------------------------------------
Wed Jun 26 14:17:30 UTC 2024 - David Diaz <dgonzalez@suse.com>

- Use similar look&feel for sections at network page
  (gh#openSUSE/agama#1389).

-------------------------------------------------------------------
Wed Jun 26 14:04:53 UTC 2024 - Imobach Gonzalez Sosa <igonzalezsosa@suse.com>

- Add status information to each steps in the progress report
  and do not reset the progress icon animation
  (gh#openSUSE/agama#1373 and gh#openSUSE/agama#1388).

-------------------------------------------------------------------
Wed Jun 26 13:45:36 UTC 2024 - David Diaz <dgonzalez@suse.com>

- Reset installer options to its initial values before closing
  the dialog on cancel (gh#openSUSE/agama#1386).

-------------------------------------------------------------------
Wed Jun 26 13:38:32 UTC 2024 - David Diaz <dgonzalez@suse.com>

- Fix routes translations (gh#openSUSE/agama#1385).

-------------------------------------------------------------------
Wed Jun 26 13:14:06 UTC 2024 - David Diaz <dgonzalez@suse.com>

- Bring back installer options when selecting a product
  (gh#openSUSE/agama#1384).

-------------------------------------------------------------------
Wed Jun 26 11:54:41 UTC 2024 - Knut Anderssen <kanderssen@suse.com>

- Adapt the network page to the new UI guidelines
  (gh#openSUSE/agama#1365).

-------------------------------------------------------------------
Wed Jun 26 08:31:31 UTC 2024 - Imobach Gonzalez Sosa <igonzalezsosa@suse.com>

- Use the new SetLocale D-Bus method to change the language and the
  keyboard layout (gh#openSUSE/agama#1375).
- Move the "Download logs" to the sidebar (gh#openSUSE/agama#1375).
- Improve the behavior when changing the installer language
  (gh#openSUSE/agama#1375, gh#openSUSE/agama#1235).

-------------------------------------------------------------------
Wed Jun 26 07:52:22 UTC 2024 - David Diaz <dgonzalez@suse.com>

- Do not crash when trying to render affected systems by deletion
  actions (gh#openSUSE/agama#1380).

-------------------------------------------------------------------
Tue Jun 25 15:05:05 UTC 2024 - David Diaz <dgonzalez@suse.com>

- Integrate actions with space policy in storage proposal page
  (gh#openSUSE/agama#1354).

-------------------------------------------------------------------
Fri Jun 21 14:32:11 UTC 2024 - Imobach Gonzalez Sosa <igonzalezsosa@suse.com>

- Avoid connection attempts when the user is not logged in
  (gh#openSUSE/agama#1366).

-------------------------------------------------------------------
Thu Jun 20 05:33:29 UTC 2024 - Imobach Gonzalez Sosa <igonzalezsosa@suse.com>

- Adapt the installation progress screen to look like the
  product selection one (gh#openSUSE/agama#1356).

-------------------------------------------------------------------
Fri Jun 14 13:55:27 UTC 2024 - David Diaz <dgonzalez@suse.com>

- Do not render the overview page when selecting a product
  (gh#openSUSE/agama#1331).

-------------------------------------------------------------------
Fri Jun 14 07:37:58 UTC 2024 - David Diaz <dgonzalez@suse.com>

- Do not redirect to login page until really needed
  (gh#openSUSE/agama#1340).

-------------------------------------------------------------------
Fri Jun 14 05:34:52 UTC 2024 - Imobach Gonzalez Sosa <igonzalezsosa@suse.com>

- Do not redirect to the products selection page again after
  selecting a product (gh#openSUSE/agama#1334).

-------------------------------------------------------------------
Thu Jun 13 10:52:22 UTC 2024 - David Diaz <dgonzalez@suse.com>

- Remake the user interface to follow a streamlined approach
  (gh#openSUSE/agama#1202).

-------------------------------------------------------------------
Thu Jun  6 07:43:50 UTC 2024 - Knut Anderssen <kanderssen@suse.com>

- Try to reconnect silently when the WebSocket is closed displaying
  a page error if it is not possible (gh#openSUSE/agama#1254).
- Display a different login error message depending on the request
  response (gh#openSUSE/agama#1274).

-------------------------------------------------------------------
Thu May 23 07:28:44 UTC 2024 - Josef Reidinger <jreidinger@suse.com>

- Fix showing count in pattern search and also improve visuals
  when there are no matching text (gh#openSUSE/agama#1248)

-------------------------------------------------------------------
Wed May 22 14:26:18 UTC 2024 - Josef Reidinger <jreidinger@suse.com>

- Fix disappeared search box when no pattern match search expression
  (gh#openSUSE/agama#1241)

-------------------------------------------------------------------
Fri May 17 09:52:26 UTC 2024 - Imobach Gonzalez Sosa <igonzalezsosa@suse.com>

- Version 8

-------------------------------------------------------------------
Thu May 16 12:48:27 UTC 2024 - Knut Anderssen <kanderssen@suse.com>

- Fix the download logs action in the web UI and drop the broken
  actions show logs and show terminal (gh#openSUSE/agama#1216).

-------------------------------------------------------------------
Tue May 14 12:24:23 UTC 2024 - José Iván López González <jlopez@suse.com>

- Make storage UI work again when there are no devices
  (gh#openSUSE/agama#1203).

-------------------------------------------------------------------
Tue May 14 11:17:45 UTC 2024 - Imobach Gonzalez Sosa <igonzalezsosa@suse.com>

- Fix DELETE and PATCH calls in the HTTPClient
  (gh#openSUSE/agama#1204).

-------------------------------------------------------------------
Mon May 13 09:01:29 UTC 2024 - Imobach Gonzalez Sosa <igonzalezsosa@suse.com>

- Adapt the iSCSI UI to use the new HTTP API instead of D-Bus
  (gh#openSUSE/agama#1187).

-------------------------------------------------------------------
Mon May 13 08:45:57 UTC 2024 - José Iván López González <jlopez@suse.com>

- Adapt the storage UI to use the HTTP API instead of D-Bus
  (gh#openSUSE/agama#1175).

-------------------------------------------------------------------
Mon May  6 05:41:15 UTC 2024 - Imobach Gonzalez Sosa <igonzalezsosa@suse.com>

- Adapt to the new HTTP/JSON API:
  - Authentication (gh#openSUSE/agama#1080).
  - Localization (gh#openSUSE/agama#1094).
  - Networking (gh#openSUSE/agama#1116).
  - Software (gh#openSUSE/agama#1094 and gh#openSUSE/agama#1112).
  - Manager service (gh#openSUSE/agama#1132).
  - Questions (gh#openSUSE/agama#1132).
  - Progress interface (gh#openSUSE/agama#1103).
  - Issues interface (gh#openSUSE/agama#1100).
  - Product registration (gh#openSUSE/agama#1146).
  - Users (gh#openSUSE/agama#1117).
- Adapt webpack to work with the new architecture
  (gh#openSUSE/agama#1061, gh#openSUSE/agama#1074 and
  gh#openSUSE/agama#1130).

-------------------------------------------------------------------
Fri May  3 09:45:36 UTC 2024 - José Iván López González <jlopez@suse.com>

- Allow reusing an existing device or file system
  (gh#openSUSE/agama#1165).

-------------------------------------------------------------------
Thu May 02 11:07:23 UTC 2024 - Balsa Asanovic <balsaasanovic95@gmail.com>

- Added keyboard support for navigating dropdown
  of suggested usernames. (gh#openSUSE/agama#1122).

-------------------------------------------------------------------
Thu Apr 25 15:04:05 UTC 2024 - José Iván López González <jlopez@suse.com>

- Allow adding arbitrary volumes (gh#openSUSE/agama#1154).

-------------------------------------------------------------------
Thu Apr 25 13:40:06 UTC 2024 - Ancor Gonzalez Sosa <ancor@suse.com>

- Adapted to recent changes on Y2Storage::GuidedProposal
  (gh#yast/yast-storage-ng#1382)

-------------------------------------------------------------------
Tue Apr 16 11:15:13 UTC 2024 - David Diaz <dgonzalez@suse.com>

- Use better icons in storage proposal page
  (gh#openSUSE/agama#1152).

-------------------------------------------------------------------
Mon Apr 15 10:52:14 UTC 2024 - David Diaz <dgonzalez@suse.com>

- Stop using `<abbr>` tag because "its exposure continues to be
  inconsistent across browsers and assistive technologies"
  (gh#openSUSE/agama#1149).

-------------------------------------------------------------------
Mon Apr 15 07:14:35 UTC 2024 - David Diaz <dgonzalez@suse.com>

- Enhance the storage page to make it easier to use and understand.
  (gh#openSUSE/agama#1138).

-------------------------------------------------------------------
Thu Apr 11 15:16:42 UTC 2024 - José Iván López González <jlopez@suse.com>

- Allow changing the location of a file system
  (gh#openSUSE/agama#1141).

-------------------------------------------------------------------
Mon Apr  8 14:17:45 UTC 2024 - José Iván López González <jlopez@suse.com>

- Improve the representation of the devices in the dialog for
  finding space (gh#openSUSE/agama#1128).

-------------------------------------------------------------------
Thu Apr  4 15:59:37 UTC 2024 - Ancor Gonzalez Sosa <ancor@suse.com>

- Changes in the table of file systems (gh#openSUSE/agama#1125)

-------------------------------------------------------------------
Wed Apr  3 15:16:07 UTC 2024 - José Iván López González <jlopez@suse.com>

- Add new selection for the target device and for configuring the
  boot device (gh#openSUSE/agama#1068).

-------------------------------------------------------------------
Wed Mar 27 12:41:11 UTC 2024 - Ladislav Slezák <lslezak@suse.com>

- Dropping Cockpit dependency:
  - Do not use Cockpit gettext functionality
    (gh#openSUSE/agama#1118)
  - Do not store the list of supported languages to the Cockpit
    manifest file (gh#openSUSE/agama#1121)

-------------------------------------------------------------------
Tue Mar 19 14:15:30 UTC 2024 - José Iván López González <jlopez@suse.com>

- In storage page, replace Planned Actions section by a new Result
  section, unify File Systems and Settings sections, and move
  Find Space section to a popup (gh#openSUSE/agama#1104).

-------------------------------------------------------------------
Fri Mar  1 10:56:35 UTC 2024 - José Iván López González <jlopez@suse.com>

- Indicate whether the system is transactional
  (gh#openSUSE/agama/1063).

-------------------------------------------------------------------
Wed Feb 28 22:26:23 UTC 2024 - Balsa Asanovic <balsaasanovic95@gmail.com>

- Added auto suggestion of usernames during user creation based
  on given full name. (gh#openSUSE/agama#1022).

-------------------------------------------------------------------
Mon Feb 26 20:46:45 UTC 2024 - Josef Reidinger <jreidinger@suse.com>

- Remove fs type option "Btrfs with snapshots" and create instead
  global option that affects only root volume
  (gh#openSUSE/agama#1039)

-------------------------------------------------------------------
Thu Feb 22 14:05:56 UTC 2024 - David Diaz <dgonzalez@suse.com>

- Break storage settings in multiple sections to improve the UX
  (gh#openSUSE/agama#1045).

-------------------------------------------------------------------
Wed Feb 21 17:40:01 UTC 2024 - David Diaz <dgonzalez@suse.com>

- Stop rendering a warning at the top of storage page
  (gh#openSUSE/agama#1048).

-------------------------------------------------------------------
Tue Feb 20 13:13:51 UTC 2024 - José Iván López González <jlopez@suse.com>

- Add section for space policy to the storage page
  (gh#openSUSE/agama#1028).

-------------------------------------------------------------------
Wed Feb 14 12:42:32 UTC 2024 - David Diaz <dgonzalez@suse.com>

- UI: change look&feel and internals of Agama selectors
  (gh#openSUSE/agama#1012).

-------------------------------------------------------------------
Mon Feb 12 11:53:29 UTC 2024 - Imobach Gonzalez Sosa <igonzalezsosa@suse.com>

- Update cockpit.js to version 309 (gh#openSUSE/agama#1038).

-------------------------------------------------------------------
Mon Jan 29 14:34:37 UTC 2024 - Knut Anderssen <kanderssen@suse.com>

- Partly replacing the NetworkManager client by the Agama one
  (gh#openSUSE/agama#1006).

-------------------------------------------------------------------
Fri Jan 19 09:34:26 UTC 2024 -  Nagu <nagukalakuntla@gmail.com>

- Storage UI: show mount point selector only when the user can change it.
  (gh#openSUSE/agama#1007)

-------------------------------------------------------------------
Thu Jan 18 08:33:52 UTC 2024 - Ancor Gonzalez Sosa <ancor@suse.com>

- Make TPM-based encryption more explicit (gh#openSUSE/agama#995)

-------------------------------------------------------------------
Tue Jan 16 15:27:28 UTC 2024 - José Iván López González <jlopez@suse.com>

- Fix error with storage issues proxy by anticipating its creation
  (gh#openSUSE/agama#1003).

-------------------------------------------------------------------
Thu Jan 11 15:34:26 UTC 2024 - Imobach Gonzalez Sosa <igonzalezsosa@suse.com>

- Ignore the encoding from the UILocale D-Bus property
  (gh#openSUSE/agama#987).

-------------------------------------------------------------------
Mon Jan  8 15:55:39 UTC 2024 - David Diaz <dgonzalez@suse.com>

- Web documentation: improve the auto-generated documentation
  output to have it ready for a future integration in a static
  site generator (gh#openSUSE/agama#976).

-------------------------------------------------------------------
Thu Jan 04 21:44:32 UTC 2024 - Balsa Asanovic <balsaasanovic95@gmail.com>

- Removing global issues page and using popup dialog instead.
  It shows issues only from a specific category (software,
  product, storage, ...) and not all at once. (gh#openSUSE/agama#886).

-------------------------------------------------------------------
Tue Dec 26 11:12:45 UTC 2023 - David Diaz <dgonzalez@suse.com>

- UI: Use the HTML <strong> element instead of a CSS class for
   emphasizing content (gh#openSUSE/agama#960).

-------------------------------------------------------------------
Fri Dec 22 09:29:59 UTC 2023 - David Diaz <dgonzalez@suse.com>

- UI: Fix page menus placement in production mode,
   rendering them in the page header (gh#openSUSE/agama#925,
   gh#openSUSE/agama#950).

-------------------------------------------------------------------
Thu Dec 21 14:24:02 UTC 2023 - Imobach Gonzalez Sosa <igonzalezsosa@suse.com>

- Version 7

-------------------------------------------------------------------
Thu Dec 21 13:36:46 UTC 2023 - David Diaz <dgonzalez@suse.com>

- Rework UI internals for improving core/Page component and changing
  how layout is handled (gh#openSUSE/agama#925).
- Drop layout/Layout and stop using react-teleporter.

-------------------------------------------------------------------
Thu Dec 21 11:18:37 UTC 2023 - Ancor Gonzalez Sosa <ancor@suse.com>

- Display countries at timezone selector (gh#openSUSE/agama#946).

-------------------------------------------------------------------
Mon Dec 18 10:42:53 UTC 2023 - José Iván López González <jlopez@suse.com>

- Do not show info icon for the file system label if there is only
  one option (gh#openSUSE/agama#938).

-------------------------------------------------------------------
Fri Dec 15 15:03:40 UTC 2023 - José Iván López González <jlopez@suse.com>

- Allow selecting file system type and configure snapshots
  (gh#openSUSE/agama/926).

-------------------------------------------------------------------
Sat Dec  2 18:06:02 UTC 2023 - Imobach Gonzalez Sosa <igonzalezsosa@suse.com>

- Version 6

-------------------------------------------------------------------
Thu Nov 30 22:39:57 UTC 2023 - David Diaz <dgonzalez@suse.com>

- UI: make selectors more compact (gh#openSUSE/agama#898).

-------------------------------------------------------------------
Thu Nov 30 15:19:38 UTC 2023 - José Iván López González <jlopez@suse.com>

- Allow selecting the storage policy to make free space for the
  installation (gh#openSUSE/agama#883).

-------------------------------------------------------------------
Wed Nov 29 14:15:16 UTC 2023 - José Iván López González <jlopez@suse.com>

- Allow selecting language, keymap and timezone for the target
  system (gh#openSUSE/agama#881).

-------------------------------------------------------------------
Wed Nov 29 13:01:04 UTC 2023 - David Diaz <dgonzalez@suse.com>

- UI: improve the look and feel by fine tunning the sections spacing,
  alignment, and icon sizes (gh#openSUSE/agama#892).

-------------------------------------------------------------------
Tue Nov 21 15:21:06 UTC 2023 - David Diaz <dgonzalez@suse.com>

- UI: Do not crash when clicking the install button. It started
  failing after removing core-js dependency (gh#openSUSE/agama#880
  and related to gh#openSUSE/agama#866).

-------------------------------------------------------------------
Fri Nov 17 13:27:22 UTC 2023 - David Diaz <dgonzalez@suse.com>

- UI: Fix broken storage links (bsc#1217281).

-------------------------------------------------------------------
Wed Nov 15 12:32:25 UTC 2023 - José Iván López González <jlopez@suse.com>

- Add UI for registering a product (gh#openSUSE/agama#869).

-------------------------------------------------------------------
Thu Nov  2 07:38:22 UTC 2023 - David Diaz <dgonzalez@suse.com>

- UI: Drop support for opening dialogs directly from a section
  header (gh#openSUSE/agama#838).

-------------------------------------------------------------------
Tue Oct 31 09:41:33 UTC 2023 - David Diaz <dgonzalez@suse.com>

- UI: sections improvements (gh#openSUSE/agama#816):
  - allow using them without title.
  - make them more accessible by using aria-label, aria-live-region,
    and aria-busy attributes.

-------------------------------------------------------------------
Fri Oct 27 10:25:46 UTC 2023 - Imobach Gonzalez Sosa <igonzalezsosa@suse.com>

- Display the "Congratulations" message at the end of the
  installation again (gh#openSUSE/agama#825).

-------------------------------------------------------------------
Thu Oct 26 16:07:02 UTC 2023 - Imobach Gonzalez Sosa <igonzalezsosa@suse.com>

- Properly track the status changes. It prevents of getting stuck
  in the first page when there are multiple products
  (gh#openSUSE/agama#821).

-------------------------------------------------------------------
Thu Oct 26 05:58:15 UTC 2023 - Imobach Gonzalez Sosa <igonzalezsosa@suse.com>

- Make sure that the software context is ready before trying to
  load any route (gh#openSUSE/agama#820).

-------------------------------------------------------------------
Thu Oct 26 05:31:28 UTC 2023 - Imobach Gonzalez Sosa <igonzalezsosa@suse.com>

- Fix client initialization to avoid a useless reconnection
  (gh#openSUSE/agama#819).

-------------------------------------------------------------------
Mon Oct 23 11:33:53 UTC 2023 - Imobach Gonzalez Sosa <igonzalezsosa@suse.com>

- Version 5

-------------------------------------------------------------------
Thu Oct 19 22:07:11 UTC 2023 - David Diaz <dgonzalez@suse.com>

- UI: fix CSS rule for applying grayscale and blur CSS filters to
  main wrapper when the sidebar is open (gh#openSUSE/agama#802).

-------------------------------------------------------------------
Tue Oct 17 10:59:37 UTC 2023 - Imobach González Sosa <igonzalezsosa@suse.com>

- Allow changing the language of the user interface
  (gh#openSUSE/agama#796).

-------------------------------------------------------------------
Tue Oct 10 08:50:53 UTC 2023 - Ladislav Slezák <lslezak@suse.com>

- Added pattern selector to allow changing the installed software
  (gh#openSUSE/agama#792)

-------------------------------------------------------------------
Mon Oct  9 11:30:27 UTC 2023 - Imobach Gonzalez Sosa <igonzalezsosa@suse.com>

- Reload only once when changing the language using the lang=
  parameter in the query string (gh#openSUSE/agama#794).

-------------------------------------------------------------------
Thu Oct  5 19:52:17 UTC 2023 - Josef Reidinger <jreidinger@suse.com>

- Add flag if volume is transactional btrfs (gh#openSUSE/agama#789)

-------------------------------------------------------------------
Thu Oct  5 05:50:57 UTC 2023 - Imobach Gonzalez Sosa <igonzalezsosa@suse.com>

- Implement a mechanism to reconnect to the D-Bus service
  (gh#openSUSE/agama#781).

-------------------------------------------------------------------
Mon Oct  2 08:02:23 UTC 2023 - David Diaz <dgonzalez@suse.com>

- UI: migrate to PatternFly 5 (gh#openSUSE/agama#759)

-------------------------------------------------------------------
Fri Sep 29 08:04:01 UTC 2023 - David Diaz <dgonzalez@suse.com>

- Do not drop source maps from production build
  (gh#openSUSE/agama#779)

-------------------------------------------------------------------
Wed Sep 27 12:15:13 UTC 2023 - José Iván López González <jlopez@suse.com>

- Allow to select the devices for the system volume group
  (gh#openSUSE/agama#763).

-------------------------------------------------------------------
Tue Sep 26 15:57:21 UTC 2023 - Imobach Gonzalez Sosa <igonzalezsosa@suse.com>

- Version 4

-------------------------------------------------------------------
Tue Sep 19 19:11:12 UTC 2023 - Balsa Asanovic <balsaasanovic95@gmail.com>

- Allow users to show password values (gh#openSUSE/agama#750).

-------------------------------------------------------------------
Tue Sep 19 11:18:05 UTC 2023 - José Iván López González <jlopez@suse.com>

- Explicitly call to probe after selecting a new product
  (gh#openSUSE/agama#748).

-------------------------------------------------------------------
Thu Sep 14 10:09:07 UTC 2023 - Imobach Gonzalez Sosa <igonzalezsosa@suse.com>

- Use a single D-Bus service to connect to the manager and the
  users API (gh#openSUSE/agama#753, follow-up of
  gh#openSUSE/agama#729).

-------------------------------------------------------------------
Mon Sep 11 11:56:56 UTC 2023 - David Diaz <dgonzalez@suse.com>

- Fix the download logs action in the web UI (gh#openSUSE/agama#697)

-------------------------------------------------------------------
Wed Sep  6 08:04:13 UTC 2023 - José Iván López González <jlopez@suse.com>

- Adapt storage to new proposal settings (gh#openSUSE/agama#738).

-------------------------------------------------------------------
Thu Aug 31 10:37:50 UTC 2023 - Imobach Gonzalez Sosa <igonzalezsosa@suse.com>

- Adapt the locale and questions clients to use the same D-Bus
  service (gh#openSUSE/agama#729).

-------------------------------------------------------------------
Sat Aug 12 11:35:12 UTC 2023 - Balsa Asanovic <balsaasanovic95@gmail.com>

- Added scroll up functionality to the discover iSCSI form when
  the warning shows up after the submit action
  (gh#openSUSE/agama#468).

-------------------------------------------------------------------
Wed Aug  2 18:59:16 UTC 2023 - Balsa Asanovic <balsaasanovic95@gmail.com>

- Introduced functionality to close Dropdown automatically
  when the user clicks outside of it.
  (gh#openSUSE/agama#552).

-------------------------------------------------------------------
Wed Aug  2 10:03:23 UTC 2023 - Imobach Gonzalez Sosa <igonzalezsosa@suse.com>

- Version 3

-------------------------------------------------------------------
Mon Jul 17 09:16:38 UTC 2023 - Josef Reidinger <jreidinger@suse.com>

- Adapt to new questions D-Bus API to allow automatic answering of
  questions when requested. No visible change in UI, just default
  answer for LUKS partition activation is now "Skip".
  (gh#openSUSE/agama#637)

-------------------------------------------------------------------
Wed Jul  5 13:59:58 UTC 2023 - José Iván López González <jlopez@suse.com>

- Add info about deactivated zFCP auto_lun_scan and sort members in
  device selector (gh#openSUSE/agama#650).

-------------------------------------------------------------------
Mon Jul  3 10:18:32 UTC 2023 - José Iván López González <jlopez@suse.com>

- Add page for managing zFCP devices (gh#openSUSE/agama#634).

-------------------------------------------------------------------
Wed Jun 21 09:05:21 UTC 2023 - Balsa Asanovic <balsaasanovic95@gmail.com>

- Moved the logic for adding and removing HTML element's
  attributes from sidebar component to custom hook
  (gh#openSUSE/agama#565).

-------------------------------------------------------------------
Tue Jun 13 15:40:01 UTC 2023 - David Diaz <dgonzalez@suse.com>

- UI: stop using fixed sizes for modal dialogs
  (gh#openSUSE/agama#620).

-------------------------------------------------------------------
Tue Jun 13 06:59:12 UTC 2023 - David Diaz <dgonzalez@suse.com>

- Storage: adjust volume size options wording and size
   (gh#/openSUSE/agama#618).

-------------------------------------------------------------------
Mon Jun 12 11:13:41 UTC 2023 - David Diaz <dgonzalez@suse.com>

- UI: makes more evident when there is none authentication method
  defined for the root user (gh#openSUSE/agama#615).

-------------------------------------------------------------------
Fri Jun  9 09:38:05 UTC 2023 - David Diaz <dgonzalez@suse.com>

- Storage: allow setting the volume size (gh#openSUSE/agama#590).

-------------------------------------------------------------------
Wed May 24 11:01:24 UTC 2023 - David Diaz <dgonzalez@suse.com>

- UI: ensure that blur and grayscale CSS filters are not applied to
  any nodes other than <body> direct children (gh#openSUSE/agama#588).

-------------------------------------------------------------------
Tue May 23 11:51:26 UTC 2023 - Martin Vidner <mvidner@suse.com>

- Version 2.1

-------------------------------------------------------------------
Tue May 23 08:10:04 UTC 2023 - José Iván López González <jlopez@suse.com>

- Add new component for selecting devices.
- gh#openSUSE/agama#586

-------------------------------------------------------------------
Mon May 22 12:30:02 UTC 2023 - Martin Vidner <mvidner@suse.com>

- Version 2

-------------------------------------------------------------------
Mon May 22 10:42:35 UTC 2023 - David Diaz <dgonzalez@suse.com>

- UI: Fix header and footer block size (gh#openSUSE/agama#583)

-------------------------------------------------------------------
Fri May 19 09:29:50 UTC 2023 - David Diaz <dgonzalez@suse.com>

- UI: grayscale and blur not accessible div nodes
  (gh#openSUSE/agama#564)

-------------------------------------------------------------------
Wed May 17 15:42:31 UTC 2023 - David Diaz <dgonzalez@suse.com>

- Ensure siblings of an open modal dialog do not remain hidden from
  the accessibility API if the dialog is unmounted instead of
  set as closed (gh#openSUSE/agama#580).

-------------------------------------------------------------------
Tue May  9 22:36:12 UTC 2023 - David Diaz <dgonzalez@suse.com>

- Keep the sidebar on top of other elements when it's open
  (gh#openSUSE/agama#569).

-------------------------------------------------------------------
Mon May  8 15:20:14 UTC 2023 - David Diaz <dgonzalez@suse.com>

- Set sidebar siblings as aria-hiden while it's open
  (gh#openSUSE/agama#563)
-------------------------------------------------------------------
Fri Apr 28 15:16:04 UTC 2023 - José Iván López González <jlopez@suse.com>

- Add issues for storage client.
- Add issues page.
- gh#openSUSE/agama#540

-------------------------------------------------------------------
Thu Apr 27 08:24:27 UTC 2023 - Ladislav Slezák <lslezak@suse.com>

- Display details for the "autocalculated" label in the storage
  settings

-------------------------------------------------------------------
Tue Apr 25 13:42:22 UTC 2023 - David Diaz <dgonzalez@suse.com>

- UI: Fix dropdown content alignment at storage proposal page
  (gh#openSUSE/agama#547).

-------------------------------------------------------------------
Tue Apr 25 12:23:27 UTC 2023 - David Diaz <dgonzalez@suse.com>

- UI: Do not indent sections without icons (gh#openSUSE/agama#549).

-------------------------------------------------------------------
Mon Apr 24 15:53:35 UTC 2023 - David Diaz <dgonzalez@suse.com>

- Extract page options from the Sidebar to make them
  more discoverable (gh#openSUSE/agama#545)

-------------------------------------------------------------------
Thu Apr 20 12:44:44 UTC 2023 - David Diaz <dgonzalez@suse.com>

- Make styles consistent when the user is hovering a button,
  no matter if it is a focus state or not (gh#openSUSE/agama#544).

-------------------------------------------------------------------
Fri Apr 14 13:08:05 UTC 2023 - José Iván López González <jlopez@suse.com>

- First steps for redesigning storage proposal UI:
  * Place settings directly on the proposal page.
  * Show list of file systems, allowing to add and remove.
- gh#openSUSE/agama#521

-------------------------------------------------------------------
Tue Apr 11 14:02:31 UTC 2023 - Knut Anderssen <kanderssen@suse.com>

- Fix netmask handling (bsc#1210104).

-------------------------------------------------------------------
Wed Apr  5 14:14:32 UTC 2023 - José Iván López González <jlopez@suse.com>

- Fix issues with questions client (gh#openSUSE/agama#524).

-------------------------------------------------------------------
Mon Apr  3 08:13:55 UTC 2023 - Knut Anderssen <kanderssen@suse.com>

- Fix DNS handling by using ipv4.dns-data instead of ipv4.dns (gh#openSUSE/agama#518).

-------------------------------------------------------------------
Wed Mar 29 11:32:13 UTC 2023 - Imobach Gonzalez Sosa <igonzalezsosa@suse.com>

- Rename D-Installer to Agama (gh#openSUSE/agama#507).
- Version 1

-------------------------------------------------------------------
Fri Mar 24 15:30:48 UTC 2023 - Imobach Gonzalez Sosa <igonzalezsosa@suse.com>

- Version 0.8.3

-------------------------------------------------------------------
Fri Mar 24 14:51:55 UTC 2023 - Knut Alejandro Anderssen González <kanderssen@suse.com>

- Add UI for configuring DASD (gh#openSUSE/agama#501).

-------------------------------------------------------------------
Fri Mar 24 12:50:06 UTC 2023 - Ancor Gonzalez Sosa <ancor@suse.com>

- Added a tip about iSCSI and DASD configuration to the storage
  page (gh#openSUSE/agama#500).

-------------------------------------------------------------------
Fri Mar 24 10:39:45 UTC 2023 - Imobach Gonzalez Sosa <igonzalezsosa@suse.com>

- Version 0.8.2

-------------------------------------------------------------------
Thu Mar 23 17:07:29 UTC 2023 - José Iván López González <jlopez@suse.com>

- Reprobe storage if the system becomes deprecated
  (gh#openSUSE/agama#484).

-------------------------------------------------------------------
Tue Mar 21 16:41:06 UTC 2023 - Ladislav Slezák <lslezak@suse.com>

- Do not crash when setting an invalid target device using the
  command line interface (bsc#1209523)

-------------------------------------------------------------------
Mon Mar 20 15:13:28 UTC 2023 - Imobach Gonzalez Sosa <igonzalezsosa@suse.com>

- Upgrade Webpack to version 5.76.2 (CVE-2023-28154, bsc#1209494).
- Version 0.8.1

-------------------------------------------------------------------
Mon Mar 20 13:40:08 UTC 2023 - Imobach Gonzalez Sosa <igonzalezsosa@suse.com>

- Remove the redundant "Settings" suffix (gh#openSUSE/agama#481).

-------------------------------------------------------------------
Mon Mar 20 11:51:56 UTC 2023 - Imobach Gonzalez Sosa <igonzalezsosa@suse.com>

- Fix the initialization of the D-Bus iSCSI proxies
  (gh#openSUSE/agama#478).

-------------------------------------------------------------------
Mon Mar 20 11:50:37 UTC 2023 - José Iván López González <jlopez@suse.com>

- Fix the iSCSI discover form when no information is found in the
  browser's local storage (gh#openSUSE/agama#475).

-------------------------------------------------------------------
Thu Mar 16 16:13:39 UTC 2023 - Imobach Gonzalez Sosa <igonzalezsosa@suse.com>

- Version 0.8

-------------------------------------------------------------------
Thu Mar 16 15:53:34 UTC 2023 - José Iván López González <jlopez@suse.com>

- Add UI for configuring iSCSI (gh#openSUSE/agama#435).

-------------------------------------------------------------------
Mon Mar 13 15:51:08 UTC 2023 - David Diaz <dgonzalez@suse.com>

- Sidebar improvements (gh#openSUSE/agama#462)
  * Allow adding actions from a page.
  * Remove network information.
  * Use underlined links and darker green color for improving contrast.
  * Start using a disclosure widget for grouping related actions.

-------------------------------------------------------------------
Fri Mar  3 15:00:05 UTC 2023 - David Diaz <dgonzalez@suse.com>

- Enhance the user edit form (gh#openSUSE/agama#451).

-------------------------------------------------------------------
Thu Mar  2 23:16:09 UTC 2023 - David Diaz <dgonzalez@suse.com>

- Dependencies update (gh#openSUSE/agama#449).
  * Go up to React 18.
  * Bring node packages up to date.

-------------------------------------------------------------------
Wed Mar  1 23:22:37 UTC 2023 - David Diaz <dgonzalez@suse.com>

- Create a dedicated page per section
  (gh#openSUSE/agama#443).

-------------------------------------------------------------------
Tue Feb 21 00:50:48 UTC 2023 - David Diaz <dgonzalez@suse.com>

- Set icons as aria-hidden (gh#openSUSE/agama#437).

-------------------------------------------------------------------
Mon Feb 20 22:52:48 UTC 2023 - David Diaz <dgonzalez@suse.com>

- Sidebar improvements (gh#openSUSE/agama#436)
  * Use proper control for open and close actions
  * Improve styling and labels
  * Add missing aria attributes

-------------------------------------------------------------------
Thu Feb 16 12:56:24 UTC 2023 - Ladislav Slezák <lslezak@suse.com>

- Integrate cockpit terminal application (gh#openSUSE/agama#426)

-------------------------------------------------------------------
Wed Feb 15 16:35:54 UTC 2023 - Imobach Gonzalez Sosa <igonzalezsosa@suse.com>

- Version 0.7
- Do not use a proxy to get the errors lists
  (gh#openSUSE/agama#424).

-------------------------------------------------------------------
Thu Feb  9 15:29:58 UTC 2023 - David Diaz <dgonzalez@suse.com>

- Add live reloading feature for easing the front-end development
  process (gh#openSUSE/agama#419).

-------------------------------------------------------------------
Thu Feb  9 14:16:09 UTC 2023 - David Diaz <dgonzalez@suse.com>

- Fix storage section crashing when proposal is not ready
  (gh#openSUSE/agama#418).

-------------------------------------------------------------------
Wed Feb  8 18:12:06 UTC 2023 - Imobach Gonzalez Sosa <igonzalezsosa@suse.com>

- Better handling of software repositories
  (gh#openSUSE/agama#414):
  * Report issues when reading the software repositories.
  * Inform the user about the software proposal progress.
  * Add a button to reload the repositories
    (gh#openSUSE/agama#388).

-------------------------------------------------------------------
Tue Jan 24 09:32:13 UTC 2023 - Ladislav Slezák <lslezak@suse.com>

- Added a button for displaying the YaST logs
  (related to gh#openSUSE/agama#379)

-------------------------------------------------------------------
Fri Jan 20 09:03:22 UTC 2023 - David Diaz <dgonzalez@suse.com>

- UI fixes (gh#openSUSE/agama#401):
  * Add a fallback height for the layout
  * Fix some miss-alignments
  * Add missing icon
  * Ensure tooling serving and loading fonts

-------------------------------------------------------------------
Thu Jan 19 07:58:00 UTC 2023 - David Diaz <dgonzalez@suse.com>

- Update aliases for using "~/" instead of "@"
  (gh#openSUSE/agama#400).

-------------------------------------------------------------------
Wed Jan 18 08:06:05 UTC 2023 - Josef Reidinger <jreidinger@suse.com>

- Allow user downloading logs (gh#openSUSE/agama#379)

-------------------------------------------------------------------
Thu Jan 12 16:23:54 UTC 2023 - Josef Reidinger <jreidinger@suse.com>

- Implement validation of software proposal to early detect
  issues in software selection (gh#openSUSE/agama#381)

-------------------------------------------------------------------
Wed Jan 11 20:37:26 UTC 2023 - David Diaz <dgonzalez@suse.com>

- Testing: use a mocking function to make mocked components
  consistent across the test suite (gh#openSUSE/agama#392).

-------------------------------------------------------------------
Wed Jan 11 11:54:29 UTC 2023 - David Diaz <dgonzalez@suse.com>

- Rework UI internals by using plain CSS as much as possible for
  building the layout instead of relying on wrapper components
  (gh#openSUSE/agama#391).

-------------------------------------------------------------------
Tue Jan 10 10:30:05 UTC 2023 - Imobach Gonzalez Sosa <igonzalezsosa@suse.com>

- Connect to the dedicated D-Bus server (gh#openSUSE/agama#384).

-------------------------------------------------------------------
Mon Jan  2 12:53:50 UTC 2023 - David Diaz <dgonzalez@suse.com>

- Add missing favicon (gh#openSUSE/agama#387).

-------------------------------------------------------------------
Mon Jan  2 11:46:37 UTC 2023 - Knut Anderssen <kanderssen@suse.com>

- Do not show the link to configure wifi networks when there are no
  wifi devices and also inform the user when no network connection
  was detected (gh#openSUSE/agama#323).
- Version 0.6.3

-------------------------------------------------------------------
Mon Jan  2 10:03:18 UTC 2023 - David Diaz <dgonzalez@suse.com>

- Ensure custom fonts are including in the build
  (gh#openSUSE/agama#385).

-------------------------------------------------------------------
Fri Dec 30 11:56:46 UTC 2022 - David Diaz <dgonzalez@suse.com>

- Switch to Material Symbols icon set and refactor how icons
  are imported (gh#openSUSE/agama#383).

-------------------------------------------------------------------
Thu Dec 15 10:14:22 UTC 2022 - Knut Anderssen <kanderssen@suse.com>

- Do not show the link to configure wifi networks when wireless is
  not enabled (gh#openSUSE/agama#323).
- Version 0.6.2

-------------------------------------------------------------------
Thu Dec 15 08:55:02 UTC 2022 - Imobach Gonzalez Sosa <igonzalezsosa@suse.com>

- Display questions during the software installation (related to
  gh#openSUSE/agama#369).
- Update to version 0.6.1

-------------------------------------------------------------------
Mon Dec  5 13:18:37 UTC 2022 - Imobach Gonzalez Sosa <igonzalezsosa@suse.com>

- Update to version 0.6.0

-------------------------------------------------------------------
Fri Dec  2 15:46:46 UTC 2022 - Imobach Gonzalez Sosa <igonzalezsosa@suse.com>

- Add support for password confirmation
  (related to gh#openSUSE/agama#297)

-------------------------------------------------------------------
Fri Dec  2 13:41:41 UTC 2022 - José Iván López González <jlopez@suse.com>

- Add new UI for storage proposal offering LVM and encyption
  options (gh#openSUSE/agama#321).

-------------------------------------------------------------------
Fri Dec 2 10:48:14 UTC 2022 - Josef Reidinger <jreidinger@suse.cz>

- Add support for adapting the configuration depending on the
  architecture (gh#openSUSE/agama#339)

-------------------------------------------------------------------
Wed Nov 30 08:16:42 UTC 2022 - Knut Alejandro Anderssen González <kanderssen@suse.de>

- Add validation for the first user creation (gh#openSUSE/agama#337)

-------------------------------------------------------------------
Fri Nov 18 16:27:26 UTC 2022 - Imobach Gonzalez Sosa <igonzalezsosa@suse.com>

- Update to version 0.5.0:
  * Add support for basic network configuration, based on
    NetworkManager (gh#openSUSE/agama#260, gh#openSUSE/agama#292).
  * Improve the usability of the LUKS activation dialog
    (gh#openSUSE/agama#253).
  * Prevent starting the installation with incomplete or wrong
    configuration (gh#openSUSE/agama#299).

-------------------------------------------------------------------
Thu Jul 28 08:17:06 UTC 2022 - Imobach Gonzalez Sosa <igonzalezsosa@suse.com>

- Update to version 0.4.2:
  * Connect to the org.opensuse.DInstaller.Language service
    (related to gh#openSUSE/agama#240).

-------------------------------------------------------------------
Tue Jul 26 10:04:53 UTC 2022 - Imobach Gonzalez Sosa <igonzalezsosa@suse.com>

- Update to version 0.4.1:
  * Fix several user interface-related issues (gh#openSUSE/agama#230):
    - Avoid reloading the page when pushing the enter key.
    - Always display the D-Bus error page when the connection gets
      broken. Reload the UI again when the D-Bus connection is
      working again.
    - Update the product selection page when the product is
      modified in background (e.g., using the CLI).
    - Update the first user settings when they are changed in
      background.
    - Refresh the storage section when the settings are modified
      in background.
    - If the storage proposal fails, display the error even after
      reloading the page.

-------------------------------------------------------------------
Fri Jul 15 07:32:48 UTC 2022 - Imobach Gonzalez Sosa <igonzalezsosa@suse.com>

- Update to version 0.4:
  * Support for installing multiple products
    (gh#openSUSE/agama#211).
  * Adapt to the new status/progress reporting API
    (gh#openSUSE/agama#219).
  * Add a better layout mechanism (gh#openSUSE/agama#216).

-------------------------------------------------------------------
Mon Jun 13 10:10:03 UTC 2022 - Imobach Gonzalez Sosa <igonzalezsosa@suse.com>

- Update to version 0.3:
  * Refresh the web UI when a selected option changes (e.g., through
    the CLI) (gh#openSUSE/agama#180).
  * Remove the "Restart Installation" button
    (gh#openSUSE/agama#167 and gh#openSUSE/agama#174).
  * Add a task to generate the JSDoc-based documentation
    (gh#openSUSE/agama#186 and gh#openSUSE/agama#191).

-------------------------------------------------------------------
Tue May 17 10:58:51 UTC 2022 - Imobach Gonzalez Sosa <igonzalezsosa@suse.com>

- Update to version 0.2:
  * Turn the web UI into a Cockpit module (gh#openSUSE/agama#127)
    and drop the authentication code (gh#openSUSE/agama#128).
  * Add basic storage devices activation (gh#openSUSE/agama#150).
  * Fix the behavior of the language selector
    (gh#openSUSE/agama#125).
  * Add an installation confirmation dialog
    (gh#openSUSE/agama#118) and a reboot button
    (gh#openSUSE/agama#114).

-------------------------------------------------------------------
Wed Mar 30 07:06:23 UTC 2022 - Imobach Gonzalez Sosa <igonzalezsosa@suse.com>

- First release (version 0.1):
  * Allow setting the language, selecting a product, choosing a disk to
    install into, setting the root authentication mechanism and creating
    a first user.
  * Report installation progress.
  * Communication with D-Bus through Cockpit's infrastructure.<|MERGE_RESOLUTION|>--- conflicted
+++ resolved
@@ -1,25 +1,4 @@
 -------------------------------------------------------------------
-<<<<<<< HEAD
-Fri Oct 17 13:14:52 UTC 2025 - Imobach Gonzalez Sosa <igonzalezsosa@suse.com>
-
-- Adapt to the new questions HTTP API (gh#agama-project/agama#2813).
-
--------------------------------------------------------------------
-Thu Oct 16 04:52:55 UTC 2025 - José Iván López González <jlopez@suse.com>
-
-- Adapt to the changes in the HTTP API (gh#agama-project/agama#2801).
-
--------------------------------------------------------------------
-Mon Oct  6 08:16:06 UTC 2025 - Imobach Gonzalez Sosa <igonzalezsosa@suse.com>
-
-- Adapt to the new "installation issues" API (gh#agama-project/agama#2775).
-
--------------------------------------------------------------------
-Fri Oct  3 20:11:40 UTC 2025 - Imobach Gonzalez Sosa <igonzalezsosa@suse.com>
-
-- Start adapting the UI to the new HTTP API
-  (gh#agama-project/agama#2715).
-=======
 Wed Nov 12 15:42:28 UTC 2025 - Imobach Gonzalez Sosa <igonzalezsosa@suse.com>
 
 - Version 18
@@ -46,7 +25,6 @@
 Tue Oct 14 14:01:15 UTC 2025 - Ancor Gonzalez Sosa <ancor@suse.com>
 
 - Fixed the check about which DASDs can be formatted (bsc#1243795).
->>>>>>> e59725de
 
 -------------------------------------------------------------------
 Thu Sep 18 08:57:11 UTC 2025 - David Diaz <dgonzalez@suse.com>
