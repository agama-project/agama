-------------------------------------------------------------------
<<<<<<< HEAD
Tue May 23 08:10:04 UTC 2023 - José Iván López González <jlopez@suse.com>

- Add new component for selecting devices.
- gh#openSUSE/agama#586
=======
Mon May 22 10:42:35 UTC 2023 - David Diaz <dgonzalez@suse.com>

- UI: Fix header and footer block size (gh#openSUSE/agama#583)

-------------------------------------------------------------------
Fri May 19 09:29:50 UTC 2023 - David Diaz <dgonzalez@suse.com>

- UI: grayscale and blur not accessible div nodes
  (gh#openSUSE/agama#564)

-------------------------------------------------------------------
Wed May 17 15:42:31 UTC 2023 - David Diaz <dgonzalez@suse.com>

- Ensure siblings of an open modal dialog do not remain hidden from
  the accessibility API if the dialog is unmounted instead of
  set as closed (gh#openSUSE/agama#580).
>>>>>>> 2bb1226f

-------------------------------------------------------------------
Tue May  9 22:36:12 UTC 2023 - David Diaz <dgonzalez@suse.com>

- Keep the sidebar on top of other elements when it's open
  (gh#openSUSE/agama#569).

-------------------------------------------------------------------
Mon May  8 15:20:14 UTC 2023 - David Diaz <dgonzalez@suse.com>

- Set sidebar siblings as aria-hiden while it's open
  (gh#openSUSE/agama#563)
-------------------------------------------------------------------
Fri Apr 28 15:16:04 UTC 2023 - José Iván López González <jlopez@suse.com>

- Add issues for storage client.
- Add issues page.
- gh#openSUSE/agama#540

-------------------------------------------------------------------
Mon Apr 24 15:53:35 UTC 2023 - David Diaz <dgonzalez@suse.com>

- Extract page options from the Sidebar to make them
  more discoverable (gh#openSUSE/agama#545)

-------------------------------------------------------------------
Thu Apr 27 08:24:27 UTC 2023 - Ladislav Slezák <lslezak@suse.com>

- Display details for the "autocalculated" label in the storage
  settings

-------------------------------------------------------------------
Tue Apr 25 13:42:22 UTC 2023 - David Diaz <dgonzalez@suse.com>

- UI: Fix dropdown content alignment at storage proposal page
  (gh#openSUSE/agama#547).

-------------------------------------------------------------------
Tue Apr 25 12:23:27 UTC 2023 - David Diaz <dgonzalez@suse.com>

- UI: Do not indent sections without icons (gh#openSUSE/agama#549).

-------------------------------------------------------------------
Thu Apr 20 12:44:44 UTC 2023 - David Diaz <dgonzalez@suse.com>

- Make styles consistent when the user is hovering a button,
  no matter if it is a focus state or not (gh#openSUSE/agama#544).

-------------------------------------------------------------------
Fri Apr 14 13:08:05 UTC 2023 - José Iván López González <jlopez@suse.com>

- First steps for redesigning storage proposal UI:
  * Place settings directly on the proposal page.
  * Show list of file systems, allowing to add and remove.
- gh#openSUSE/agama#521

-------------------------------------------------------------------
Tue Apr 11 14:02:31 UTC 2023 - Knut Anderssen <kanderssen@suse.com>

- Fix netmask handling (bsc#1210104).

-------------------------------------------------------------------
Wed Apr  5 14:14:32 UTC 2023 - José Iván López González <jlopez@suse.com>

- Fix issues with questions client (gh#openSUSE/agama#524).

-------------------------------------------------------------------
Mon Apr  3 08:13:55 UTC 2023 - Knut Anderssen <kanderssen@suse.com>

- Fix DNS handling by using ipv4.dns-data instead of ipv4.dns (gh#openSUSE/agama#518).

-------------------------------------------------------------------
Wed Mar 29 11:32:13 UTC 2023 - Imobach Gonzalez Sosa <igonzalezsosa@suse.com>

- Rename D-Installer to Agama (gh#openSUSE/agama#507).
- Version 1

-------------------------------------------------------------------
Fri Mar 24 15:30:48 UTC 2023 - Imobach Gonzalez Sosa <igonzalezsosa@suse.com>

- Version 0.8.3

-------------------------------------------------------------------
Fri Mar 24 14:51:55 UTC 2023 - Knut Alejandro Anderssen González <kanderssen@suse.com>

- Add UI for configuring DASD (gh#openSUSE/agama#501).

-------------------------------------------------------------------
Fri Mar 24 12:50:06 UTC 2023 - Ancor Gonzalez Sosa <ancor@suse.com>

- Added a tip about iSCSI and DASD configuration to the storage
  page (gh#openSUSE/agama#500).

-------------------------------------------------------------------
Fri Mar 24 10:39:45 UTC 2023 - Imobach Gonzalez Sosa <igonzalezsosa@suse.com>

- Version 0.8.2

-------------------------------------------------------------------
Thu Mar 23 17:07:29 UTC 2023 - José Iván López González <jlopez@suse.com>

- Reprobe storage if the system becomes deprecated
  (gh#openSUSE/agama#484).

-------------------------------------------------------------------
Tue Mar 21 16:41:06 UTC 2023 - Ladislav Slezák <lslezak@suse.com>

- Do not crash when setting an invalid target device using the
  command line interface (bsc#1209523)

-------------------------------------------------------------------
Mon Mar 20 15:13:28 UTC 2023 - Imobach Gonzalez Sosa <igonzalezsosa@suse.com>

- Upgrade Webpack to version 5.76.2 (CVE-2023-28154, bsc#1209494).
- Version 0.8.1

-------------------------------------------------------------------
Mon Mar 20 13:40:08 UTC 2023 - Imobach Gonzalez Sosa <igonzalezsosa@suse.com>

- Remove the redundant "Settings" suffix (gh#openSUSE/agama#481).

-------------------------------------------------------------------
Mon Mar 20 11:51:56 UTC 2023 - Imobach Gonzalez Sosa <igonzalezsosa@suse.com>

- Fix the initialization of the D-Bus iSCSI proxies
  (gh#openSUSE/agama#478).

-------------------------------------------------------------------
Mon Mar 20 11:50:37 UTC 2023 - José Iván López González <jlopez@suse.com>

- Fix the iSCSI discover form when no information is found in the
  browser's local storage (gh#openSUSE/agama#475).

-------------------------------------------------------------------
Thu Mar 16 16:13:39 UTC 2023 - Imobach Gonzalez Sosa <igonzalezsosa@suse.com>

- Version 0.8

-------------------------------------------------------------------
Thu Mar 16 15:53:34 UTC 2023 - José Iván López González <jlopez@suse.com>

- Add UI for configuring iSCSI (gh#openSUSE/agama#435).

-------------------------------------------------------------------
Mon Mar 13 15:51:08 UTC 2023 - David Diaz <dgonzalez@suse.com>

- Sidebar improvements (gh#openSUSE/agama#462)
  * Allow adding actions from a page.
  * Remove network information.
  * Use underlined links and darker green color for improving contrast.
  * Start using a disclosure widget for grouping related actions.

-------------------------------------------------------------------
Fri Mar  3 15:00:05 UTC 2023 - David Diaz <dgonzalez@suse.com>

- Enhance the user edit form (gh#openSUSE/agama#451).

-------------------------------------------------------------------
Thu Mar  2 23:16:09 UTC 2023 - David Diaz <dgonzalez@suse.com>

- Dependencies update (gh#openSUSE/agama#449).
  * Go up to React 18.
  * Bring node packages up to date.

-------------------------------------------------------------------
Wed Mar  1 23:22:37 UTC 2023 - David Diaz <dgonzalez@suse.com>

- Create a dedicated page per section
  (gh#openSUSE/agama#443).

-------------------------------------------------------------------
Tue Feb 21 00:50:48 UTC 2023 - David Diaz <dgonzalez@suse.com>

- Set icons as aria-hidden (gh#openSUSE/agama#437).

-------------------------------------------------------------------
Mon Feb 20 22:52:48 UTC 2023 - David Diaz <dgonzalez@suse.com>

- Sidebar improvements (gh#openSUSE/agama#436)
  * Use proper control for open and close actions
  * Improve styling and labels
  * Add missing aria attributes

-------------------------------------------------------------------
Thu Feb 16 12:56:24 UTC 2023 - Ladislav Slezák <lslezak@suse.com>

- Integrate cockpit terminal application (gh#openSUSE/agama#426)

-------------------------------------------------------------------
Wed Feb 15 16:35:54 UTC 2023 - Imobach Gonzalez Sosa <igonzalezsosa@suse.com>

- Version 0.7
- Do not use a proxy to get the errors lists
  (gh#openSUSE/agama#424).

-------------------------------------------------------------------
Thu Feb  9 15:29:58 UTC 2023 - David Diaz <dgonzalez@suse.com>

- Add live reloading feature for easing the front-end development
  process (gh#openSUSE/agama#419).

-------------------------------------------------------------------
Thu Feb  9 14:16:09 UTC 2023 - David Diaz <dgonzalez@suse.com>

- Fix storage section crashing when proposal is not ready
  (gh#openSUSE/agama#418).

-------------------------------------------------------------------
Wed Feb  8 18:12:06 UTC 2023 - Imobach Gonzalez Sosa <igonzalezsosa@suse.com>

- Better handling of software repositories
  (gh#openSUSE/agama#414):
  * Report issues when reading the software repositories.
  * Inform the user about the software proposal progress.
  * Add a button to reload the repositories
    (gh#openSUSE/agama#388).

-------------------------------------------------------------------
Tue Jan 24 09:32:13 UTC 2023 - Ladislav Slezák <lslezak@suse.com>

- Added a button for displaying the YaST logs
  (related to gh#openSUSE/agama#379)

-------------------------------------------------------------------
Fri Jan 20 09:03:22 UTC 2023 - David Diaz <dgonzalez@suse.com>

- UI fixes (gh#openSUSE/agama#401):
  * Add a fallback height for the layout
  * Fix some miss-alignments
  * Add missing icon
  * Ensure tooling serving and loading fonts

-------------------------------------------------------------------
Thu Jan 19 07:58:00 UTC 2023 - David Diaz <dgonzalez@suse.com>

- Update aliases for using "~/" instead of "@"
  (gh#openSUSE/agama#400).

-------------------------------------------------------------------
Wed Jan 18 08:06:05 UTC 2023 - Josef Reidinger <jreidinger@suse.com>

- Allow user downloading logs (gh#openSUSE/agama#379)

-------------------------------------------------------------------
Thu Jan 12 16:23:54 UTC 2023 - Josef Reidinger <jreidinger@suse.com>

- Implement validation of software proposal to early detect
  issues in software selection (gh#openSUSE/agama#381)

-------------------------------------------------------------------
Wed Jan 11 20:37:26 UTC 2023 - David Diaz <dgonzalez@suse.com>

- Testing: use a mocking function to make mocked components
  consistent across the test suite (gh#openSUSE/agama#392).

-------------------------------------------------------------------
Wed Jan 11 11:54:29 UTC 2023 - David Diaz <dgonzalez@suse.com>

- Rework UI internals by using plain CSS as much as possible for
  building the layout instead of relying on wrapper components
  (gh#openSUSE/agama#391).

-------------------------------------------------------------------
Tue Jan 10 10:30:05 UTC 2023 - Imobach Gonzalez Sosa <igonzalezsosa@suse.com>

- Connect to the dedicated D-Bus server (gh#openSUSE/agama#384).

-------------------------------------------------------------------
Mon Jan  2 12:53:50 UTC 2023 - David Diaz <dgonzalez@suse.com>

- Add missing favicon (gh#openSUSE/agama#387).

-------------------------------------------------------------------
Mon Jan  2 11:46:37 UTC 2023 - Knut Anderssen <kanderssen@suse.com>

- Do not show the link to configure wifi networks when there are no
  wifi devices and also inform the user when no network connection
  was detected (gh#openSUSE/agama#323).
- Version 0.6.3

-------------------------------------------------------------------
Mon Jan  2 10:03:18 UTC 2023 - David Diaz <dgonzalez@suse.com>

- Ensure custom fonts are including in the build
  (gh#openSUSE/agama#385).

-------------------------------------------------------------------
Fri Dec 30 11:56:46 UTC 2022 - David Diaz <dgonzalez@suse.com>

- Switch to Material Symbols icon set and refactor how icons
  are imported (gh#openSUSE/agama#383).

-------------------------------------------------------------------
Thu Dec 15 10:14:22 UTC 2022 - Knut Anderssen <kanderssen@suse.com>

- Do not show the link to configure wifi networks when wireless is
  not enabled (gh#openSUSE/agama#323).
- Version 0.6.2

-------------------------------------------------------------------
Thu Dec 15 08:55:02 UTC 2022 - Imobach Gonzalez Sosa <igonzalezsosa@suse.com>

- Display questions during the software installation (related to
  gh#openSUSE/agama#369).
- Update to version 0.6.1

-------------------------------------------------------------------
Mon Dec  5 13:18:37 UTC 2022 - Imobach Gonzalez Sosa <igonzalezsosa@suse.com>

- Update to version 0.6.0

-------------------------------------------------------------------
Fri Dec  2 15:46:46 UTC 2022 - Imobach Gonzalez Sosa <igonzalezsosa@suse.com>

- Add support for password confirmation
  (related to gh#openSUSE/agama#297)

-------------------------------------------------------------------
Fri Dec  2 13:41:41 UTC 2022 - José Iván López González <jlopez@suse.com>

- Add new UI for storage proposal offering LVM and encyption
  options (gh#openSUSE/agama#321).

-------------------------------------------------------------------
Fri Dec 2 10:48:14 UTC 2022 - Josef Reidinger <jreidinger@suse.cz>

- Add support for adapting the configuration depending on the
  architecture (gh#openSUSE/agama#339)

-------------------------------------------------------------------
Wed Nov 30 08:16:42 UTC 2022 - Knut Alejandro Anderssen González <kanderssen@suse.de>

- Add validation for the first user creation (gh#openSUSE/agama#337)

-------------------------------------------------------------------
Fri Nov 18 16:27:26 UTC 2022 - Imobach Gonzalez Sosa <igonzalezsosa@suse.com>

- Update to version 0.5.0:
  * Add support for basic network configuration, based on
    NetworkManager (gh#openSUSE/agama#260, gh#openSUSE/agama#292).
  * Improve the usability of the LUKS activation dialog
    (gh#openSUSE/agama#253).
  * Prevent starting the installation with incomplete or wrong
    configuration (gh#openSUSE/agama#299).

-------------------------------------------------------------------
Thu Jul 28 08:17:06 UTC 2022 - Imobach Gonzalez Sosa <igonzalezsosa@suse.com>

- Update to version 0.4.2:
  * Connect to the org.opensuse.DInstaller.Language service
    (related to gh#openSUSE/agama#240).

-------------------------------------------------------------------
Tue Jul 26 10:04:53 UTC 2022 - Imobach Gonzalez Sosa <igonzalezsosa@suse.com>

- Update to version 0.4.1:
  * Fix several user interface-related issues (gh#openSUSE/agama#230):
    - Avoid reloading the page when pushing the enter key.
    - Always display the D-Bus error page when the connection gets
      broken. Reload the UI again when the D-Bus connection is
      working again.
    - Update the product selection page when the product is
      modified in background (e.g., using the CLI).
    - Update the first user settings when they are changed in
      background.
    - Refresh the storage section when the settings are modified
      in background.
    - If the storage proposal fails, display the error even after
      reloading the page.

-------------------------------------------------------------------
Fri Jul 15 07:32:48 UTC 2022 - Imobach Gonzalez Sosa <igonzalezsosa@suse.com>

- Update to version 0.4:
  * Support for installing multiple products
    (gh#openSUSE/agama#211).
  * Adapt to the new status/progress reporting API
    (gh#openSUSE/agama#219).
  * Add a better layout mechanism (gh#openSUSE/agama#216).

-------------------------------------------------------------------
Mon Jun 13 10:10:03 UTC 2022 - Imobach Gonzalez Sosa <igonzalezsosa@suse.com>

- Update to version 0.3:
  * Refresh the web UI when a selected option changes (e.g., through
    the CLI) (gh#openSUSE/agama#180).
  * Remove the "Restart Installation" button
    (gh#openSUSE/agama#167 and gh#openSUSE/agama#174).
  * Add a task to generate the JSDoc-based documentation
    (gh#openSUSE/agama#186 and gh#openSUSE/agama#191).

-------------------------------------------------------------------
Tue May 17 10:58:51 UTC 2022 - Imobach Gonzalez Sosa <igonzalezsosa@suse.com>

- Update to version 0.2:
  * Turn the web UI into a Cockpit module (gh#openSUSE/agama#127)
    and drop the authentication code (gh#openSUSE/agama#128).
  * Add basic storage devices activation (gh#openSUSE/agama#150).
  * Fix the behavior of the language selector
    (gh#openSUSE/agama#125).
  * Add an installation confirmation dialog
    (gh#openSUSE/agama#118) and a reboot button
    (gh#openSUSE/agama#114).

-------------------------------------------------------------------
Wed Mar 30 07:06:23 UTC 2022 - Imobach Gonzalez Sosa <igonzalezsosa@suse.com>

- First release (version 0.1):
  * Allow setting the language, selecting a product, choosing a disk to
    install into, setting the root authentication mechanism and creating
    a first user.
  * Report installation progress.
  * Communication with D-Bus through Cockpit's infrastructure.<|MERGE_RESOLUTION|>--- conflicted
+++ resolved
@@ -1,10 +1,10 @@
 -------------------------------------------------------------------
-<<<<<<< HEAD
 Tue May 23 08:10:04 UTC 2023 - José Iván López González <jlopez@suse.com>
 
 - Add new component for selecting devices.
 - gh#openSUSE/agama#586
-=======
+
+-------------------------------------------------------------------
 Mon May 22 10:42:35 UTC 2023 - David Diaz <dgonzalez@suse.com>
 
 - UI: Fix header and footer block size (gh#openSUSE/agama#583)
@@ -21,7 +21,6 @@
 - Ensure siblings of an open modal dialog do not remain hidden from
   the accessibility API if the dialog is unmounted instead of
   set as closed (gh#openSUSE/agama#580).
->>>>>>> 2bb1226f
 
 -------------------------------------------------------------------
 Tue May  9 22:36:12 UTC 2023 - David Diaz <dgonzalez@suse.com>
