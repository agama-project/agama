--- conflicted
+++ resolved
@@ -1,14 +1,10 @@
 -------------------------------------------------------------------
-<<<<<<< HEAD
 Thu Feb 16 12:56:24 UTC 2023 - Ladislav Slezák <lslezak@suse.com>
 
 - Integrate cockpit terminal application
 
 -------------------------------------------------------------------
-Mon Feb 13 14:30:56 UTC 2023 - Imobach Gonzalez Sosa <igonzalezsosa@suse.com>
-=======
 Wed Feb 15 16:35:54 UTC 2023 - Imobach Gonzalez Sosa <igonzalezsosa@suse.com>
->>>>>>> 6b138a7d
 
 - Version 0.7
 - Do not use a proxy to get the errors lists
