--- conflicted
+++ resolved
@@ -1,14 +1,13 @@
 -------------------------------------------------------------------
-<<<<<<< HEAD
+Fri Sep 12 08:14:28 UTC 2025 - Ladislav Slezák <lslezak@suse.com>
+
+- Update translations (bsc#1249378)
+
+-------------------------------------------------------------------
 Tue Sep  2 12:24:12 UTC 2025 - Imobach Gonzalez Sosa <igonzalezsosa@suse.com>
 
 - Do not use the D-Bus interface for localization
   (gh#agama-project/agama#2684).
-=======
-Fri Sep 12 08:14:28 UTC 2025 - Ladislav Slezák <lslezak@suse.com>
-
-- Update translations (bsc#1249378)
->>>>>>> 5252df47
 
 -------------------------------------------------------------------
 Wed Aug 27 10:23:31 UTC 2025 - Josef Reidinger <jreidinger@suse.com>
