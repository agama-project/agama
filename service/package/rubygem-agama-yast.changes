--- conflicted
+++ resolved
@@ -1,10 +1,10 @@
 -------------------------------------------------------------------
-<<<<<<< HEAD
 Thu Aug 28 05:26:38 UTC 2025 - Imobach Gonzalez Sosa <igonzalezsosa@suse.com>
 
 - Report the underlying problem for the "load.retry" question
   (related to bsc#1248779).
-=======
+
+-------------------------------------------------------------------
 Wed Aug 27 10:23:31 UTC 2025 - Josef Reidinger <jreidinger@suse.com>
 
 - Fix calling GPG import callbacks for unattended installation for
@@ -14,7 +14,6 @@
 Mon Aug 25 19:47:35 UTC 2025 - Ancor Gonzalez Sosa <ancor@suse.com>
 
 - Improved initialization of iBFT (bsc#1247711).
->>>>>>> 5dbf1895
 
 -------------------------------------------------------------------
 Wed Aug 20 10:16:04 UTC 2025 - Ancor Gonzalez Sosa <ancor@suse.com>
