--- conflicted
+++ resolved
@@ -1,15 +1,14 @@
 -------------------------------------------------------------------
-<<<<<<< HEAD
 Wed Oct 16 15:09:31 UTC 2024 - Imobach Gonzalez Sosa <igonzalezsosa@suse.com>
 
 - Add support for running user-defined scripts after the
   installation (gh#agama-project/agama#1673).
-=======
+  
+-------------------------------------------------------------------
 Wed Oct 16 14:35:47 UTC 2024 - José Iván López González <jlopez@suse.com>
 
 - Storage: add config conversion to JSON
   (gh#agama-project/agama#1670).
->>>>>>> 860e3397
 
 -------------------------------------------------------------------
 Mon Oct 14 14:52:26 UTC 2024 - Ladislav Slezák <lslezak@suse.com>
