--- conflicted
+++ resolved
@@ -1,10 +1,10 @@
 -------------------------------------------------------------------
-<<<<<<< HEAD
 Wed Jul 16 07:29:03 UTC 2025 - Josef Reidinger <jreidinger@suse.com>
 
 - Add AutoYaST conversion for DASD and zFCP sections
   (gh#agama-project/agama#2551)
-=======
+
+-------------------------------------------------------------------
 Tue Jul 15 10:53:18 UTC 2025 - Imobach Gonzalez Sosa <igonzalezsosa@suse.com>
 
 - Do not overwrite the list of chosen patterns when selecting an LSM
@@ -17,7 +17,6 @@
 
 - Save registration code and email, even if registration fails
   (related to jsc#AGM-156).
->>>>>>> b75d0bd4
 
 -------------------------------------------------------------------
 Mon Jul 14 11:32:19 UTC 2025 - Ladislav Slezák <lslezak@suse.com>
