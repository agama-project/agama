--- conflicted
+++ resolved
@@ -1,15 +1,14 @@
 -------------------------------------------------------------------
-<<<<<<< HEAD
-Thu May 22 19:39:21 UTC 2025 - Josef Reidinger <jreidinger@suse.com>
+Fri May 23 10:39:21 UTC 2025 - Josef Reidinger <jreidinger@suse.com>
 
 - Properly report if registration failed when adding new libzypp
   service obtained from registration server (bsc#1238851)
-=======
+
+-------------------------------------------------------------------
 Fri May 23 09:27:04 UTC 2025 - Ancor Gonzalez Sosa <ancor@suse.com>
 
 - Allow to specify a software RAID (mdRaids) as explicit boot
   device (gh#agama-project/agama#2386).
->>>>>>> 4e3ccb2f
 
 -------------------------------------------------------------------
 Thu May 22 17:21:24 UTC 2025 - Ancor Gonzalez Sosa <ancor@suse.com>
