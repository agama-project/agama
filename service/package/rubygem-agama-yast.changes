-------------------------------------------------------------------
<<<<<<< HEAD
Fri Oct 24 06:53:48 UTC 2025 - Imobach González Sosa <igonzalezsosa@suse.com>

- Fix systemd target import from AutoYaST profiles
  (gh#agama-project/agama#2826).
=======
Fri Oct 31 13:48:46 UTC 2025 - Ancor Gonzalez Sosa <ancor@suse.com>

- Use a version of yast2-iscsi-client that fixes the errors
  reported at bsc#1247711.
>>>>>>> 56719e0a

-------------------------------------------------------------------
Mon Sep 15 13:50:54 UTC 2025 - José Iván López González <jlopez@suse.com>

- Fix JSON conversion for not configured sizes (bsc#1249591).

-------------------------------------------------------------------
Fri Sep 12 08:14:28 UTC 2025 - Ladislav Slezák <lslezak@suse.com>

- Update translations (bsc#1249378)

-------------------------------------------------------------------
Tue Sep  2 12:24:12 UTC 2025 - Imobach Gonzalez Sosa <igonzalezsosa@suse.com>

- Do not use the D-Bus interface for localization
  (gh#agama-project/agama#2684).

-------------------------------------------------------------------
Wed Aug 27 10:23:31 UTC 2025 - Josef Reidinger <jreidinger@suse.com>

- Fix calling GPG import callbacks for unattended installation for
  addons (bsc#1248782)

-------------------------------------------------------------------
Mon Aug 25 19:47:35 UTC 2025 - Ancor Gonzalez Sosa <ancor@suse.com>

- Improved initialization of iBFT (bsc#1247711).

-------------------------------------------------------------------
Wed Aug 20 10:16:04 UTC 2025 - Ancor Gonzalez Sosa <ancor@suse.com>

- Removed the heuristic that used to consider some software RAID as
  bootable devices under some circumstances (bsc#1248195).
- Ensure that /boot/efi and /boot/zipl partitions created using the
  web UI are never encrypted (bsc#1248189, bsc#1247447).

-------------------------------------------------------------------
Thu Aug  7 10:57:30 UTC 2025 - José Iván López González <jlopez@suse.com>

- Do not use 'retry' as default answer for questions (bsc#1247436).

-------------------------------------------------------------------
Wed Aug  6 12:47:13 UTC 2025 - José Iván López González <jlopez@suse.com>

- Emit D-Bus signal when storage is configured, including the
  client id (gh#agama-project/agama#2640).

-------------------------------------------------------------------
Tue Aug  5 14:01:23 UTC 2025 - José Iván López González <jlopez@suse.com>

- Fix MD RAID config checker to avoid generating a list of issues
  including a false value (bsc#1247557, bsc#1247585).

-------------------------------------------------------------------
Thu Jul 31 07:34:52 UTC 2025 - Josef Reidinger <jreidinger@suse.com>

- Do not set selinux policy during installation and lets keep
  defaults provided by packages
  (bsc#1247046)

-------------------------------------------------------------------
Thu Jul 24 21:09:25 UTC 2025 - José Iván López González <jlopez@suse.com>

- Make encryption work with whole formatted devices (bsc#1246939).
- Do not export partitions to json if there is no partition
  (bsc#1246940).

-------------------------------------------------------------------
Mon Jul 21 15:07:39 UTC 2025 - Imobach Gonzalez Sosa <igonzalezsosa@suse.com>

- Version 17

-------------------------------------------------------------------
Thu Jul 17 14:45:23 UTC 2025 - José Iván López González <jlopez@suse.com>

- Report all steps of the storage progress
  (gh#agama-project/agama#2565).

-------------------------------------------------------------------
Thu Jul 17 10:34:38 UTC 2025 - Imobach Gonzalez Sosa <igonzalezsosa@suse.com>

- Adjust the information included in the logs (gh#agama-project/agama#2575).

-------------------------------------------------------------------
Wed Jul 16 07:29:03 UTC 2025 - Josef Reidinger <jreidinger@suse.com>

- Add AutoYaST conversion for DASD and zFCP sections
  (gh#agama-project/agama#2551)

-------------------------------------------------------------------
Tue Jul 15 10:53:18 UTC 2025 - Imobach Gonzalez Sosa <igonzalezsosa@suse.com>

- Do not overwrite the list of chosen patterns when selecting an LSM
  (gh#agama-project/agama#2560).
- Extend products definition with the possibility to define whether a
  user pattern should be pre-selected or not.

-------------------------------------------------------------------
Mon Jul 14 15:57:59 UTC 2025 - José Iván López González <jlopez@suse.com>

- Save registration code and email, even if registration fails
  (related to jsc#AGM-156).

-------------------------------------------------------------------
Mon Jul 14 11:32:19 UTC 2025 - Ladislav Slezák <lslezak@suse.com>

- Install the packages from DUD to the target system
  (gh#agama-project/agama#2543)
- Allow ignoring GPG signature problems for the DUD packages using
  the "inst.dud_packages.gpg=0" boot parameter
  (problems for packages from other repositories are still reported)
- Fixed parsing the boot command line options,
  using both nested and parent option would crash the installer
  (like "inst.foo" with "inst.foo.bar")

-------------------------------------------------------------------
Thu Jul 10 12:13:14 UTC 2025 - José Iván López González <jlopez@suse.com>

- Inhibit storage subsystems (bsc#1245159, bsc#1246133).

-------------------------------------------------------------------
Wed Jul  9 14:04:23 UTC 2025 - Martin Vidner <mvidner@suse.com>

- Fix error at /api/manager/installer: initialize the backend value
  for org.opensuse.Agama1.Manager.CurrentInstallationPhase (bsc#1245760)

-------------------------------------------------------------------
Wed Jul  9 12:21:55 UTC 2025 - Josef Reidinger <jreidinger@suse.com>

- Add AutoYaST conversion for RMT registration (gh#agama-project/agama#2545).

-------------------------------------------------------------------
Wed Jul  9 08:32:37 UTC 2025 - Knut Anderssen <kanderssen@suse.com>

- Handle the LSM defined in the product definition as it was
  selected by the user allowing to deselect it (bsc#1244431).

-------------------------------------------------------------------
Fri Jul  4 11:31:21 UTC 2025 - José Iván López González <jlopez@suse.com>

- Extend D-Bus API to allow reprobing the system
  (gh#agama-project/agama#2532, bsc#1245400).

-------------------------------------------------------------------
Wed Jul  2 10:50:56 UTC 2025 - José Iván López González <jlopez@suse.com>

- Add missing iSCSI discovery when importing the iSCSI config
  (bsc#1245171).

-------------------------------------------------------------------
Mon Jun 30 15:51:33 UTC 2025 - Imobach Gonzalez Sosa <igonzalezsosa@suse.com>

- Version 16

-------------------------------------------------------------------
Mon Jun 30 11:23:03 UTC 2025 - Martin Vidner <mvidner@suse.com>

- ipmitool invocation: do not write spurious % percent sign
  (jsc#PED-12285)

-------------------------------------------------------------------
Fri Jun 27 14:02:57 UTC 2025 - Michal Filka <mfilka@suse.com>

- jsc#PED-11193
  - do not create the "after install" snapshot

-------------------------------------------------------------------
Fri Jun 27 12:07:35 UTC 2025 - Imobach Gonzalez Sosa <igonzalezsosa@suse.com>

- Fix the conversion of the "language" section from AutoYaST profiles
  (gh#agama-project/agama#2516).

-------------------------------------------------------------------
Wed Jun 25 20:29:58 UTC 2025 - Josef Reidinger <jreidinger@suse.com>

- do not crash if onlyRequired flag is set and libzypp is not
  installed on target system (jsc#AGM-154)

-------------------------------------------------------------------
Wed Jun 25 07:55:53 UTC 2025 - Josef Reidinger <jreidinger@suse.com>

- allow to set onlyRequired flag for software service
  (jsc#AGM-154)

-------------------------------------------------------------------
Mon Jun 23 07:22:22 UTC 2025 - Michal Filka <mfilka@suse.com>

- jsc#PED-12285
  - initial implementation for installer state status report via
    IPMI

-------------------------------------------------------------------
Thu Jun 19 10:21:13 UTC 2025 - José Iván López González <jlopez@suse.com>

- Add missing steps for iSCSI installation
  (gh#agama-project/agama#2473).

-------------------------------------------------------------------
Wed Jun 18 12:28:14 UTC 2025 - Ladislav Slezák <lslezak@suse.com>

- Disable local installation repositories instead of removing them
  (bsc#1243064)

-------------------------------------------------------------------
Wed Jun 18 07:17:23 UTC 2025 - Imobach Gonzalez Sosa <igonzalezsosa@suse.com>

- Preserve AutoYaST pre-scripts artifacts (bsc#1243776, gh#agama-project/agama#2344).

-------------------------------------------------------------------
Mon Jun 16 14:26:06 UTC 2025 - Ancor Gonzalez Sosa <ancor@suse.com>

- Initial support for sorting storage devices when searching them
  at the configuration (gh#agama-project/agama#2474).

-------------------------------------------------------------------
Fri Jun 13 20:51:10 UTC 2025 - Josef Reidinger <jreidinger@suse.com>

- Fix copy of self-signed certificates for RMT
  (gh#agama-project/agama#2480)

-------------------------------------------------------------------
Fri Jun 13 15:11:18 UTC 2025 - Ladislav Slezák <lslezak@suse.com>

- Send the current language to the registration server (SCC/RMT)
  to display localized error messages (gh#agama-project/agama#2477)

-------------------------------------------------------------------
Fri Jun 13 08:23:46 UTC 2025 - Josef Reidinger <jreidinger@suse.com>

- Split registration key and registered status to support RMT with
  empty registration key (gh#agama-project/agama#2469)

-------------------------------------------------------------------
Thu Jun 12 05:20:10 UTC 2025 - José Iván López González <jlopez@suse.com>

- AutoYaST support: add support for iscsi-client section
  (gh#agama-project/agama#2463).

-------------------------------------------------------------------
Tue Jun 10 12:08:44 UTC 2025 - Josef Reidinger <jreidinger@suse.com>

- AutoYaST support: add support for add-on elements
  (gh#agama-project/agama#2458)

-------------------------------------------------------------------
Mon Jun  9 06:12:23 UTC 2025 - José Iván López González <jlopez@suse.com>

- Extend the D-Bus API to get available/candidate drives and MD
  RAIDs (gh#agama-project/agama#2419).
- Improve the config conversion from model to add missing MD RAIDs
  if needed (e.g., the MD RAID was selected as boot device or as
  target for LVM).

-------------------------------------------------------------------
Fri Jun  6 10:22:36 UTC 2025 - Knut Anderssen <kanderssen@suse.com>

- Propose to move existing connections to disk if there is no one
  to be persisted (custom config provided)
  (gh#agama-project/agama#2402).

-------------------------------------------------------------------
Thu Jun  5 15:44:06 UTC 2025 - Josef Reidinger <jreidinger@suse.com>

- agama-dbus-monitor: Increase timeout when restarting to prevent
  crash due to socket not available

-------------------------------------------------------------------
Thu Jun  5 15:41:31 UTC 2025 - Josef Reidinger <jreidinger@suse.com>

- Add support to specify for extra repositories if it can be
  unsigned or list of GPG fingerprints that are trusted
  (jsc#AGM-125)

-------------------------------------------------------------------
Tue Jun  3 12:22:41 UTC 2025 - Josef Reidinger <jreidinger@suse.com>

- Add support for adding extra repositories as installation sources
  (jsc#AGM-125)

-------------------------------------------------------------------
Wed May 28 14:19:28 UTC 2025 - José Iván López González <jlopez@suse.com>

- Try several attempts for the first storage proposal
  (gh#agama-project/agama#2393).

-------------------------------------------------------------------
Wed May 28 07:51:36 UTC 2025 - Ladislav Slezák <lslezak@suse.com>

- Unselect user patterns which are unselected by a conflict
  resolution (followup for gh#agama-project/agama#2348)

-------------------------------------------------------------------
Mon May 26 21:33:40 UTC 2025 - Knut Anderssen <kanderssen@suse.com>

- Copy Agama generated systemd network link files to the target
  system (bsc#1237327, bsc#1241969).

-------------------------------------------------------------------
Mon May 26 19:51:50 UTC 2025 - Imobach Gonzalez Sosa <igonzalezsosa@suse.com>

- Version 15

-------------------------------------------------------------------
Mon May 26 09:44:54 UTC 2025 - Imobach Gonzalez Sosa <igonzalezsosa@suse.com>

- Set stopOnBootMenu to "true" when a negative timeout is
  set in the bootloader section of an AutoYaST profile
  (bsc#1243623).

-------------------------------------------------------------------
Fri May 23 12:37:31 UTC 2025 - José Iván López González <jlopez@suse.com>

- Add checks to the storage config to avoid using wrong devices as
  target for boot partitions (gh#agama-project/agama#2390).

-------------------------------------------------------------------
Fri May 23 11:59:20 UTC 2025 - Imobach Gonzalez Sosa <igonzalezsosa@suse.com>

- Introduce a new ProgressChanged signal which should be used
  instead of PropertiesChanged (gh#agama-project/agama#2389).

-------------------------------------------------------------------
Fri May 23 10:39:21 UTC 2025 - Josef Reidinger <jreidinger@suse.com>

- Properly report if registration failed when adding new libzypp
  service obtained from registration server (bsc#1238851)

-------------------------------------------------------------------
Fri May 23 09:27:04 UTC 2025 - Ancor Gonzalez Sosa <ancor@suse.com>

- Allow to specify a software RAID (mdRaids) as explicit boot
  device (gh#agama-project/agama#2386).

-------------------------------------------------------------------
Thu May 22 17:21:24 UTC 2025 - Ancor Gonzalez Sosa <ancor@suse.com>

- Include RAIDs at the model for the storage UI
  (gh#agama-project/agama#2346).

-------------------------------------------------------------------
Thu May 22 16:18:06 UTC 2025 - Josef Reidinger <jreidinger@suse.com>

- Provide software conflicts D-Bus API (gh#agama-project/agama#2348)

-------------------------------------------------------------------
Fri May 16 08:45:58 UTC 2025 - José Iván López González <jlopez@suse.com>

- Fix list of candidate drives and candidate MD RAIDs for
  installation (gh#agama-project/agama#2362).

-------------------------------------------------------------------
Wed May 14 15:15:47 UTC 2025 - José Iván López González <jlopez@suse.com>

- Add search conditions to storage (gh#agama-project/agama#2338).

-------------------------------------------------------------------
Wed May 14 10:22:24 UTC 2025 - Knut Anderssen <kanderssen@suse.com>

- Fix the target path for copying the udev rules and nvme files
  introduced by (bsc#123808, gh#agama-project/agama#2257).
  (bsc#1241868, gh#agama-project/agama#2328).

-------------------------------------------------------------------
Fri May  9 15:37:04 UTC 2025 - Imobach Gonzalez Sosa <igonzalezsosa@suse.com>

- Convert the bootloader section to JSON (gh#agama-project/agama#2349).
- Fix the conversion of the hostname and the networking sections to JSON
  (gh#agama-project/agama#2349).

-------------------------------------------------------------------
Wed May  7 10:24:14 UTC 2025 - Imobach Gonzalez Sosa <igonzalezsosa@suse.com>

- Convert AutoYaST DNS section to JSON (gh#agama-project/agama#2335).

-------------------------------------------------------------------
Wed May  7 06:33:28 UTC 2025 - José Iván López González <jlopez@suse.com>

- Add support for creating and reusing MD RAID devices
  (gh#agama-project/agama#2286, bsc#1241958).

-------------------------------------------------------------------
Tue May  6 11:33:52 UTC 2025 - Imobach Gonzalez Sosa <igonzalezsosa@suse.com>

- Convert YaST-specific keymap identifiers (gh#agama-project/agama#1902).

-------------------------------------------------------------------
Wed Apr 30 08:18:27 UTC 2025 - Imobach Gonzalez Sosa <igonzalezsosa@suse.com>

- Convert relurl:// URLs in AutoYaST files and scripts definitions
  (gh#agama-project/agama#2305).

-------------------------------------------------------------------
Fri Apr 25 13:36:13 UTC 2025 - Ancor Gonzalez Sosa <ancor@suse.com>

- AutoYaST profile compatibility: <reg_server_cert_fingerprint />
  and <reg_server_cert_fingerprint_type /> (related to
  gh#agama-project/agama#2270).

-------------------------------------------------------------------
Thu Apr 24 17:18:04 UTC 2025 - Knut Anderssen <kanderssen@suse.com>

- Copy only the NetworkManager connnections from /etc and just
  in case the copy has not been disabled
  (gh#agama-project/agama#2291).

-------------------------------------------------------------------
Thu Apr 24 14:10:46 UTC 2025 - Josef Reidinger <jreidinger@suse.com>

- Allow to specify SSL certificate fingerprint to handle self-signed
  certificates used for non default registration server
- Allow to specify registration server URL via API
  gh#agama-project/agama#2270

-------------------------------------------------------------------
Tue Apr 22 14:14:52 UTC 2025 - Imobach Gonzalez Sosa <igonzalezsosa@suse.com>

- Version 14

-------------------------------------------------------------------
Tue Apr 15 08:50:10 UTC 2025 - Ancor Gonzalez Sosa <ancor@suse.com>

- Fixed detection of iBFT (bsc#1239046).
- Removed offload_card from iSCSI (bsc#1231385).

-------------------------------------------------------------------
Fri Apr 11 09:07:22 UTC 2025 - Michal Filka <mfilka@suse.com>

- bsc#1238038
  - copy NVMe configuration files from inst-sys to target
    (gh#agama-project/agama#2257).

-------------------------------------------------------------------
Thu Apr 10 20:26:29 UTC 2025 - Josef Reidinger <jreidinger@suse.com>

- Allow to specify extra kernel parameters for bootloader
  (jsc#PED-10810)

-------------------------------------------------------------------
Wed Apr  9 06:52:58 UTC 2025 - José Iván López González <jlopez@suse.com>

- Add auto-installation support for iSCSI
 (gh#agama-project/agama#2231).

-------------------------------------------------------------------
Wed Apr  9 06:42:38 UTC 2025 - Imobach Gonzalez Sosa <igonzalezsosa@suse.com>

- Write the registration URL to the installed system (bsc#1239316).

-------------------------------------------------------------------
Tue Apr  1 12:44:57 UTC 2025 - Ladislav Slezák <lslezak@suse.com>

- Make the extension version attribute optional, search the version
  automatically if it is missing (related to jsc#AGM-100)

-------------------------------------------------------------------
Fri Mar 28 21:45:56 UTC 2025 - Josef Reidinger <jreidinger@suse.com>

- Allow to specify bootloader timeout in profile (jsc#PED-10810)

-------------------------------------------------------------------
Fri Mar 28 19:22:51 UTC 2025 - Knut Anderssen <kanderssen@suse.com>

- Copy the hostname to the installed system if it exists
  (gh#agama-project/agama#2226).

-------------------------------------------------------------------
Fri Mar 28 11:13:48 UTC 2025 - Imobach Gonzalez Sosa <igonzalezsosa@suse.com>

- Properly map AutoYaST scripts "source" to "content"
  (gh#agama-project/agama#2224).

-------------------------------------------------------------------
Thu Mar 28 09:30:29 UTC 2025 - Ladislav Slezák <lslezak@suse.com>

- Always display the patterns from extensions (related to
  jsc#AGM-100)

-------------------------------------------------------------------
Thu Mar 27 12:40:02 UTC 2025 - Imobach Gonzalez Sosa <igonzalezsosa@suse.com>

- Version 13

-------------------------------------------------------------------
Thu Mar 27 11:40:23 UTC 2025 - José Iván López González <jlopez@suse.com>

- Extend storage model for basic LVM support
  (gh#agama-project/agama#2216).

-------------------------------------------------------------------
Tue Mar 25 15:47:13 UTC 2025 - Ladislav Slezák <lslezak@suse.com>

- Install registred addon product (its *-release package)
  (related to jsc#AGM-100)

-------------------------------------------------------------------
Tue Mar 25 12:11:35 UTC 2025 - Josef Reidinger <jreidinger@suse.com>

- Support for autoyast manual files deployment with exception
  of deploying directories and files_script
  (gh#agama-project/agama#2121)

-------------------------------------------------------------------
Fri Mar 21 16:36:03 UTC 2025 - Ladislav Slezák <lslezak@suse.com>

- Add extensions from the registration server (automatic
  installation only) (jsc#AGM-100)

-------------------------------------------------------------------
Thu Mar 20 08:41:23 UTC 2025 - Knut Anderssen <kanderssen@suse.com>

- Symlink the /mnt/etc/resolv.conf to the NetworkManager running
  one in order to have DNS resolution in the chroot post scripts
  (bsc#1235617, gh#agama-project/agama#2179).

-------------------------------------------------------------------
Fri Mar 14 12:34:03 UTC 2025 - Imobach Gonzalez Sosa <igonzalezsosa@suse.com>

- Import the packages list from an AutoYaST profile
  (gh#agama-project/agama#2153).

-------------------------------------------------------------------
Wed Mar 12 00:44:33 UTC 2025 - Imobach Gonzalez Sosa <igonzalezsosa@suse.com>

- Copy Agama logs to the installed system (gh#agama/agama-project#2148).
- Set /var/log/agama-installation permissions to 0700
  (gh#agama-project/agama#2140).

-------------------------------------------------------------------
Wed Mar  5 14:50:04 UTC 2025 - Ladislav Slezák <lslezak@suse.com>

- Automatically retry package download or repository refresh
  before reporting an error (gh#agama-project/agama#2117)

-------------------------------------------------------------------
Wed Mar  5 11:33:39 UTC 2025 - Imobach Gonzalez Sosa <igonzalezsosa@suse.com>

- Use the correcty script type allows postPartitioning scripts to run
  (gh#agama-project/agama#2114).

-------------------------------------------------------------------
Wed Mar  5 09:21:03 UTC 2025 - Imobach Gonzalez Sosa <igonzalezsosa@suse.com>

- Enable again the signature checking for dir:/// repositories
  (gh#agama-project/agama#2092).

-------------------------------------------------------------------
Wed Mar  5 08:09:28 UTC 2025 - Michal Filka <mfilka@suse.com>

- introduced boot_strategy into storage section of product
  definition yaml file. It allows to control what boot strategy
  will be proposed by storage. Currently works only for BLS.

-------------------------------------------------------------------
Fri Feb 28 13:03:11 UTC 2025 - Imobach Gonzalez Sosa <igonzalezsosa@suse.com>

- Temporarily disable signature checking for dir:// repositories
  (gh#agama-project/agama#2092).

-------------------------------------------------------------------
Wed Feb 26 06:52:45 UTC 2025 - José Iván López González <jlopez@suse.com>

- Add file system label to the config model (needed for jsc#AGM-122
  and bsc#1237165).

-------------------------------------------------------------------
Wed Feb 26 06:51:36 UTC 2025 - Imobach Gonzalez Sosa <igonzalezsosa@suse.com>

- Version 12

-------------------------------------------------------------------
Tue Feb 25 23:48:46 UTC 2025 - Imobach Gonzalez Sosa <igonzalezsosa@suse.com>

- Enable agama-scripts service if installed (gh#agama-project/agama#2077).

-------------------------------------------------------------------
Mon Feb 24 12:03:58 UTC 2025 - Ladislav Slezák <lslezak@suse.com>

- Temporarily hide the abort installation option in the package
  installation failure question until the failed state is properly
  handled. (related to gh#agama-project/agama#2049)

-------------------------------------------------------------------
Mon Feb 24 07:41:17 UTC 2025 - Ancor Gonzalez Sosa <ancor@suse.com>

- Adjust default encryption settings to better support TPM-based
  unlocking (gh#agama-project/agama#2053).

-------------------------------------------------------------------
Fri Feb 21 13:59:30 UTC 2025 - José Iván López González <jlopez@suse.com>

- Initial support for global encryption in the storage model
  (gh#agama-project/agama#2031).

-------------------------------------------------------------------
Thu Feb 20 17:22:09 UTC 2025 - Imobach Gonzalez Sosa <igonzalezsosa@suse.com>

- Add libzypp callbacks to handle more checksum and signatures
  problems (gh#agama-project/agama#2030).

-------------------------------------------------------------------
Thu Feb 20 14:23:49 UTC 2025 - Ancor Gonzalez Sosa <ancor@suse.com>

- Fixed a bug in the storage model conversion that was causing some
  partition sizes to be reset (gh#openSUSE/agama#2036).

-------------------------------------------------------------------
Thu Feb 20 12:56:13 UTC 2025 - Ancor Gonzalez Sosa <ancor@suse.com>

- Introduce the storage model to support the new storage user
  interface (gh#openSUSE/agama#2033)

-------------------------------------------------------------------
Wed Feb 19 17:54:19 UTC 2025 - Michal Filka <mfilka@suse.com>

- Instead of "agama." use more generic "inst." prefix for kernel
  boot options controling the agama installer

-------------------------------------------------------------------
Wed Feb 19 14:21:40 UTC 2025 - Josef Reidinger <jreidinger@suse.com>

- if root ssh key is used, ensure that sshd is enabled and firewall
  has port open (jsc#PM-2128)
- root password is explicitelly locked if not specified
- first user will be in wheel group (jsc#PM-2128)

-------------------------------------------------------------------
Wed Feb 19 13:35:07 UTC 2025 - Ladislav Slezák <lslezak@suse.com>

- UX: Improve the libzypp callbacks (gh#agama-project/agama#1985)

-------------------------------------------------------------------
Tue Feb 18 17:19:08 UTC 2025 - Knut Anderssen <kanderssen@suse.com>

- (gh#agama-project/agama#1970).
  - In an unattended installation, the system will reboot
    automatically.
  - The D-Bus method to finish the installation will not reboot the
    system if it is not in the "finish" installation phase.

-------------------------------------------------------------------
Tue Feb 18 12:03:02 UTC 2025 - Imobach Gonzalez Sosa <igonzalezsosa@suse.com>

- Expose root and first user passwords (gh#agama-project/agama#2005).
- Use a single D-Bus property for the root user data.
- Remove support for auto-login.

-------------------------------------------------------------------
Tue Feb 18 11:27:04 UTC 2025 - Imobach Gonzalez Sosa <igonzalezsosa@suse.com>

- Implement basic support for RMT/SCC proxies (gh#agama-project/agama#2007).

-------------------------------------------------------------------
Mon Feb 17 09:17:47 UTC 2025 - Imobach Gonzalez Sosa <igonzalezsosa@suse.com>

- Add support for post-partitioning scripts (jsc#AGM-108).

-------------------------------------------------------------------
Thu Feb 13 21:37:32 UTC 2025 - Imobach Gonzalez Sosa <igonzalezsosa@suse.com>

- Fix several AutoYaST conversion problems (gh#agama-project/agama#1995):
  - Fix handling of scripts file names and location
    (gh#agama-project/agama#1903).
  - Fix the name of the localization section (gh#agama-project/agama#1960).
  - Use a more readable JSON format (gh#agama-project/agama#1907).

-------------------------------------------------------------------
Wed Feb 12 08:16:38 UTC 2025 - Imobach Gonzalez Sosa <igonzalezsosa@suse.com>

- Report unsupported AutoYaST elements
  (gh#agama-project/agama#1976).

-------------------------------------------------------------------
Tue Feb 11 15:11:18 UTC 2025 - Ladislav Slezák <lslezak@suse.com>

- Fixed possible double timeout when refreshing the installation
  repository (bsc#1236820)

-------------------------------------------------------------------
Fri Feb  7 16:29:28 UTC 2025 - Imobach Gonzalez Sosa <igonzalezsosa@suse.com>

- Report problems when trying to download a package, install it
  or run a script (gh#agama/agama-project#1932).

-------------------------------------------------------------------
Fri Feb  7 16:16:14 UTC 2025 - José Iván López González <jlopez@suse.com>

- Adapt tests to use the BLS size requirements
  (gh#agama-project/agama#1979).

-------------------------------------------------------------------
Wed Feb  5 14:32:29 UTC 2025 - Ladislav Slezák <lslezak@suse.com>

- Disable the local media in the installed system, esp. the
  offline repository with URL dir:///run/initramfs/live/install
  (bsc#1236813)

-------------------------------------------------------------------
Wed Jan 29 16:28:32 UTC 2025 - Josef Reidinger <jreidinger@suse.com>

- Allow reading repository in /install directory on iso
  (jsc#PED-10405)

-------------------------------------------------------------------
Fri Jan 24 09:33:27 UTC 2025 - Imobach Gonzalez Sosa <igonzalezsosa@suse.com>

- Introduce a new installation phase "finish"
  (gh#agama-project/agama#1616).

-------------------------------------------------------------------
Fri Jan 24 06:42:00 UTC 2025 - Imobach Gonzalez Sosa <igonzalezsosa@suse.com>

- Use the availability of the base product to determine whether a
  product requires to be registered (gh#agama-project/agama#1938).

-------------------------------------------------------------------
Tue Jan 21 19:11:04 UTC 2025 - Imobach Gonzalez Sosa <igonzalezsosa@suse.com>

- Fix the ListRepositories D-Bus method to return the proper value
  instead of crashing the service (gh#agama-project/agama#1930).

-------------------------------------------------------------------
Mon Jan 20 16:44:45 UTC 2025 - Ladislav Slezák <lslezak@suse.com>

- The software service provides DBus API for reading the currently
  configured repositories, related to (gh#agama-project/agama#1894)

-------------------------------------------------------------------
Mon Jan 20 10:35:35 UTC 2025 - Imobach Gonzalez Sosa <igonzalezsosa@suse.com>

- Add support for specifying a license for each product
  (jsc#PED-11987).

-------------------------------------------------------------------
Fri Jan 17 20:42:58 UTC 2025 - Josef Reidinger <jreidinger@suse.com>

- Relax gems version in the gemspec file
  (gh#agama-project/agama#1917)

-------------------------------------------------------------------
Thu Jan 16 17:30:03 UTC 2025 - Ladislav Slezák <lslezak@suse.com>

- Correctly select the base product to install (bsc#1235931)

-------------------------------------------------------------------
Wed Jan 15 14:26:11 UTC 2025 - José Iván López González <jlopez@suse.com>

 - Add missing gems to the gemspec file
  (gh#agama-project/agama#1899).

-------------------------------------------------------------------
Fri Jan 10 21:22:00 UTC 2025 - Imobach Gonzalez Sosa <igonzalezsosa@suse.com>

- Version 11

-------------------------------------------------------------------
Fri Jan 10 15:44:30 UTC 2025 - José Iván López González <jlopez@suse.com>

- Objects from the D-Bus trees representing the storage devices are
  removed before performing the probing. It prevents a segmentation
  fault by accessing to old objects (gh#agama-project/agama#1884).

-------------------------------------------------------------------
Thu Jan  9 12:21:40 UTC 2025 - Knut Anderssen <kanderssen@suse.com>

- Activate multipath in case it is forced by the user
  (gh#agama-project/agama#1875).

-------------------------------------------------------------------
Wed Jan  8 14:05:53 UTC 2025 - Imobach Gonzalez Sosa <igonzalezsosa@suse.com>

- Add support for products registration (jsc#PED-11192,
  gh#agama-project/agama#1809).

-------------------------------------------------------------------
Mon Dec 23 18:40:01 UTC 2024 - Josef Reidinger <jreidinger@suse.com>

- Fix collision between hotfix and new bootlaoder dbus interface
  (gh#agama-project/agama#1852)

-------------------------------------------------------------------
Fri Dec 20 15:05:11 UTC 2024 - José Iván López González <jlopez@suse.com>

- Hotfix to avoid losing the storage config with auto installation
  (bsc#1234711).

-------------------------------------------------------------------
Fri Dec 20 12:18:56 UTC 2024 - Josef Reidinger <jreidinger@suse.com>

- Add bootloader dbus interface to allow to set if bootloader
  should stop on boot menu (gh#agama-project/agama#1840)

-------------------------------------------------------------------
Mon Dec  9 14:43:11 UTC 2024 - Ancor Gonzalez Sosa <ancor@suse.com>

- Work around to a problem triggered after formatting DASD devices
  (mitigates gh#agama-project/agama#1818).

-------------------------------------------------------------------
Tue Dec  3 20:32:08 UTC 2024 - Josef Reidinger <jreidinger@suse.com>

- Fix parsing agama.install_url that contain '='
  (gh#agama-project/agama#1803)

-------------------------------------------------------------------
Tue Dec  3 16:43:08 UTC 2024 - Imobach Gonzalez Sosa <igonzalezsosa@suse.com>

- Convert AutoYaST scripts when importing an AutoYaST profile (gh#agama-project/agama#1800).

-------------------------------------------------------------------
Tue Dec  3 13:00:58 UTC 2024 - Imobach Gonzalez Sosa <igonzalezsosa@suse.com>

- Include the agama-dbus-monitor package in the spec file
  (gh#agama-project/agama#1805).

-------------------------------------------------------------------
Sun Dec  1 21:59:11 UTC 2024 - David Diaz <dgonzalez@suse.com>

- Rename flag to set password as encrypted
  (gh#agama-project/agama#1787).

-------------------------------------------------------------------
Fri Nov 15 16:48:44 UTC 2024 - Ladislav Slezák <lslezak@suse.com>

- Allow using encrypted password for root and the first user
  (gh#agama-project/agama#1771)

-------------------------------------------------------------------
Thu Nov 14 15:34:17 UTC 2024 - Ancor Gonzalez Sosa <ancor@suse.com>

- Storage: fixed bug when existing partitions were searched at the
  config but not deleted or resized (gh#agama-project/agama#1767).

-------------------------------------------------------------------
Thu Nov 14 13:26:23 UTC 2024 - Ancor Gonzalez Sosa <ancor@suse.com>

- Storage: honor the candidate devices from DiskAnalyzer when
  matching drives (gh#agama-project/agama#1765).

-------------------------------------------------------------------
Wed Nov 13 12:14:06 UTC 2024 - Imobach Gonzalez Sosa <igonzalezsosa@suse.com>

- Do not crash when trying to change the language of the storage
  service before the "config" phase (gh#agama-project/agama#1746).

-------------------------------------------------------------------
Tue Nov  5 16:11:35 UTC 2024 - Martin Vidner <mvidner@suse.com>

- packaging: split out files independent of Ruby version
  from rubygem-agama-yast (gh#agama-project/agama#1677).

-------------------------------------------------------------------
Wed Oct 30 11:33:54 UTC 2024 - José Iván López González <jlopez@suse.com>

- Storage: do not generate config json with search wildcard
  (gh#agama-project/agama#1713).
- Storage: fix issue when setting config
  (gh#agama-project/agama#1706).

-------------------------------------------------------------------
Mon Oct 28 15:30:25 UTC 2024 - Ancor Gonzalez Sosa <ancor@suse.com>

- Storage: use AgamaProposal for the initial storage setup during
  system probing (gh#agama-project/agama#1699).

-------------------------------------------------------------------
Thu Oct 24 14:44:35 UTC 2024 - Ancor Gonzalez Sosa <ancor@suse.com>

- Storage: do not report issues when intentionally skipping entries
  at the storage config (gh#agama-project/agama#1696).

-------------------------------------------------------------------
Thu Oct 24 14:18:28 UTC 2024 - José Iván López González <jlopez@suse.com>

- Storage: extend the D-Bus API to allow getting the solved storage
  config (gh#agama-project/agama#1692).

-------------------------------------------------------------------
Thu Oct 24 13:07:50 UTC 2024 - Ancor Gonzalez Sosa <ancor@suse.com>

- Storage: support to match several devices with every 'search'
  section (gh#agama-project/agama#1691).

-------------------------------------------------------------------
Tue Oct 22 09:48:57 UTC 2024 - José Iván López González <jlopez@suse.com>

- Storage: extend schema to allow selecting TPM FDE as encryption
  method (gh#agama-project/agama#1681).

-------------------------------------------------------------------
Wed Oct 16 15:09:31 UTC 2024 - Imobach Gonzalez Sosa <igonzalezsosa@suse.com>

- Add support for running user-defined scripts after the
  installation (gh#agama-project/agama#1673).

-------------------------------------------------------------------
Wed Oct 16 14:35:47 UTC 2024 - José Iván López González <jlopez@suse.com>

- Storage: add config conversion to JSON
  (gh#agama-project/agama#1670).

-------------------------------------------------------------------
Mon Oct 14 14:52:26 UTC 2024 - Ladislav Slezák <lslezak@suse.com>

- Fixed shell injection vulnerability in the internal API
  (gh#agama-project/agama#1668)

-------------------------------------------------------------------
Tue Oct  8 12:25:08 UTC 2024 - Ancor Gonzalez Sosa <ancor@suse.com>

- Storage: added support for automatic creation of physical volumes
  (gh#agama-project/agama#1655).

-------------------------------------------------------------------
Mon Oct  7 06:58:48 UTC 2024 - José Iván López González <jlopez@suse.com>

- Storage: add support to the storage config for automatically
  creating physical volumes (gh#agama-project/agama#1652).

-------------------------------------------------------------------
Fri Sep 27 14:15:16 UTC 2024 - José Iván López González <jlopez@suse.com>

- Storage: add support for automatically generating 'default' and
  'mandatory' partitions or logical volumes in the storage config
  (gh#openSUSE/agama#1634).

-------------------------------------------------------------------
Fri Sep 27 09:23:40 UTC 2024 - Imobach Gonzalez Sosa <igonzalezsosa@suse.com>

- Handle UI language change in users and storage
  (gh#agama-project/agama#1642).

-------------------------------------------------------------------
Mon Sep 23 14:55:53 UTC 2024 - José Iván López González <jlopez@suse.com>

- Storage: add support for resizing partitions using its current
  size as min or max limit (gh#openSUSE/agama#1617).

-------------------------------------------------------------------
Fri Sep 20 13:09:47 UTC 2024 - Ancor Gonzalez Sosa <ancor@suse.com>

- Storage: preliminary support for resizing partitions based on
  limits specified at the config (gh#openSUSE/agama#1599).

-------------------------------------------------------------------
Fri Sep 20 11:40:53 UTC 2024 - Imobach Gonzalez Sosa <igonzalezsosa@suse.com>

- Version 10

-------------------------------------------------------------------
Mon Sep 16 14:55:42 UTC 2024 - José Iván López González <jlopez@suse.com>

- Storage: add support for creating LVM volume groups and logical
  volumes (gh#openSUSE/agama#1581).

-------------------------------------------------------------------
Tue Sep 10 10:03:04 UTC 2024 - Imobach Gonzalez Sosa <igonzalezsosa@suse.com>

- Relax REXML version (gh#openSUSE/agama#1595) to build with Ruby
  3.3.

-------------------------------------------------------------------
Thu Sep  5 17:35:04 UTC 2024 - José Iván López González <jlopez@suse.com>

- Storage: add support for reusing file systems in the storage
  config (gh#openSUSE/agama#1575).

-------------------------------------------------------------------
Thu Sep  5 16:25:00 UTC 2024 - Lubos Kocman <lubos.kocman@suse.com>

- Show product logo in product selector (gh#openSUSE/agama#1415).

-------------------------------------------------------------------
Wed Sep  4 08:55:29 UTC 2024 - José Iván López González <jlopez@suse.com>

- Storage: add support for deleting partitions in the storage
  config (gh#openSUSE/agama#1572).

-------------------------------------------------------------------
Tue Sep  3 08:14:23 UTC 2024 - José Iván López González <jlopez@suse.com>

- Storage: add support for searching by device in the storage
  config (gh#openSUSE/agama#1560).

-------------------------------------------------------------------
Tue Aug 27 15:16:17 UTC 2024 - José Iván López González <jlopez@suse.com>

- Storage: allow calling to #SetConfig D-Bus method using the new
  storage JSON config (gh#openSUSE/agama#1471).

-------------------------------------------------------------------
Tue Aug 27 11:38:01 UTC 2024 - Imobach Gonzalez Sosa <igonzalezsosa@suse.com>

- Add a dependency on the D-Bus daemon (bsc#1229807).

-------------------------------------------------------------------
Mon Aug 26 10:01:27 UTC 2024 - Imobach Gonzalez Sosa <igonzalezsosa@suse.com>

- Do not depend on f2fs-tools and nilfs-utils
  (jsc#PED-8669, gh#openSUSE/agama#1554).

-------------------------------------------------------------------
Mon Aug 19 15:13:46 UTC 2024 - Lubos Kocman <lubos.kocman@suse.com>

- Allow overriding of install repos which is needed by openQA
- Override urls by using agama.install_url=https://.. boot param

-------------------------------------------------------------------
Mon Aug 12 11:44:15 UTC 2024 - Josef Reidinger <jreidinger@suse.com>

- Less strict nokogiri dependency as nokogiri follows semver, so do
  not depend on patch level (gh#openSUSE/agama#1534).

-------------------------------------------------------------------
Thu Aug  1 13:57:51 UTC 2024 - Imobach Gonzalez Sosa <igonzalezsosa@suse.com>

- Use exfatprogs instead of exfat-utils (gh#openSUSE/agama#1520).

-------------------------------------------------------------------
Wed Jul 31 15:48:00 UTC 2024 - Ladislav Slezák <lslezak@suse.com>

- Update nokogiri dependency to version 1.16
  (gh#openSUSE/agama#1518)

-------------------------------------------------------------------
Mon Jul 22 15:26:48 UTC 2024 - Josef Reidinger <jreidinger@suse.com>

- AutoYaST convert script: use Agama questions to report errors
  and ask when encrypted profile is used (gh#openSUSE/agama#1476)

-------------------------------------------------------------------
Fri Jul 12 11:03:14 UTC 2024 - Imobach Gonzalez Sosa <igonzalezsosa@suse.com>

- Stop trying to set up Cockpit (gh#openSUSE/agama#1459).

-------------------------------------------------------------------
Fri Jul  5 13:12:36 UTC 2024 - José Iván López González <jlopez@suse.com>

- Change storage D-Bus API to provide more accurate information
  about resizing devices (gh#openSUSE/agama#1428).

-------------------------------------------------------------------
Mon Jul  1 14:30:05 UTC 2024 - José Iván López González <jlopez@suse.com>

- Always generate storage config including all the proposal
  settings (gh#openSUSE/agama#1422).

-------------------------------------------------------------------
Mon Jul  1 10:36:18 UTC 2024 - José Iván López González <jlopez@suse.com>

- Add yet another fix to avoid error when generating the storage
  actions (gh#openSUSE/agama#1419).

-------------------------------------------------------------------
Fri Jun 28 11:57:39 UTC 2024 - José Iván López González <jlopez@suse.com>

- Proper solution to avoid error in storage actions
  (gh#openSUSE/agama#1410).

-------------------------------------------------------------------
Thu Jun 27 13:22:06 UTC 2024 - Imobach Gonzalez Sosa <igonzalezsosa@suse.com>

- Version 9

-------------------------------------------------------------------
Thu Jun 27 08:36:13 UTC 2024 - José Iván López González <jlopez@suse.com>

- Avoid error in storage actions (hot-fix)
  (gh#openSUSE/agama#1400).

-------------------------------------------------------------------
Wed Jun 26 13:54:28 UTC 2024 - José Iván López González <jlopez@suse.com>

- Generate JSON storage settings using pretty format
  (gh#openSUSE/agama#1387).

-------------------------------------------------------------------
Wed Jun 26 10:32:08 UTC 2024 - José Iván López González <jlopez@suse.com>

- Extend D-Bus storage API to set and get storage config using
  settings according to the JSON schema (gh#openSUSE/agama#1293).

-------------------------------------------------------------------
Wed Jun 26 09:53:23 UTC 2024 - Imobach Gonzalez Sosa <igonzalezsosa@suse.com>

- Use a D-Bus method instead of a signal to change the language and
  the keyboard layout (gh#openSUSE/agama#1375).

-------------------------------------------------------------------
Wed Jun 26 09:12:33 UTC 2024 - José Iván López González <jlopez@suse.com>

- Fix segmentation fault in the storage actions
  (gh#openSUSE/agama#1377).

-------------------------------------------------------------------
Wed Jun 26 08:25:56 UTC 2024 - Ladislav Slezák <lslezak@suse.com>

- Optionally use the local DVD installation source if it is present
  (gh#openSUSE/agama#1372)

-------------------------------------------------------------------
Tue Jun 25 15:03:05 UTC 2024 - David Diaz <dgonzalez@suse.com>

- Add support for retrieving the storage resize actions
  (gh#openSUSE/agama#1354).

-------------------------------------------------------------------
Thu Jun 20 05:25:49 UTC 2024 - Imobach Gonzalez Sosa <igonzalezsosa@suse.com>

- Add support for progress sequences with pre-defined descriptions
  (gh#openSUSE/agama#1356).

-------------------------------------------------------------------
Wed Jun 19 06:04:46 UTC 2024 - Ladislav Slezák <lslezak@suse.com>

- Use a different libzypp target for Agama, do not use the Live
  system package management (gh#openSUSE/agama#1329)
- Properly delete the libzypp cache when changing the products
  (gh#openSUSE/agama#1349)

-------------------------------------------------------------------
Thu Jun 13 10:53:27 UTC 2024 - Imobach Gonzalez Sosa <igonzalezsosa@suse.com>

- Replace the Validations with the Issues API in the users-related
  API (gh#openSUSE/agama#1202).

-------------------------------------------------------------------
Wed Jun  5 13:56:54 UTC 2024 - Ancor Gonzalez Sosa <ancor@suse.com>

- Allow to execute the legacy AutoYaST storage proposal
  (gh#openSUSE/agama#1284).

-------------------------------------------------------------------
Tue Jun  4 14:16:02 UTC 2024 - José Iván López González <jlopez@suse.com>

- Convert AutoYaST partitioning section to JSON
  (gh#openSUSE/agama#1285).

-------------------------------------------------------------------
Mon May 27 12:43:49 UTC 2024 - José Iván López González <jlopez@suse.com>

- Update product mount points as part of the probing (bsc#1225348).

-------------------------------------------------------------------
Tue May 21 05:32:46 UTC 2024 - José Iván López González <jlopez@suse.com>

- Emit a PropertiesChanged signal for ProductMountPoints and
  EncryptionMethods properties when the product changes
  (gh#openSUSE/agama#1236).

-------------------------------------------------------------------
Fri May 17 09:52:25 UTC 2024 - Imobach Gonzalez Sosa <igonzalezsosa@suse.com>

- Version 8

-------------------------------------------------------------------
Thu May 16 15:36:16 UTC 2024 - José Iván López González <jlopez@suse.com>

- Do not probe devices implictly (gh#openSUSE/agama#1226).

-------------------------------------------------------------------
Wed May 15 12:52:42 UTC 2024 - José Iván López González <jlopez@suse.com>

- Export the device name of the Multipath wires and RAID devices
  instead of their D-Bus path (gh#openSUSE/agama#1212).

-------------------------------------------------------------------
Mon May  6 05:13:11 UTC 2024 - Imobach Gonzalez Sosa <igonzalezsosa@suse.com>

- Remove the dependency on cockpit.socket (gh#openSUSE/agama#1119)

-------------------------------------------------------------------
Thu Apr 25 13:40:06 UTC 2024 - Ancor Gonzalez Sosa <ancor@suse.com>

- Adapted to recent changes on Y2Storage::GuidedProposal
  (gh#yast/yast-storage-ng#1382)

-------------------------------------------------------------------
Thu Apr 18 08:46:06 UTC 2024 - Ladislav Slezák <lslezak@suse.com>

- Display encryption status in the storage result
  (gh#openSUSE/agama#1155)

-------------------------------------------------------------------
Wed Apr 10 11:35:53 UTC 2024 - Ladislav Slezák <lslezak@suse.com>

- Fixed setting unlimited maximum partition size
  (gh#openSUSE/agama#1065)

-------------------------------------------------------------------
Wed Apr  3 15:12:05 UTC 2024 - José Iván López González <jlopez@suse.com>

- Add new proposal settings to allow configuring the boot device
  and to select different scenarios for the installation device:
  a disk, a new LVM volume group or reuse an LVM volume group
  (gh#openSUSE/agama#1068).

-------------------------------------------------------------------
Fri Mar 22 09:18:20 UTC 2024 - Ancor Gonzalez Sosa <ancor@suse.com>

- Make it possible to use non-auto sizes for volumes with
  adjust_by_ram (gh#openSUSE/agama#1111).

-------------------------------------------------------------------
Thu Mar 21 10:35:09 UTC 2024 - Ancor Gonzalez Sosa <ancor@suse.com>

- Extend the storage D-Bus API: new attributes for the volumes
  (Target and TargetDevice) to decide where to locate each of them
  (gh#openSUSE/agama#1105).

-------------------------------------------------------------------
Tue Mar 19 14:09:54 UTC 2024 - José Iván López González <jlopez@suse.com>

- Extend the storage D-Bus API: export LVM volume groups and
  logical volumes, export staging devices, add Device and Partition
  interfaces, export unused slots (gh#openSUSE/agama#1104).

-------------------------------------------------------------------
Tue Feb 27 15:53:46 UTC 2024 - Imobach Gonzalez Sosa <igonzalezsosa@suse.com>

- Rename the gem to agama-yast and the package to
  rubygem-agama-yast (gh#openSUSE/agama#1056).

-------------------------------------------------------------------
Tue Feb 20 13:15:15 UTC 2024 - José Iván López González <jlopez@suse.com>

- Add Filesystem and Component D-Bus interfaces
  (gh#openSUSE/agama#1028).

-------------------------------------------------------------------
Wed Feb  7 11:49:02 UTC 2024 - Imobach Gonzalez Sosa <igonzalezsosa@suse.com>

- Add preliminary support to import AutoYaST profiles
  (gh#openSUSE/agama#1029).

-------------------------------------------------------------------
Thu Feb  1 13:08:39 UTC 2024 - Josef Reidinger <jreidinger@suse.com>

- Log if multipath probing is misconfigured (bsc#1215598)

-------------------------------------------------------------------
Mon Jan 29 13:51:30 UTC 2024 - José Iván López González <jlopez@suse.com>

- Export partitions on D-Bus (gh#openSUSE/agama#1016).

-------------------------------------------------------------------
Thu Jan 18 14:55:36 UTC 2024 - José Iván López González <jlopez@suse.com>

- Add support to check availability of a package
  (gh#openSUSE/agama#1004).

-------------------------------------------------------------------
Thu Jan 18 08:35:01 UTC 2024 - Ancor Gonzalez Sosa <ancor@suse.com>

- New default encryption settings: LUKS2 with PBKDF2.
- Expose encryption methods at D-Bus API (gh#openSUSE/agama#995).

-------------------------------------------------------------------
Tue Jan 16 10:49:14 UTC 2024 - Michal Filka <mfilka@suse.com>

- bsc#1210541, gh#openSUSE/agama#516
  - copy NM's runtime config created on dracut's request to the target
-------------------------------------------------------------------
Thu Jan 11 15:32:44 UTC 2024 - Imobach Gonzalez Sosa <igonzalezsosa@suse.com>

- Handle the encoding included in the UILocale D-Bus property
  (gh#openSUSE/agama#987).

-------------------------------------------------------------------
Thu Jan 11 12:08:29 UTC 2024 - Ladislav Slezák <lslezak@suse.com>

- Translate the pattern descriptions (gh#openSUSE/agama#859)

-------------------------------------------------------------------
Thu Dec 21 14:23:48 UTC 2023 - Imobach Gonzalez Sosa <igonzalezsosa@suse.com>

- Version 7

-------------------------------------------------------------------
Wed Dec 20 15:30:40 UTC 2023 - José Iván López González <jlopez@suse.com>

- Update software issues after calling to solver
  (gh#openSUSE/agama#945).

-------------------------------------------------------------------
Fri Dec 15 15:04:43 UTC 2023 - José Iván López González <jlopez@suse.com>

- Set snapshots as not configurable by default
  (gh#openSUSE/agama#926).

-------------------------------------------------------------------
Tue Dec  5 09:49:10 UTC 2023 - José Iván López González <jlopez@suse.com>

- Explicitly add dependencies instead of relying on the live ISO
  to provide the required packages (gh#openSUSE/agama/911).

-------------------------------------------------------------------
Sun Dec  3 15:45:22 UTC 2023 - Imobach Gonzalez Sosa <igonzalezsosa@suse.com>

- Redefine the InstFunctions module to avoid calling code that
  causes unwanted side effects, like resetting the timezone
  (gh#openSUSE/agama#903).

-------------------------------------------------------------------
Sat Dec  2 18:05:37 UTC 2023 - Imobach Gonzalez Sosa <igonzalezsosa@suse.com>

- Version 6

-------------------------------------------------------------------
Wed Nov 29 11:26:39 UTC 2023 - Imobach Gonzalez Sosa <igonzalezsosa@suse.com>

- Update the software proposal when the locale changes
  (gh#openSUSE/agama#881).

-------------------------------------------------------------------
Fri Nov 24 14:50:22 UTC 2023 - Imobach Gonzalez Sosa <igonzalezsosa@suse.com>

- Install recommended packages (gh#openSUSE/agama#889).

-------------------------------------------------------------------
Thu Nov 16 16:27:37 UTC 2023 - Ladislav Slezák <lslezak@suse.com>

- Software service - correctly change the locale, pass the changed
  locale to libzypp (gh#openSUSE/agama#875).

-------------------------------------------------------------------
Wed Nov 15 12:31:10 UTC 2023 - José Iván López González <jlopez@suse.com>

- Add D-Bus API for registering a product (gh#openSUSE/agama#869).

-------------------------------------------------------------------
Thu Nov  2 14:00:01 UTC 2023 - Ancor Gonzalez Sosa <ancor@suse.com>

- Delegate TPM-based encryption to YaST (gh#openSUSE/agama#826)

-------------------------------------------------------------------
Mon Oct 23 11:33:26 UTC 2023 - Imobach Gonzalez Sosa <igonzalezsosa@suse.com>

- Version 5

-------------------------------------------------------------------
Fri Oct 20 08:37:22 UTC 2023 - Ancor Gonzalez Sosa <ancor@suse.com>

- Do not reuse pre-existing swap partitions in the storage proposal
  (gh#openSUSE/agama#806)

-------------------------------------------------------------------
Tue Oct 10 08:51:45 UTC 2023 - Ladislav Slezák <lslezak@suse.com>

- Extended Software service to allow configuring selected patterns
  (gh#openSUSE/agama#792)

-------------------------------------------------------------------
Wed Oct  4 19:51:32 UTC 2023 - Josef Reidinger <jreidinger@suse.com>

- Add indication to btrfs volumes if it is transactional
  (gh#openSUSE/agama#789)

-------------------------------------------------------------------
Fri Sep 29 14:37:25 UTC 2023 - Ancor Gonzalez Sosa <ancor@suse.com>

- Adapted storage settings for ALP Dolomite (gh#openSUSE/agama#782)

-------------------------------------------------------------------
Wed Sep 27 12:12:59 UTC 2023 - José Iván López González <jlopez@suse.com>

- Fix D-Bus type for SystemVGDevices and restore system VG devices
  from previous settings (gh#openSUSE/agama#763).

-------------------------------------------------------------------
Tue Sep 26 15:57:08 UTC 2023 - Imobach Gonzalez Sosa <igonzalezsosa@suse.com>

- Version 4

-------------------------------------------------------------------
Tue Sep 19 11:14:42 UTC 2023 - José Iván López González <jlopez@suse.com>

- Do not automatically probe after selecting a new product
  (gh#openSUSE/agama#748).

-------------------------------------------------------------------
Thu Sep 14 09:04:29 UTC 2023 - Imobach Gonzalez Sosa <igonzalezsosa@suse.com>

- Use a single D-Bus service to expose the manager and the users
  settings (gh#openSUSE/agama#753, follow-up of
  gh#openSUSE/agama#729).

-------------------------------------------------------------------
Tue Sep 12 12:27:33 UTC 2023 - Imobach Gonzalez Sosa <igonzalezsosa@suse.com>

- Do not crash when it is not possible to handle a product change
  in the manager service (related to bsc#1215197).
- When selecting the product, do not perform any change if the
  product is still the same.

-------------------------------------------------------------------
Mon Sep 11 11:28:05 UTC 2023 - Imobach Gonzalez Sosa <igonzalezsosa@suse.com>

- The software and the storage services do not dispatch actions
  during progress reporting anymore (related to bsc#1215197).

-------------------------------------------------------------------
Wed Sep  6 08:02:35 UTC 2023 - José Iván López González <jlopez@suse.com>

- New storage proposal settings (gh#openSUSE/agama#738).

-------------------------------------------------------------------
Fri Sep  1 07:32:59 UTC 2023 - Imobach Gonzalez Sosa <igonzalezsosa@suse.com>

- Extend the Ruby-based services logs with information about
  each step (gh#openSUSE/agama#732).
- Raise the D-Bus service start timeout for troubleshoting purposes
  (related to bsc#1214737).

-------------------------------------------------------------------
Thu Aug 31 10:36:53 UTC 2023 - Imobach Gonzalez Sosa <igonzalezsosa@suse.com>

- Adapt the locale and questions clients to use the same D-Bus
  service (gh#openSUSE/agama#729).

-------------------------------------------------------------------
Wed Aug 30 12:39:18 UTC 2023 - Josef Reidinger <jreidinger@suse.com>

- Respect UI locale in dbus services (gh#openSUSE/agama#725)

-------------------------------------------------------------------
Mon Aug 28 07:59:26 UTC 2023 - Knut Anderssen <kanderssen@suse.com>

- Copy the proxy configuration to the target system when needed
  (bsc#1212677, gh#openSUSE/agama#711).

-------------------------------------------------------------------
Wed Aug 23 10:39:46 UTC 2023 - Imobach Gonzalez Sosa <igonzalezsosa@suse.com>

- Install the ppc64-diag package when running on ppc64le (related
  to bsc#1206898).

-------------------------------------------------------------------
Mon Aug 21 11:15:50 UTC 2023 - Imobach Gonzalez Sosa <igonzalezsosa@suse.com>

- Set the manager service as busy during the startup phase
  (bsc#1213194).

-------------------------------------------------------------------
Fri Aug 18 14:17:13 UTC 2023 - Knut Anderssen <kanderssen@suse.com>

- Add proxy setup support (bsc#1212677, gh#openSUSE/agama#696).

-------------------------------------------------------------------
Mon Aug  7 10:52:35 UTC 2023 - Imobach Gonzalez Sosa <igonzalezsosa@suse.com>

- Do not consider the architecture when filtering the configuration
  file through the filter-config.rb script (gh#openSUSE/agama#691).

-------------------------------------------------------------------
Wed Aug  2 10:03:13 UTC 2023 - Imobach Gonzalez Sosa <igonzalezsosa@suse.com>

- Version 3

-------------------------------------------------------------------
Wed Aug  2 10:03:09 UTC 2023 - Imobach Gonzalez Sosa <igonzalezsosa@suse.com>


-------------------------------------------------------------------
Wed Jul 26 10:00:39 UTC 2023 - José Iván López González <jlopez@suse.com>

- Adapt config file to install ALP Dolomite instead of ALP Micro
  and remove ALP Bedrock (gh#openSUSE/agama#674).

-------------------------------------------------------------------
Mon Jul 17 09:16:38 UTC 2023 - Josef Reidinger <jreidinger@suse.com>

- Adapt to new questions D-Bus API to allow automatic answering of
  questions when requested. All code using this API is adapted
  (gh#openSUSE/agama#637)

-------------------------------------------------------------------
Wed Jul  5 14:02:23 UTC 2023 - José Iván López González <jlopez@suse.com>

- Delay zFCP probing after activating a controller and ensure the
  system is marked as deprecated if needed after probing zFCP
  (gh#openSUSE/agama#650).

-------------------------------------------------------------------
Wed Jun 14 15:11:56 UTC 2023 - José Iván López González <jlopez@suse.com>

- Extend zFCP D-Bus API to provide allow_lun_scan info
  (gh#openSUSE/agama/626).

-------------------------------------------------------------------
Wed Jun  7 11:13:49 UTC 2023 - José Iván López González <jlopez@suse.com>

- Add D-Bus API for managing zFCP devices (gh#openSUSE/agama#594).

-------------------------------------------------------------------
Wed Jun  7 08:54:58 UTC 2023 - Michal Filka <mfilka@suse.com>

- Merge the users D-Bus service into the main one to save some resources
  (gh#openSUSE/agama#596).

-------------------------------------------------------------------
Wed Jun  7 05:33:27 UTC 2023 - Imobach Gonzalez Sosa <igonzalezsosa@suse.com>

- Drop the old `org.opensuse.Agama.Language1` which was replaced
  with `org.opensuse.Agama.Locale1` (gh#openSUSE/agama#608).

-------------------------------------------------------------------
Wed May 24 15:43:41 UTC 2023 - Ancor Gonzalez Sosa <ancor@suse.com>

- Adjust volume definitions for Tumbleweed (related to bsc#1075990)
- Display "ALP Server" instead of "ALP Bedrock"

-------------------------------------------------------------------
Tue May 23 11:51:26 UTC 2023 - Martin Vidner <mvidner@suse.com>

- Version 2.1

-------------------------------------------------------------------
Tue May 23 08:05:14 UTC 2023 - José Iván López González <jlopez@suse.com>

- Initial version of storage D-Bus API for exporting system devices.
- gh#openSUSE/agama#586

-------------------------------------------------------------------
Mon May 22 12:28:46 UTC 2023 - Martin Vidner <mvidner@suse.com>

- Version 2

-------------------------------------------------------------------
Thu May 18 12:19:49 UTC 2023 - Martin Vidner <mvidner@suse.com>

- Update ruby-dbus dependency to 0.22.x (gh#openSUSE/agama#581)

-------------------------------------------------------------------
Tue May 16 13:42:18 UTC 2023 - Knut Alejandro Anderssen González <kanderssen@suse.com>

- Added ppc64le repositories for ALP Bedrock and ALP Micro products
- gh#openSUSE/agama#577

-------------------------------------------------------------------
Fri May  5 15:20:25 UTC 2023 - José Iván López González <jlopez@suse.com>

- Add callbacks for storage commit errors (gh#openSUSE/agama/558).

-------------------------------------------------------------------
Wed Apr 26 15:48:41 UTC 2023 - José Iván López González <jlopez@suse.com>

- Add D-Bus API for managing issues.
- Replace validation interface by issues in the storage service.
- gh#openSUSE/agama#548

-------------------------------------------------------------------
Fri Apr 14 13:13:56 UTC 2023 - José Iván López González <jlopez@suse.com>

- Modify default storage settings.
- Fix issue with volume templates.
- gh#openSUSE/agama#521

-------------------------------------------------------------------
Mon Apr 10 10:14:39 UTC 2023 - Imobach Gonzalez Sosa <igonzalezsosa@suse.com>

- Update ruby-dbus dependency to version 0.21.0
  (gh#openSUSE/agama#528).

-------------------------------------------------------------------
Wed Apr  5 14:12:51 UTC 2023 - José Iván López González <jlopez@suse.com>

- Rename D-Bus interface for generic questions
  (gh#openSUSE/agama#524).

-------------------------------------------------------------------
Wed Mar 29 11:31:12 UTC 2023 - Imobach Gonzalez Sosa <igonzalezsosa@suse.com>

- Rename D-Installer to Agama (gh#openSUSE/agama#507).
- Version 1

-------------------------------------------------------------------
Fri Mar 24 15:32:54 UTC 2023 - Imobach Gonzalez Sosa <igonzalezsosa@suse.com>

- Version 0.8.3

-------------------------------------------------------------------
Fri Mar 24 14:53:14 UTC 2023 - Knut Alejandro Anderssen González <kanderssen@suse.com>

- Adjustments to allow obtaining the DASD format progress and set
  the system as deprecated after making DASD changes.
- gh#openSUSE/agama#501.

-------------------------------------------------------------------
Fri Mar 24 10:39:18 UTC 2023 - Imobach Gonzalez Sosa <igonzalezsosa@suse.com>

- Version 0.8.2

-------------------------------------------------------------------
Thu Mar 23 17:04:54 UTC 2023 - José Iván López González <jlopez@suse.com>

- Set system as deprecated after changing iSCSI sessions.
- Reuse settings from previous proposal.
- gh#openSUSE/agama#484

-------------------------------------------------------------------
Wed Mar 22 16:05:14 UTC 2023 - Knut Anderssen <kanderssen@suse.com>

- Added a fallback in order to prevent a proposal error when no
  planned devices are available (gh#openSUSE/agama#494).

-------------------------------------------------------------------
Wed Mar 22 15:20:45 UTC 2023 - Ancor Gonzalez Sosa <ancor@suse.com>

- Adjustments to prevent iSCSI-related delays during storage
  probing (gh#openSUSE/agama#493).

-------------------------------------------------------------------
Wed Mar 22 15:12:46 UTC 2023 - Martin Vidner <mvidner@suse.com>

- Fix service startup (gh#openSUSE/agama#491):
  * Fix race at systemd startup time.
  * Install the dependencies before starting it up.

-------------------------------------------------------------------
Wed Mar 22 11:11:52 UTC 2023 - Imobach Gonzalez Sosa <igonzalezsosa@suse.com>

- Version 0.8.1

-------------------------------------------------------------------
Tue Mar 21 21:51:48 UTC 2023 - Knut Anderssen <kanderssen@suse.com>

- Allow to define architecture specific patterns and packages
  (gh#openSUSE/agama#486).

-------------------------------------------------------------------
Tue Mar 21 16:44:27 UTC 2023 - Ladislav Slezák <lslezak@suse.com>

- Fixed exception handling so service always goes back to the
  "idle" state when finishing a block (related to bsc#1209523)

-------------------------------------------------------------------
Tue Mar 21 16:28:26 UTC 2023 - Ancor Gonzalez Sosa <ancor@suse.com>

- Added D-Bus API for management of DASDs (gh#openSUSE/agama#464,
  gh#openSUSE/agama#476)

-------------------------------------------------------------------
Tue Mar 21 11:42:51 UTC 2023 - Imobach Gonzalez Sosa <igonzalezsosa@suse.com>

- Update the products definitions (gh#openSUSE/agama#485):
  * Replace "ALP" with "ALP Bedrock" and "ALP Micro".
  * Drop Leap 15.4 and Leap Micro 5.3.
- Add a script to auto-generate the configuration file when
  building the ISO.

-------------------------------------------------------------------
Thu Mar 16 16:13:21 UTC 2023 - Imobach Gonzalez Sosa <igonzalezsosa@suse.com>

- Version 0.8

-------------------------------------------------------------------
Thu Mar 16 15:56:00 UTC 2023 - José Iván López González <jlopez@suse.com>

- Add callbacks to be called on iSCSI activation
  (gh#openSUSE/agama#435).

-------------------------------------------------------------------
Thu Mar 16 14:54:44 UTC 2023 - Knut Anderssen <kanderssen@suse.com>

- Adapted the service configuration for the s390x architecture
  (gh#openSUSE/agama#469).

-------------------------------------------------------------------
Thu Mar 16 13:45:21 UTC 2023 - Knut Anderssen <kanderssen@suse.com>

- Fix gem2rpm configuration requiring the dbus-1-common package
  (gh#openSUSE/agama#470).

-------------------------------------------------------------------
Wed Mar  8 07:46:54 UTC 2023 - Imobach Gonzalez Sosa <igonzalezsosa@suse.com>

- Fix gem2rpm configuration to include YaST2 dependencies
  (gh#openSUSE/agama#459).

-------------------------------------------------------------------
Thu Mar  2 08:48:36 UTC 2023 - Ancor Gonzalez Sosa <ancor@suse.com>

- Write /iguana/mountlist if running on Iguana
  (gh#openSUSE/agama#445).

-------------------------------------------------------------------
Wed Feb 15 16:09:16 UTC 2023 - José Iván López González <jlopez@suse.com>

- Add D-Bus API for iSCSI (gh#openSUSE/agama#402).

-------------------------------------------------------------------
Wed Feb 15 15:18:43 UTC 2023 - Imobach Gonzalez Sosa <igonzalezsosa@suse.com>

- Version 0.7
- Update the list of patterns to install for Leap Micro 5.3
  (gh#openSUSE/agama#427).

-------------------------------------------------------------------
Wed Feb  8 18:09:01 UTC 2023 - Imobach Gonzalez Sosa <igonzalezsosa@suse.com>

- Better handling of software repositories
  (gh#openSUSE/agama#414):
  * Report issues when reading the software repositories.
  * Inform the user about the software proposal progress.
  * Do not try to calculate a proposal if there are no
    repositories.

-------------------------------------------------------------------
Fri Jan 20 12:25:56 UTC 2023 - Martin Vidner <mvidner@suse.com>

- Use the upstream version of D-Bus ObjectManager
  (gh#openSUSE/agama#245)

-------------------------------------------------------------------
Wed Jan 18 08:03:40 UTC 2023 - Josef Reidinger <jreidinger@suse.com>

- Save logs and provide the path to the file
  (gh#openSUSE/agama#379)

-------------------------------------------------------------------
Tue Jan 17 10:06:23 UTC 2023 - Josef Reidinger <jreidinger@suse.com>

- Implement validation of software proposal
  (gh#openSUSE/agama#381)

-------------------------------------------------------------------
Mon Jan 16 17:02:21 UTC 2023 - Imobach Gonzalez Sosa <igonzalezsosa@suse.com>

- Check for installed packages in the target system, instead of the
  installation medium (gh#openSUSE/agama#393).

-------------------------------------------------------------------
Mon Jan 16 14:57:59 UTC 2023 - Imobach Gonzalez Sosa <igonzalezsosa@suse.com>

- Simplify the network configuration to just copying the
  NetworkManager connections and enabling the service
  (gh#openSUSE/agama#397).

-------------------------------------------------------------------
Tue Jan 10 10:29:00 UTC 2023 - Imobach Gonzalez Sosa <igonzalezsosa@suse.com>

- Use a dedicated D-Bus server (gh#openSUSE/agama#384).

-------------------------------------------------------------------
Thu Dec 15 13:15:10 UTC 2022 - Imobach Gonzalez Sosa <igonzalezsosa@suse.com>

- Implement the ImportGpgKey libzypp callback
  (gh#openSUSE/agama#371)
- Version 0.6.2

-------------------------------------------------------------------
Wed Dec 14 22:38:24 UTC 2022 - Imobach Gonzalez Sosa <igonzalezsosa@suse.com>

- Implement AcceptUnsignedFile and MediaChange libzypp callbacks
  (gh#openSUSE/agama#369).

-------------------------------------------------------------------
Wed Dec 14 15:29:12 UTC 2022 - Imobach Gonzalez Sosa <igonzalezsosa@suse.com>

- Switch the SELinux policy for ALP to "enforcing"
  (gh#openSUSE/agama#360).
- Fix generic questions handling (gh#openSUSE/agama#362)
- Version 0.6.1

-------------------------------------------------------------------
Wed Dec 14 13:25:22 UTC 2022 - Ancor Gonzalez Sosa <ancor@suse.com>

- Removed previous temporary setting "olaf_luks2_password" and all
  the code supporting it.
- Added new temporary setting "tpm_luks_open" to try to configure
  TPM-based unlocking of the LUKS devices during the first system
  boot (gh#openSUSE/agama#363).

-------------------------------------------------------------------
Mon Dec  5 13:17:56 UTC 2022 - Imobach Gonzalez Sosa <igonzalezsosa@suse.com>

- Write snapshots configuration (gh#openSUSE/agama#350).
- Update to version 0.6.0

-------------------------------------------------------------------
Fri Dec  2 14:52:36 UTC 2022 - José Iván López González <jlopez@suse.com>

- Improve messages of storage validation errors.
- Do not encrypt devices when receiving an empty password from
  D-Bus (gh#openSUSE/agama#321).

-------------------------------------------------------------------
Thu Dec  1 16:22:58 UTC 2022 - Josef Reidinger <jreidinger@suse.com>

- Allow to define products architectures and architecture specific
  installation repositories
- Adapt default d-installer.yml to fix installation on other archs
  (gh#openSUSE/agama#279)

-------------------------------------------------------------------
Wed Nov 30 12:42:42 UTC 2022 - Knut Alejandro Anderssen González <kanderssen@suse.de>

- Add validation for the first user creation (gh#openSUSE/agama#337)

-------------------------------------------------------------------
Wed Nov 30 12:41:26 UTC 2022 - Ancor Gonzalez Sosa <ancor@suse.com>

- Encryption method and pbkdf are now configurable per-product, set
  to LUKS2 and PBKDF2 for ALP (gh#openSUSE/agama#340).
- Improved selection of packages for ALP to boot from encrypted
  devices and LVM (gh#openSUSE/agama#338).
- Temporarily adjusted storage proposal to delete all existing
  partitions and to never reuse LVM (gh#openSUSE/agama#340).

-------------------------------------------------------------------
Fri Nov 18 16:27:43 UTC 2022 - Imobach Gonzalez Sosa <igonzalezsosa@suse.com>

- Update to version 0.5.0:
  * Use D-Bus activation instead of explicit service starting
    (gh#openSUSE/agama#287).
  * Load the configuration from /etc/d-installer.yaml
    (gh#openSUSE/agama#301).
  * Move D-Bus configuration to /usr/share (gh#openSUSE/agama#254).
  * Extract questions and storage handling to separate services
    (gh#openSUSE/agama#248).
  * Add a mechanism to report problems found in the configuration
    (gh#openSUSE/agama#299).
  * Extend the D-Bus API for the storage proposal
    (gh#openSUSE/agama#268).
  * Do not block after software installation if a package cannot
    be installed (gh#openSUSE/agama#322).
  * Add support to install the Adaptable Linux Platform Host OS
    (gh#openSUSE/agama#265).
  * Update Leap Micro to version 5.3 (gh#openSUSE/agama#318).

-------------------------------------------------------------------
Thu Jul 28 08:20:21 UTC 2022 - Imobach Gonzalez Sosa <igonzalezsosa@suse.com>

- Update to version 0.4.2:
  * Prevent the installation from being blocked when the user
    changes the language (gh#openSUSE/agama#239 and
    gh#openSUSE/agama#240).
  * Add a new service org.opensuse.DInstaller.Language to handle
    yast2-country related logic.

-------------------------------------------------------------------
Tue Jul 26 09:56:53 UTC 2022 - Imobach Gonzalez Sosa <igonzalezsosa@suse.com>

- Update to version 0.4.1:
  * Respond to D-Bus messages during software installation
    (gh#openSUSE/agama#223).
  * Prevent the redefined PackagesProposal module from sending a
    nil value over D-Bus.

-------------------------------------------------------------------
Fri Jul 15 07:24:16 UTC 2022 - Imobach Gonzalez Sosa <igonzalezsosa@suse.com>

- Update to version 0.4:
  * Add support for installing multiple products
    (gh#openSUSE/agama#181).
  * Switch to a multi-process architecture (gh#openSUSE/agama#153):
    - Users service (gh#openSUSE/agama#164).
    - Software service (gh#openSUSE/agama#201).
  * Simplify the installation workflow and introduce a new
    status/progress reporting API
    (gh#openSUSE/agama#209).
  * Install packages that are required to configure the LSM
    (gh#openSUSE/agama#222).
- Add dependencies on YaST2 and snapper packages.

-------------------------------------------------------------------
Mon Jun 13 10:17:32 UTC 2022 - Imobach Gonzalez Sosa <igonzalezsosa@suse.com>

- Update to version 0.3:
  * Extend configuration to support:
    - Selecting patterns for installation
      (gh#openSUSE/agama#184).
    - Configuring an LSM (gh#openSUSE/agama#173 and
      gh#openSUSE/agama#184).
    - Specifying the list of storage volumes
      (gh#openSUSE/agama#188).

-------------------------------------------------------------------
Tue May 17 10:58:43 UTC 2022 - Imobach Gonzalez Sosa <igonzalezsosa@suse.com>

- Update to version 0.2:
  * Introduce a YAML-based configuration system
    (gh#openSUSE/agama#132 and gh#openSUSE/agama#158).
  * Add a mechanism to allow user interaction from the service
    (gh#openSUSE/agama#123 and gh#openSUSE/agama#135).
  * Allow setting an SSL certificate for remote installation
    or disabling SSL completely (gh#openSUSE/agama#145).
  * Define the installation repository through a configuration
    file (gh#openSUSE/agama#122).

-------------------------------------------------------------------
Wed Mar 30 07:06:18 UTC 2022 - Imobach Gonzalez Sosa <igonzalezsosa@suse.com>

- First release (version 0.1):
  * Minimal installation of openSUSE Leap or Tumbleweed.
  * Allow setting the language, selecting a product, choosing a disk to
    install into, setting the root authentication mechanism and creating
    a first user.
  * Automatic boot loader installation.
  * Automatic network set up based on the configuration of the
    underlying system.<|MERGE_RESOLUTION|>--- conflicted
+++ resolved
@@ -1,15 +1,14 @@
 -------------------------------------------------------------------
-<<<<<<< HEAD
-Fri Oct 24 06:53:48 UTC 2025 - Imobach González Sosa <igonzalezsosa@suse.com>
+Thu Nov  6 22:26:46 UTC 2025 - Imobach Gonzalez Sosa <igonzalezsosa@suse.com>
 
 - Fix systemd target import from AutoYaST profiles
   (gh#agama-project/agama#2826).
-=======
+  
+-------------------------------------------------------------------
 Fri Oct 31 13:48:46 UTC 2025 - Ancor Gonzalez Sosa <ancor@suse.com>
 
 - Use a version of yast2-iscsi-client that fixes the errors
   reported at bsc#1247711.
->>>>>>> 56719e0a
 
 -------------------------------------------------------------------
 Mon Sep 15 13:50:54 UTC 2025 - José Iván López González <jlopez@suse.com>
