--- conflicted
+++ resolved
@@ -1,16 +1,15 @@
 -------------------------------------------------------------------
-<<<<<<< HEAD
 Fri Feb  7 11:11:40 UTC 2025 - Imobach Gonzalez Sosa <igonzalezsosa@suse.com>
 
 - Report problems when trying to download a package or
   run a script (gh#agama/agama-project#1932).
-=======
+
+-------------------------------------------------------------------
 Wed Feb  5 14:32:29 UTC 2025 - Ladislav Slezák <lslezak@suse.com>
 
 - Disable the local media in the installed system, esp. the
   offline repository with URL dir:///run/initramfs/live/install
   (bsc#1236813)
->>>>>>> 39a9a790
 
 -------------------------------------------------------------------
 Wed Jan 29 16:28:32 UTC 2025 - Josef Reidinger <jreidinger@suse.com>
