--- conflicted
+++ resolved
@@ -1,20 +1,14 @@
 -------------------------------------------------------------------
-<<<<<<< HEAD
+Wed Mar  5 14:50:04 UTC 2025 - Ladislav Slezák <lslezak@suse.com>
+
+- Automatically retry package download or repository refresh
+  before reporting an error (gh#agama-project/agama#2117)
+
+-------------------------------------------------------------------
 Wed Mar  5 09:21:03 UTC 2025 - Imobach Gonzalez Sosa <igonzalezsosa@suse.com>
 
 - Enable again the signature checking for dir:/// repositories
   (gh#agama-project/agama#2092).
-
--------------------------------------------------------------------
-Fri Feb 28 13:03:11 UTC 2025 - Imobach Gonzalez Sosa <igonzalezsosa@suse.com>
-
-- Temporarily disable signature checking for dir:// repositories
-  (gh#agama-project/agama#2092).
-=======
-Wed Mar  5 14:50:04 UTC 2025 - Ladislav Slezák <lslezak@suse.com>
-
-- Automatically retry package download or repository refresh
-  before reporting an error (gh#agama-project/agama#2117)
 
 -------------------------------------------------------------------
 Wed Mar  5 08:09:28 UTC 2025 - Michal Filka <mfilka@suse.com>
@@ -24,11 +18,16 @@
   will be proposed by storage. Currently works only for BLS. 
 
 -------------------------------------------------------------------
+Fri Feb 28 13:03:11 UTC 2025 - Imobach Gonzalez Sosa <igonzalezsosa@suse.com>
+
+- Temporarily disable signature checking for dir:// repositories
+  (gh#agama-project/agama#2092).
+
+-------------------------------------------------------------------
 Wed Feb 26 06:52:45 UTC 2025 - José Iván López González <jlopez@suse.com>
 
 - Add file system label to the config model (needed for jsc#AGM-122
   and bsc#1237165).
->>>>>>> 984cc058
 
 -------------------------------------------------------------------
 Wed Feb 26 06:51:36 UTC 2025 - Imobach Gonzalez Sosa <igonzalezsosa@suse.com>
