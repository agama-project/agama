--- conflicted
+++ resolved
@@ -1,15 +1,14 @@
 -------------------------------------------------------------------
-<<<<<<< HEAD
+Fri Mar 28 11:13:48 UTC 2025 - Imobach Gonzalez Sosa <igonzalezsosa@suse.com>
+
+- Properly map AutoYaST scripts "sources" to "content"
+  (gh#agama-project/agama#2224).
+
+-------------------------------------------------------------------
 Thu Mar 27 12:35:32 UTC 2025 - Ladislav Slezák <lslezak@suse.com>
 
 - Always display the patterns from extensions (related to
   jsc#AGM-100)
-=======
-Fri Mar 28 11:13:48 UTC 2025 - Imobach Gonzalez Sosa <igonzalezsosa@suse.com>
-
-- Properly map AutoYaST scripts "sources" to "content"
-  (gh#agama-project/agama#2224).
->>>>>>> ec33e4de
 
 -------------------------------------------------------------------
 Thu Mar 27 12:40:02 UTC 2025 - Imobach Gonzalez Sosa <igonzalezsosa@suse.com>
