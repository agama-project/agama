--- conflicted
+++ resolved
@@ -1,13 +1,12 @@
 -------------------------------------------------------------------
-<<<<<<< HEAD
-Mon Feb 17 14:38:50 UTC 2025 - Ladislav Slezák <lslezak@suse.com>
+Wed Feb 19 08:35:41 UTC 2025 - Ladislav Slezák <lslezak@suse.com>
 
 - UX: Improve the libzypp callbacks (gh#agama-project/agama#1985)
-=======
+
+-------------------------------------------------------------------
 Tue Feb 18 11:27:04 UTC 2025 - Imobach Gonzalez Sosa <igonzalezsosa@suse.com>
 
 - Implement basic support for RMT/SCC proxies (gh#agama-project/agama#2007).
->>>>>>> 819eb2ce
 
 -------------------------------------------------------------------
 Mon Feb 17 09:17:47 UTC 2025 - Imobach Gonzalez Sosa <igonzalezsosa@suse.com>
