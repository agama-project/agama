-------------------------------------------------------------------
<<<<<<< HEAD
Fri Mar 28 21:45:56 UTC 2025 - Josef Reidinger <jreidinger@suse.com>

- Allow to specify bootloader timeout in profile (jsc#PED-10810)
=======
Fri Mar 28 19:22:51 UTC 2025 - Knut Anderssen <kanderssen@suse.com>

- Copy the hostname to the installed system if it exists
  (gh#agama-project/agama#2226).
>>>>>>> 8c6f0d0c

-------------------------------------------------------------------
Fri Mar 28 11:13:48 UTC 2025 - Imobach Gonzalez Sosa <igonzalezsosa@suse.com>

- Properly map AutoYaST scripts "source" to "content"
  (gh#agama-project/agama#2224).

-------------------------------------------------------------------
Thu Mar 27 12:35:32 UTC 2025 - Ladislav Slezák <lslezak@suse.com>

- Always display the patterns from extensions (related to
  jsc#AGM-100)

-------------------------------------------------------------------
Thu Mar 27 12:40:02 UTC 2025 - Imobach Gonzalez Sosa <igonzalezsosa@suse.com>

- Version 13

-------------------------------------------------------------------
Thu Mar 27 11:40:23 UTC 2025 - José Iván López González <jlopez@suse.com>

- Extend storage model for basic LVM support
  (gh#agama-project/agama#2216).

-------------------------------------------------------------------
Tue Mar 25 15:47:13 UTC 2025 - Ladislav Slezák <lslezak@suse.com>

- Install registred addon product (its *-release package)
  (related to jsc#AGM-100)

-------------------------------------------------------------------
Tue Mar 25 12:11:35 UTC 2025 - Josef Reidinger <jreidinger@suse.com>

- Support for autoyast manual files deployment with exception
  of deploying directories and files_script
  (gh#agama-project/agama#2121)

-------------------------------------------------------------------
Fri Mar 21 16:36:03 UTC 2025 - Ladislav Slezák <lslezak@suse.com>

- Add extensions from the registration server (automatic
  installation only) (jsc#AGM-100)

-------------------------------------------------------------------
Thu Mar 20 08:41:23 UTC 2025 - Knut Anderssen <kanderssen@suse.com>

- Symlink the /mnt/etc/resolv.conf to the NetworkManager running
  one in order to have DNS resolution in the chroot post scripts
  (bsc#1235617, gh#agama-project/agama#2179).

-------------------------------------------------------------------
Fri Mar 14 12:34:03 UTC 2025 - Imobach Gonzalez Sosa <igonzalezsosa@suse.com>

- Import the packages list from an AutoYaST profile
  (gh#agama-project/agama#2153).

-------------------------------------------------------------------
Wed Mar 12 00:44:33 UTC 2025 - Imobach Gonzalez Sosa <igonzalezsosa@suse.com>

- Copy Agama logs to the installed system (gh#agama/agama-project#2148).
- Set /var/log/agama-installation permissions to 0700
  (gh#agama-project/agama#2140).

-------------------------------------------------------------------
Wed Mar  5 14:50:04 UTC 2025 - Ladislav Slezák <lslezak@suse.com>

- Automatically retry package download or repository refresh
  before reporting an error (gh#agama-project/agama#2117)

-------------------------------------------------------------------
Wed Mar  5 11:33:39 UTC 2025 - Imobach Gonzalez Sosa <igonzalezsosa@suse.com>

- Use the correcty script type allows postPartitioning scripts to run
  (gh#agama-project/agama#2114).

-------------------------------------------------------------------
Wed Mar  5 09:21:03 UTC 2025 - Imobach Gonzalez Sosa <igonzalezsosa@suse.com>

- Enable again the signature checking for dir:/// repositories
  (gh#agama-project/agama#2092).

-------------------------------------------------------------------
Wed Mar  5 08:09:28 UTC 2025 - Michal Filka <mfilka@suse.com>

- introduced boot_strategy into storage section of product
  definition yaml file. It allows to control what boot strategy
  will be proposed by storage. Currently works only for BLS.

-------------------------------------------------------------------
Fri Feb 28 13:03:11 UTC 2025 - Imobach Gonzalez Sosa <igonzalezsosa@suse.com>

- Temporarily disable signature checking for dir:// repositories
  (gh#agama-project/agama#2092).

-------------------------------------------------------------------
Wed Feb 26 06:52:45 UTC 2025 - José Iván López González <jlopez@suse.com>

- Add file system label to the config model (needed for jsc#AGM-122
  and bsc#1237165).

-------------------------------------------------------------------
Wed Feb 26 06:51:36 UTC 2025 - Imobach Gonzalez Sosa <igonzalezsosa@suse.com>

- Version 12

-------------------------------------------------------------------
Tue Feb 25 23:48:46 UTC 2025 - Imobach Gonzalez Sosa <igonzalezsosa@suse.com>

- Enable agama-scripts service if installed (gh#agama-project/agama#2077).

-------------------------------------------------------------------
Mon Feb 24 12:03:58 UTC 2025 - Ladislav Slezák <lslezak@suse.com>

- Temporarily hide the abort installation option in the package
  installation failure question until the failed state is properly
  handled. (related to gh#agama-project/agama#2049)

-------------------------------------------------------------------
Mon Feb 24 07:41:17 UTC 2025 - Ancor Gonzalez Sosa <ancor@suse.com>

- Adjust default encryption settings to better support TPM-based
  unlocking (gh#agama-project/agama#2053).

-------------------------------------------------------------------
Fri Feb 21 13:59:30 UTC 2025 - José Iván López González <jlopez@suse.com>

- Initial support for global encryption in the storage model
  (gh#agama-project/agama#2031).

-------------------------------------------------------------------
Thu Feb 20 17:22:09 UTC 2025 - Imobach Gonzalez Sosa <igonzalezsosa@suse.com>

- Add libzypp callbacks to handle more checksum and signatures
  problems (gh#agama-project/agama#2030).

-------------------------------------------------------------------
Thu Feb 20 14:23:49 UTC 2025 - Ancor Gonzalez Sosa <ancor@suse.com>

- Fixed a bug in the storage model conversion that was causing some
  partition sizes to be reset (gh#openSUSE/agama#2036).

-------------------------------------------------------------------
Thu Feb 20 12:56:13 UTC 2025 - Ancor Gonzalez Sosa <ancor@suse.com>

- Introduce the storage model to support the new storage user
  interface (gh#openSUSE/agama#2033)

-------------------------------------------------------------------
Wed Feb 19 17:54:19 UTC 2025 - Michal Filka <mfilka@suse.com>

- Instead of "agama." use more generic "inst." prefix for kernel
  boot options controling the agama installer

-------------------------------------------------------------------
Wed Feb 19 14:21:40 UTC 2025 - Josef Reidinger <jreidinger@suse.com>

- if root ssh key is used, ensure that sshd is enabled and firewall
  has port open (jsc#PM-2128)
- root password is explicitelly locked if not specified
- first user will be in wheel group (jsc#PM-2128)

-------------------------------------------------------------------
Wed Feb 19 13:35:07 UTC 2025 - Ladislav Slezák <lslezak@suse.com>

- UX: Improve the libzypp callbacks (gh#agama-project/agama#1985)

-------------------------------------------------------------------
Tue Feb 18 17:19:08 UTC 2025 - Knut Anderssen <kanderssen@suse.com>

- (gh#agama-project/agama#1970).
  - In an unattended installation, the system will reboot
    automatically.
  - The D-Bus method to finish the installation will not reboot the
    system if it is not in the "finish" installation phase.

-------------------------------------------------------------------
Tue Feb 18 12:03:02 UTC 2025 - Imobach Gonzalez Sosa <igonzalezsosa@suse.com>

- Expose root and first user passwords (gh#agama-project/agama#2005).
- Use a single D-Bus property for the root user data.
- Remove support for auto-login.

-------------------------------------------------------------------
Tue Feb 18 11:27:04 UTC 2025 - Imobach Gonzalez Sosa <igonzalezsosa@suse.com>

- Implement basic support for RMT/SCC proxies (gh#agama-project/agama#2007).

-------------------------------------------------------------------
Mon Feb 17 09:17:47 UTC 2025 - Imobach Gonzalez Sosa <igonzalezsosa@suse.com>

- Add support for post-partitioning scripts (jsc#AGM-108).

-------------------------------------------------------------------
Thu Feb 13 21:37:32 UTC 2025 - Imobach Gonzalez Sosa <igonzalezsosa@suse.com>

- Fix several AutoYaST conversion problems (gh#agama-project/agama#1995):
  - Fix handling of scripts file names and location
    (gh#agama-project/agama#1903).
  - Fix the name of the localization section (gh#agama-project/agama#1960).
  - Use a more readable JSON format (gh#agama-project/agama#1907).

-------------------------------------------------------------------
Wed Feb 12 08:16:38 UTC 2025 - Imobach Gonzalez Sosa <igonzalezsosa@suse.com>

- Report unsupported AutoYaST elements
  (gh#agama-project/agama#1976).

-------------------------------------------------------------------
Tue Feb 11 15:11:18 UTC 2025 - Ladislav Slezák <lslezak@suse.com>

- Fixed possible double timeout when refreshing the installation
  repository (bsc#1236820)

-------------------------------------------------------------------
Fri Feb  7 16:29:28 UTC 2025 - Imobach Gonzalez Sosa <igonzalezsosa@suse.com>

- Report problems when trying to download a package, install it
  or run a script (gh#agama/agama-project#1932).

-------------------------------------------------------------------
Fri Feb  7 16:16:14 UTC 2025 - José Iván López González <jlopez@suse.com>

- Adapt tests to use the BLS size requirements
  (gh#agama-project/agama#1979).

-------------------------------------------------------------------
Wed Feb  5 14:32:29 UTC 2025 - Ladislav Slezák <lslezak@suse.com>

- Disable the local media in the installed system, esp. the
  offline repository with URL dir:///run/initramfs/live/install
  (bsc#1236813)

-------------------------------------------------------------------
Wed Jan 29 16:28:32 UTC 2025 - Josef Reidinger <jreidinger@suse.com>

- Allow reading repository in /install directory on iso
  (jsc#PED-10405)

-------------------------------------------------------------------
Fri Jan 24 09:33:27 UTC 2025 - Imobach Gonzalez Sosa <igonzalezsosa@suse.com>

- Introduce a new installation phase "finish"
  (gh#agama-project/agama#1616).

-------------------------------------------------------------------
Fri Jan 24 06:42:00 UTC 2025 - Imobach Gonzalez Sosa <igonzalezsosa@suse.com>

- Use the availability of the base product to determine whether a
  product requires to be registered (gh#agama-project/agama#1938).

-------------------------------------------------------------------
Tue Jan 21 19:11:04 UTC 2025 - Imobach Gonzalez Sosa <igonzalezsosa@suse.com>

- Fix the ListRepositories D-Bus method to return the proper value
  instead of crashing the service (gh#agama-project/agama#1930).

-------------------------------------------------------------------
Mon Jan 20 16:44:45 UTC 2025 - Ladislav Slezák <lslezak@suse.com>

- The software service provides DBus API for reading the currently
  configured repositories, related to (gh#agama-project/agama#1894)

-------------------------------------------------------------------
Mon Jan 20 10:35:35 UTC 2025 - Imobach Gonzalez Sosa <igonzalezsosa@suse.com>

- Add support for specifying a license for each product
  (jsc#PED-11987).

-------------------------------------------------------------------
Fri Jan 17 20:42:58 UTC 2025 - Josef Reidinger <jreidinger@suse.com>

- Relax gems version in the gemspec file
  (gh#agama-project/agama#1917)

-------------------------------------------------------------------
Thu Jan 16 17:30:03 UTC 2025 - Ladislav Slezák <lslezak@suse.com>

- Correctly select the base product to install (bsc#1235931)

-------------------------------------------------------------------
Wed Jan 15 14:26:11 UTC 2025 - José Iván López González <jlopez@suse.com>

 - Add missing gems to the gemspec file
  (gh#agama-project/agama#1899).

-------------------------------------------------------------------
Fri Jan 10 21:22:00 UTC 2025 - Imobach Gonzalez Sosa <igonzalezsosa@suse.com>

- Version 11

-------------------------------------------------------------------
Fri Jan 10 15:44:30 UTC 2025 - José Iván López González <jlopez@suse.com>

- Objects from the D-Bus trees representing the storage devices are
  removed before performing the probing. It prevents a segmentation
  fault by accessing to old objects (gh#agama-project/agama#1884).

-------------------------------------------------------------------
Thu Jan  9 12:21:40 UTC 2025 - Knut Anderssen <kanderssen@suse.com>

- Activate multipath in case it is forced by the user
  (gh#agama-project/agama#1875).

-------------------------------------------------------------------
Wed Jan  8 14:05:53 UTC 2025 - Imobach Gonzalez Sosa <igonzalezsosa@suse.com>

- Add support for products registration (jsc#PED-11192,
  gh#agama-project/agama#1809).

-------------------------------------------------------------------
Mon Dec 23 18:40:01 UTC 2024 - Josef Reidinger <jreidinger@suse.com>

- Fix collision between hotfix and new bootlaoder dbus interface
  (gh#agama-project/agama#1852)

-------------------------------------------------------------------
Fri Dec 20 15:05:11 UTC 2024 - José Iván López González <jlopez@suse.com>

- Hotfix to avoid losing the storage config with auto installation
  (bsc#1234711).

-------------------------------------------------------------------
Fri Dec 20 12:18:56 UTC 2024 - Josef Reidinger <jreidinger@suse.com>

- Add bootloader dbus interface to allow to set if bootloader
  should stop on boot menu (gh#agama-project/agama#1840)

-------------------------------------------------------------------
Mon Dec  9 14:43:11 UTC 2024 - Ancor Gonzalez Sosa <ancor@suse.com>

- Work around to a problem triggered after formatting DASD devices
  (mitigates gh#agama-project/agama#1818).

-------------------------------------------------------------------
Tue Dec  3 20:32:08 UTC 2024 - Josef Reidinger <jreidinger@suse.com>

- Fix parsing agama.install_url that contain '='
  (gh#agama-project/agama#1803)

-------------------------------------------------------------------
Tue Dec  3 16:43:08 UTC 2024 - Imobach Gonzalez Sosa <igonzalezsosa@suse.com>

- Convert AutoYaST scripts when importing an AutoYaST profile (gh#agama-project/agama#1800).

-------------------------------------------------------------------
Tue Dec  3 13:00:58 UTC 2024 - Imobach Gonzalez Sosa <igonzalezsosa@suse.com>

- Include the agama-dbus-monitor package in the spec file
  (gh#agama-project/agama#1805).

-------------------------------------------------------------------
Sun Dec  1 21:59:11 UTC 2024 - David Diaz <dgonzalez@suse.com>

- Rename flag to set password as encrypted
  (gh#agama-project/agama#1787).

-------------------------------------------------------------------
Fri Nov 15 16:48:44 UTC 2024 - Ladislav Slezák <lslezak@suse.com>

- Allow using encrypted password for root and the first user
  (gh#agama-project/agama#1771)

-------------------------------------------------------------------
Thu Nov 14 15:34:17 UTC 2024 - Ancor Gonzalez Sosa <ancor@suse.com>

- Storage: fixed bug when existing partitions were searched at the
  config but not deleted or resized (gh#agama-project/agama#1767).

-------------------------------------------------------------------
Thu Nov 14 13:26:23 UTC 2024 - Ancor Gonzalez Sosa <ancor@suse.com>

- Storage: honor the candidate devices from DiskAnalyzer when
  matching drives (gh#agama-project/agama#1765).

-------------------------------------------------------------------
Wed Nov 13 12:14:06 UTC 2024 - Imobach Gonzalez Sosa <igonzalezsosa@suse.com>

- Do not crash when trying to change the language of the storage
  service before the "config" phase (gh#agama-project/agama#1746).

-------------------------------------------------------------------
Tue Nov  5 16:11:35 UTC 2024 - Martin Vidner <mvidner@suse.com>

- packaging: split out files independent of Ruby version
  from rubygem-agama-yast (gh#agama-project/agama#1677).

-------------------------------------------------------------------
Wed Oct 30 11:33:54 UTC 2024 - José Iván López González <jlopez@suse.com>

- Storage: do not generate config json with search wildcard
  (gh#agama-project/agama#1713).
- Storage: fix issue when setting config
  (gh#agama-project/agama#1706).

-------------------------------------------------------------------
Mon Oct 28 15:30:25 UTC 2024 - Ancor Gonzalez Sosa <ancor@suse.com>

- Storage: use AgamaProposal for the initial storage setup during
  system probing (gh#agama-project/agama#1699).

-------------------------------------------------------------------
Thu Oct 24 14:44:35 UTC 2024 - Ancor Gonzalez Sosa <ancor@suse.com>

- Storage: do not report issues when intentionally skipping entries
  at the storage config (gh#agama-project/agama#1696).

-------------------------------------------------------------------
Thu Oct 24 14:18:28 UTC 2024 - José Iván López González <jlopez@suse.com>

- Storage: extend the D-Bus API to allow getting the solved storage
  config (gh#agama-project/agama#1692).

-------------------------------------------------------------------
Thu Oct 24 13:07:50 UTC 2024 - Ancor Gonzalez Sosa <ancor@suse.com>

- Storage: support to match several devices with every 'search'
  section (gh#agama-project/agama#1691).

-------------------------------------------------------------------
Tue Oct 22 09:48:57 UTC 2024 - José Iván López González <jlopez@suse.com>

- Storage: extend schema to allow selecting TPM FDE as encryption
  method (gh#agama-project/agama#1681).

-------------------------------------------------------------------
Wed Oct 16 15:09:31 UTC 2024 - Imobach Gonzalez Sosa <igonzalezsosa@suse.com>

- Add support for running user-defined scripts after the
  installation (gh#agama-project/agama#1673).

-------------------------------------------------------------------
Wed Oct 16 14:35:47 UTC 2024 - José Iván López González <jlopez@suse.com>

- Storage: add config conversion to JSON
  (gh#agama-project/agama#1670).

-------------------------------------------------------------------
Mon Oct 14 14:52:26 UTC 2024 - Ladislav Slezák <lslezak@suse.com>

- Fixed shell injection vulnerability in the internal API
  (gh#agama-project/agama#1668)

-------------------------------------------------------------------
Tue Oct  8 12:25:08 UTC 2024 - Ancor Gonzalez Sosa <ancor@suse.com>

- Storage: added support for automatic creation of physical volumes
  (gh#agama-project/agama#1655).

-------------------------------------------------------------------
Mon Oct  7 06:58:48 UTC 2024 - José Iván López González <jlopez@suse.com>

- Storage: add support to the storage config for automatically
  creating physical volumes (gh#agama-project/agama#1652).

-------------------------------------------------------------------
Fri Sep 27 14:15:16 UTC 2024 - José Iván López González <jlopez@suse.com>

- Storage: add support for automatically generating 'default' and
  'mandatory' partitions or logical volumes in the storage config
  (gh#openSUSE/agama#1634).

-------------------------------------------------------------------
Fri Sep 27 09:23:40 UTC 2024 - Imobach Gonzalez Sosa <igonzalezsosa@suse.com>

- Handle UI language change in users and storage
  (gh#agama-project/agama#1642).

-------------------------------------------------------------------
Mon Sep 23 14:55:53 UTC 2024 - José Iván López González <jlopez@suse.com>

- Storage: add support for resizing partitions using its current
  size as min or max limit (gh#openSUSE/agama#1617).

-------------------------------------------------------------------
Fri Sep 20 13:09:47 UTC 2024 - Ancor Gonzalez Sosa <ancor@suse.com>

- Storage: preliminary support for resizing partitions based on
  limits specified at the config (gh#openSUSE/agama#1599).

-------------------------------------------------------------------
Fri Sep 20 11:40:53 UTC 2024 - Imobach Gonzalez Sosa <igonzalezsosa@suse.com>

- Version 10

-------------------------------------------------------------------
Mon Sep 16 14:55:42 UTC 2024 - José Iván López González <jlopez@suse.com>

- Storage: add support for creating LVM volume groups and logical
  volumes (gh#openSUSE/agama#1581).

-------------------------------------------------------------------
Tue Sep 10 10:03:04 UTC 2024 - Imobach Gonzalez Sosa <igonzalezsosa@suse.com>

- Relax REXML version (gh#openSUSE/agama#1595) to build with Ruby
  3.3.

-------------------------------------------------------------------
Thu Sep  5 17:35:04 UTC 2024 - José Iván López González <jlopez@suse.com>

- Storage: add support for reusing file systems in the storage
  config (gh#openSUSE/agama#1575).

-------------------------------------------------------------------
Thu Sep  5 16:25:00 UTC 2024 - Lubos Kocman <lubos.kocman@suse.com>

- Show product logo in product selector (gh#openSUSE/agama#1415).

-------------------------------------------------------------------
Wed Sep  4 08:55:29 UTC 2024 - José Iván López González <jlopez@suse.com>

- Storage: add support for deleting partitions in the storage
  config (gh#openSUSE/agama#1572).

-------------------------------------------------------------------
Tue Sep  3 08:14:23 UTC 2024 - José Iván López González <jlopez@suse.com>

- Storage: add support for searching by device in the storage
  config (gh#openSUSE/agama#1560).

-------------------------------------------------------------------
Tue Aug 27 15:16:17 UTC 2024 - José Iván López González <jlopez@suse.com>

- Storage: allow calling to #SetConfig D-Bus method using the new
  storage JSON config (gh#openSUSE/agama#1471).

-------------------------------------------------------------------
Tue Aug 27 11:38:01 UTC 2024 - Imobach Gonzalez Sosa <igonzalezsosa@suse.com>

- Add a dependency on the D-Bus daemon (bsc#1229807).

-------------------------------------------------------------------
Mon Aug 26 10:01:27 UTC 2024 - Imobach Gonzalez Sosa <igonzalezsosa@suse.com>

- Do not depend on f2fs-tools and nilfs-utils
  (jsc#PED-8669, gh#openSUSE/agama#1554).

-------------------------------------------------------------------
Mon Aug 19 15:13:46 UTC 2024 - Lubos Kocman <lubos.kocman@suse.com>

- Allow overriding of install repos which is needed by openQA
- Override urls by using agama.install_url=https://.. boot param

-------------------------------------------------------------------
Mon Aug 12 11:44:15 UTC 2024 - Josef Reidinger <jreidinger@suse.com>

- Less strict nokogiri dependency as nokogiri follows semver, so do
  not depend on patch level (gh#openSUSE/agama#1534).

-------------------------------------------------------------------
Thu Aug  1 13:57:51 UTC 2024 - Imobach Gonzalez Sosa <igonzalezsosa@suse.com>

- Use exfatprogs instead of exfat-utils (gh#openSUSE/agama#1520).

-------------------------------------------------------------------
Wed Jul 31 15:48:00 UTC 2024 - Ladislav Slezák <lslezak@suse.com>

- Update nokogiri dependency to version 1.16
  (gh#openSUSE/agama#1518)

-------------------------------------------------------------------
Mon Jul 22 15:26:48 UTC 2024 - Josef Reidinger <jreidinger@suse.com>

- AutoYaST convert script: use Agama questions to report errors
  and ask when encrypted profile is used (gh#openSUSE/agama#1476)

-------------------------------------------------------------------
Fri Jul 12 11:03:14 UTC 2024 - Imobach Gonzalez Sosa <igonzalezsosa@suse.com>

- Stop trying to set up Cockpit (gh#openSUSE/agama#1459).

-------------------------------------------------------------------
Fri Jul  5 13:12:36 UTC 2024 - José Iván López González <jlopez@suse.com>

- Change storage D-Bus API to provide more accurate information
  about resizing devices (gh#openSUSE/agama#1428).

-------------------------------------------------------------------
Mon Jul  1 14:30:05 UTC 2024 - José Iván López González <jlopez@suse.com>

- Always generate storage config including all the proposal
  settings (gh#openSUSE/agama#1422).

-------------------------------------------------------------------
Mon Jul  1 10:36:18 UTC 2024 - José Iván López González <jlopez@suse.com>

- Add yet another fix to avoid error when generating the storage
  actions (gh#openSUSE/agama#1419).

-------------------------------------------------------------------
Fri Jun 28 11:57:39 UTC 2024 - José Iván López González <jlopez@suse.com>

- Proper solution to avoid error in storage actions
  (gh#openSUSE/agama#1410).

-------------------------------------------------------------------
Thu Jun 27 13:22:06 UTC 2024 - Imobach Gonzalez Sosa <igonzalezsosa@suse.com>

- Version 9

-------------------------------------------------------------------
Thu Jun 27 08:36:13 UTC 2024 - José Iván López González <jlopez@suse.com>

- Avoid error in storage actions (hot-fix)
  (gh#openSUSE/agama#1400).

-------------------------------------------------------------------
Wed Jun 26 13:54:28 UTC 2024 - José Iván López González <jlopez@suse.com>

- Generate JSON storage settings using pretty format
  (gh#openSUSE/agama#1387).

-------------------------------------------------------------------
Wed Jun 26 10:32:08 UTC 2024 - José Iván López González <jlopez@suse.com>

- Extend D-Bus storage API to set and get storage config using
  settings according to the JSON schema (gh#openSUSE/agama#1293).

-------------------------------------------------------------------
Wed Jun 26 09:53:23 UTC 2024 - Imobach Gonzalez Sosa <igonzalezsosa@suse.com>

- Use a D-Bus method instead of a signal to change the language and
  the keyboard layout (gh#openSUSE/agama#1375).

-------------------------------------------------------------------
Wed Jun 26 09:12:33 UTC 2024 - José Iván López González <jlopez@suse.com>

- Fix segmentation fault in the storage actions
  (gh#openSUSE/agama#1377).

-------------------------------------------------------------------
Wed Jun 26 08:25:56 UTC 2024 - Ladislav Slezák <lslezak@suse.com>

- Optionally use the local DVD installation source if it is present
  (gh#openSUSE/agama#1372)

-------------------------------------------------------------------
Tue Jun 25 15:03:05 UTC 2024 - David Diaz <dgonzalez@suse.com>

- Add support for retrieving the storage resize actions
  (gh#openSUSE/agama#1354).

-------------------------------------------------------------------
Thu Jun 20 05:25:49 UTC 2024 - Imobach Gonzalez Sosa <igonzalezsosa@suse.com>

- Add support for progress sequences with pre-defined descriptions
  (gh#openSUSE/agama#1356).

-------------------------------------------------------------------
Wed Jun 19 06:04:46 UTC 2024 - Ladislav Slezák <lslezak@suse.com>

- Use a different libzypp target for Agama, do not use the Live
  system package management (gh#openSUSE/agama#1329)
- Properly delete the libzypp cache when changing the products
  (gh#openSUSE/agama#1349)

-------------------------------------------------------------------
Thu Jun 13 10:53:27 UTC 2024 - Imobach Gonzalez Sosa <igonzalezsosa@suse.com>

- Replace the Validations with the Issues API in the users-related
  API (gh#openSUSE/agama#1202).

-------------------------------------------------------------------
Wed Jun  5 13:56:54 UTC 2024 - Ancor Gonzalez Sosa <ancor@suse.com>

- Allow to execute the legacy AutoYaST storage proposal
  (gh#openSUSE/agama#1284).

-------------------------------------------------------------------
Tue Jun  4 14:16:02 UTC 2024 - José Iván López González <jlopez@suse.com>

- Convert AutoYaST partitioning section to JSON
  (gh#openSUSE/agama#1285).

-------------------------------------------------------------------
Mon May 27 12:43:49 UTC 2024 - José Iván López González <jlopez@suse.com>

- Update product mount points as part of the probing (bsc#1225348).

-------------------------------------------------------------------
Tue May 21 05:32:46 UTC 2024 - José Iván López González <jlopez@suse.com>

- Emit a PropertiesChanged signal for ProductMountPoints and
  EncryptionMethods properties when the product changes
  (gh#openSUSE/agama#1236).

-------------------------------------------------------------------
Fri May 17 09:52:25 UTC 2024 - Imobach Gonzalez Sosa <igonzalezsosa@suse.com>

- Version 8

-------------------------------------------------------------------
Thu May 16 15:36:16 UTC 2024 - José Iván López González <jlopez@suse.com>

- Do not probe devices implictly (gh#openSUSE/agama#1226).

-------------------------------------------------------------------
Wed May 15 12:52:42 UTC 2024 - José Iván López González <jlopez@suse.com>

- Export the device name of the Multipath wires and RAID devices
  instead of their D-Bus path (gh#openSUSE/agama#1212).

-------------------------------------------------------------------
Mon May  6 05:13:11 UTC 2024 - Imobach Gonzalez Sosa <igonzalezsosa@suse.com>

- Remove the dependency on cockpit.socket (gh#openSUSE/agama#1119)

-------------------------------------------------------------------
Thu Apr 25 13:40:06 UTC 2024 - Ancor Gonzalez Sosa <ancor@suse.com>

- Adapted to recent changes on Y2Storage::GuidedProposal
  (gh#yast/yast-storage-ng#1382)

-------------------------------------------------------------------
Thu Apr 18 08:46:06 UTC 2024 - Ladislav Slezák <lslezak@suse.com>

- Display encryption status in the storage result
  (gh#openSUSE/agama#1155)

-------------------------------------------------------------------
Wed Apr 10 11:35:53 UTC 2024 - Ladislav Slezák <lslezak@suse.com>

- Fixed setting unlimited maximum partition size
  (gh#openSUSE/agama#1065)

-------------------------------------------------------------------
Wed Apr  3 15:12:05 UTC 2024 - José Iván López González <jlopez@suse.com>

- Add new proposal settings to allow configuring the boot device
  and to select different scenarios for the installation device:
  a disk, a new LVM volume group or reuse an LVM volume group
  (gh#openSUSE/agama#1068).

-------------------------------------------------------------------
Fri Mar 22 09:18:20 UTC 2024 - Ancor Gonzalez Sosa <ancor@suse.com>

- Make it possible to use non-auto sizes for volumes with
  adjust_by_ram (gh#openSUSE/agama#1111).

-------------------------------------------------------------------
Thu Mar 21 10:35:09 UTC 2024 - Ancor Gonzalez Sosa <ancor@suse.com>

- Extend the storage D-Bus API: new attributes for the volumes
  (Target and TargetDevice) to decide where to locate each of them
  (gh#openSUSE/agama#1105).

-------------------------------------------------------------------
Tue Mar 19 14:09:54 UTC 2024 - José Iván López González <jlopez@suse.com>

- Extend the storage D-Bus API: export LVM volume groups and
  logical volumes, export staging devices, add Device and Partition
  interfaces, export unused slots (gh#openSUSE/agama#1104).

-------------------------------------------------------------------
Tue Feb 27 15:53:46 UTC 2024 - Imobach Gonzalez Sosa <igonzalezsosa@suse.com>

- Rename the gem to agama-yast and the package to
  rubygem-agama-yast (gh#openSUSE/agama#1056).

-------------------------------------------------------------------
Tue Feb 20 13:15:15 UTC 2024 - José Iván López González <jlopez@suse.com>

- Add Filesystem and Component D-Bus interfaces
  (gh#openSUSE/agama#1028).

-------------------------------------------------------------------
Wed Feb  7 11:49:02 UTC 2024 - Imobach Gonzalez Sosa <igonzalezsosa@suse.com>

- Add preliminary support to import AutoYaST profiles
  (gh#openSUSE/agama#1029).

-------------------------------------------------------------------
Thu Feb  1 13:08:39 UTC 2024 - Josef Reidinger <jreidinger@suse.com>

- Log if multipath probing is misconfigured (bsc#1215598)

-------------------------------------------------------------------
Mon Jan 29 13:51:30 UTC 2024 - José Iván López González <jlopez@suse.com>

- Export partitions on D-Bus (gh#openSUSE/agama#1016).

-------------------------------------------------------------------
Thu Jan 18 14:55:36 UTC 2024 - José Iván López González <jlopez@suse.com>

- Add support to check availability of a package
  (gh#openSUSE/agama#1004).

-------------------------------------------------------------------
Thu Jan 18 08:35:01 UTC 2024 - Ancor Gonzalez Sosa <ancor@suse.com>

- New default encryption settings: LUKS2 with PBKDF2.
- Expose encryption methods at D-Bus API (gh#openSUSE/agama#995).

-------------------------------------------------------------------
Tue Jan 16 10:49:14 UTC 2024 - Michal Filka <mfilka@suse.com>

- bsc#1210541, gh#openSUSE/agama#516
  - copy NM's runtime config created on dracut's request to the target
-------------------------------------------------------------------
Thu Jan 11 15:32:44 UTC 2024 - Imobach Gonzalez Sosa <igonzalezsosa@suse.com>

- Handle the encoding included in the UILocale D-Bus property
  (gh#openSUSE/agama#987).

-------------------------------------------------------------------
Thu Jan 11 12:08:29 UTC 2024 - Ladislav Slezák <lslezak@suse.com>

- Translate the pattern descriptions (gh#openSUSE/agama#859)

-------------------------------------------------------------------
Thu Dec 21 14:23:48 UTC 2023 - Imobach Gonzalez Sosa <igonzalezsosa@suse.com>

- Version 7

-------------------------------------------------------------------
Wed Dec 20 15:30:40 UTC 2023 - José Iván López González <jlopez@suse.com>

- Update software issues after calling to solver
  (gh#openSUSE/agama#945).

-------------------------------------------------------------------
Fri Dec 15 15:04:43 UTC 2023 - José Iván López González <jlopez@suse.com>

- Set snapshots as not configurable by default
  (gh#openSUSE/agama#926).

-------------------------------------------------------------------
Tue Dec  5 09:49:10 UTC 2023 - José Iván López González <jlopez@suse.com>

- Explicitly add dependencies instead of relying on the live ISO
  to provide the required packages (gh#openSUSE/agama/911).

-------------------------------------------------------------------
Sun Dec  3 15:45:22 UTC 2023 - Imobach Gonzalez Sosa <igonzalezsosa@suse.com>

- Redefine the InstFunctions module to avoid calling code that
  causes unwanted side effects, like resetting the timezone
  (gh#openSUSE/agama#903).

-------------------------------------------------------------------
Sat Dec  2 18:05:37 UTC 2023 - Imobach Gonzalez Sosa <igonzalezsosa@suse.com>

- Version 6

-------------------------------------------------------------------
Wed Nov 29 11:26:39 UTC 2023 - Imobach Gonzalez Sosa <igonzalezsosa@suse.com>

- Update the software proposal when the locale changes
  (gh#openSUSE/agama#881).

-------------------------------------------------------------------
Fri Nov 24 14:50:22 UTC 2023 - Imobach Gonzalez Sosa <igonzalezsosa@suse.com>

- Install recommended packages (gh#openSUSE/agama#889).

-------------------------------------------------------------------
Thu Nov 16 16:27:37 UTC 2023 - Ladislav Slezák <lslezak@suse.com>

- Software service - correctly change the locale, pass the changed
  locale to libzypp (gh#openSUSE/agama#875).

-------------------------------------------------------------------
Wed Nov 15 12:31:10 UTC 2023 - José Iván López González <jlopez@suse.com>

- Add D-Bus API for registering a product (gh#openSUSE/agama#869).

-------------------------------------------------------------------
Thu Nov  2 14:00:01 UTC 2023 - Ancor Gonzalez Sosa <ancor@suse.com>

- Delegate TPM-based encryption to YaST (gh#openSUSE/agama#826)

-------------------------------------------------------------------
Mon Oct 23 11:33:26 UTC 2023 - Imobach Gonzalez Sosa <igonzalezsosa@suse.com>

- Version 5

-------------------------------------------------------------------
Fri Oct 20 08:37:22 UTC 2023 - Ancor Gonzalez Sosa <ancor@suse.com>

- Do not reuse pre-existing swap partitions in the storage proposal
  (gh#openSUSE/agama#806)

-------------------------------------------------------------------
Tue Oct 10 08:51:45 UTC 2023 - Ladislav Slezák <lslezak@suse.com>

- Extended Software service to allow configuring selected patterns
  (gh#openSUSE/agama#792)

-------------------------------------------------------------------
Wed Oct  4 19:51:32 UTC 2023 - Josef Reidinger <jreidinger@suse.com>

- Add indication to btrfs volumes if it is transactional
  (gh#openSUSE/agama#789)

-------------------------------------------------------------------
Fri Sep 29 14:37:25 UTC 2023 - Ancor Gonzalez Sosa <ancor@suse.com>

- Adapted storage settings for ALP Dolomite (gh#openSUSE/agama#782)

-------------------------------------------------------------------
Wed Sep 27 12:12:59 UTC 2023 - José Iván López González <jlopez@suse.com>

- Fix D-Bus type for SystemVGDevices and restore system VG devices
  from previous settings (gh#openSUSE/agama#763).

-------------------------------------------------------------------
Tue Sep 26 15:57:08 UTC 2023 - Imobach Gonzalez Sosa <igonzalezsosa@suse.com>

- Version 4

-------------------------------------------------------------------
Tue Sep 19 11:14:42 UTC 2023 - José Iván López González <jlopez@suse.com>

- Do not automatically probe after selecting a new product
  (gh#openSUSE/agama#748).

-------------------------------------------------------------------
Thu Sep 14 09:04:29 UTC 2023 - Imobach Gonzalez Sosa <igonzalezsosa@suse.com>

- Use a single D-Bus service to expose the manager and the users
  settings (gh#openSUSE/agama#753, follow-up of
  gh#openSUSE/agama#729).

-------------------------------------------------------------------
Tue Sep 12 12:27:33 UTC 2023 - Imobach Gonzalez Sosa <igonzalezsosa@suse.com>

- Do not crash when it is not possible to handle a product change
  in the manager service (related to bsc#1215197).
- When selecting the product, do not perform any change if the
  product is still the same.

-------------------------------------------------------------------
Mon Sep 11 11:28:05 UTC 2023 - Imobach Gonzalez Sosa <igonzalezsosa@suse.com>

- The software and the storage services do not dispatch actions
  during progress reporting anymore (related to bsc#1215197).

-------------------------------------------------------------------
Wed Sep  6 08:02:35 UTC 2023 - José Iván López González <jlopez@suse.com>

- New storage proposal settings (gh#openSUSE/agama#738).

-------------------------------------------------------------------
Fri Sep  1 07:32:59 UTC 2023 - Imobach Gonzalez Sosa <igonzalezsosa@suse.com>

- Extend the Ruby-based services logs with information about
  each step (gh#openSUSE/agama#732).
- Raise the D-Bus service start timeout for troubleshoting purposes
  (related to bsc#1214737).

-------------------------------------------------------------------
Thu Aug 31 10:36:53 UTC 2023 - Imobach Gonzalez Sosa <igonzalezsosa@suse.com>

- Adapt the locale and questions clients to use the same D-Bus
  service (gh#openSUSE/agama#729).

-------------------------------------------------------------------
Wed Aug 30 12:39:18 UTC 2023 - Josef Reidinger <jreidinger@suse.com>

- Respect UI locale in dbus services (gh#openSUSE/agama#725)

-------------------------------------------------------------------
Mon Aug 28 07:59:26 UTC 2023 - Knut Anderssen <kanderssen@suse.com>

- Copy the proxy configuration to the target system when needed
  (bsc#1212677, gh#openSUSE/agama#711).

-------------------------------------------------------------------
Wed Aug 23 10:39:46 UTC 2023 - Imobach Gonzalez Sosa <igonzalezsosa@suse.com>

- Install the ppc64-diag package when running on ppc64le (related
  to bsc#1206898).

-------------------------------------------------------------------
Mon Aug 21 11:15:50 UTC 2023 - Imobach Gonzalez Sosa <igonzalezsosa@suse.com>

- Set the manager service as busy during the startup phase
  (bsc#1213194).

-------------------------------------------------------------------
Fri Aug 18 14:17:13 UTC 2023 - Knut Anderssen <kanderssen@suse.com>

- Add proxy setup support (bsc#1212677, gh#openSUSE/agama#696).

-------------------------------------------------------------------
Mon Aug  7 10:52:35 UTC 2023 - Imobach Gonzalez Sosa <igonzalezsosa@suse.com>

- Do not consider the architecture when filtering the configuration
  file through the filter-config.rb script (gh#openSUSE/agama#691).

-------------------------------------------------------------------
Wed Aug  2 10:03:13 UTC 2023 - Imobach Gonzalez Sosa <igonzalezsosa@suse.com>

- Version 3

-------------------------------------------------------------------
Wed Aug  2 10:03:09 UTC 2023 - Imobach Gonzalez Sosa <igonzalezsosa@suse.com>


-------------------------------------------------------------------
Wed Jul 26 10:00:39 UTC 2023 - José Iván López González <jlopez@suse.com>

- Adapt config file to install ALP Dolomite instead of ALP Micro
  and remove ALP Bedrock (gh#openSUSE/agama#674).

-------------------------------------------------------------------
Mon Jul 17 09:16:38 UTC 2023 - Josef Reidinger <jreidinger@suse.com>

- Adapt to new questions D-Bus API to allow automatic answering of
  questions when requested. All code using this API is adapted
  (gh#openSUSE/agama#637)

-------------------------------------------------------------------
Wed Jul  5 14:02:23 UTC 2023 - José Iván López González <jlopez@suse.com>

- Delay zFCP probing after activating a controller and ensure the
  system is marked as deprecated if needed after probing zFCP
  (gh#openSUSE/agama#650).

-------------------------------------------------------------------
Wed Jun 14 15:11:56 UTC 2023 - José Iván López González <jlopez@suse.com>

- Extend zFCP D-Bus API to provide allow_lun_scan info
  (gh#openSUSE/agama/626).

-------------------------------------------------------------------
Wed Jun  7 11:13:49 UTC 2023 - José Iván López González <jlopez@suse.com>

- Add D-Bus API for managing zFCP devices (gh#openSUSE/agama#594).

-------------------------------------------------------------------
Wed Jun  7 08:54:58 UTC 2023 - Michal Filka <mfilka@suse.com>

- Merge the users D-Bus service into the main one to save some resources
  (gh#openSUSE/agama#596).

-------------------------------------------------------------------
Wed Jun  7 05:33:27 UTC 2023 - Imobach Gonzalez Sosa <igonzalezsosa@suse.com>

- Drop the old `org.opensuse.Agama.Language1` which was replaced
  with `org.opensuse.Agama.Locale1` (gh#openSUSE/agama#608).

-------------------------------------------------------------------
Wed May 24 15:43:41 UTC 2023 - Ancor Gonzalez Sosa <ancor@suse.com>

- Adjust volume definitions for Tumbleweed (related to bsc#1075990)
- Display "ALP Server" instead of "ALP Bedrock"

-------------------------------------------------------------------
Tue May 23 11:51:26 UTC 2023 - Martin Vidner <mvidner@suse.com>

- Version 2.1

-------------------------------------------------------------------
Tue May 23 08:05:14 UTC 2023 - José Iván López González <jlopez@suse.com>

- Initial version of storage D-Bus API for exporting system devices.
- gh#openSUSE/agama#586

-------------------------------------------------------------------
Mon May 22 12:28:46 UTC 2023 - Martin Vidner <mvidner@suse.com>

- Version 2

-------------------------------------------------------------------
Thu May 18 12:19:49 UTC 2023 - Martin Vidner <mvidner@suse.com>

- Update ruby-dbus dependency to 0.22.x (gh#openSUSE/agama#581)

-------------------------------------------------------------------
Tue May 16 13:42:18 UTC 2023 - Knut Alejandro Anderssen González <kanderssen@suse.com>

- Added ppc64le repositories for ALP Bedrock and ALP Micro products
- gh#openSUSE/agama#577

-------------------------------------------------------------------
Fri May  5 15:20:25 UTC 2023 - José Iván López González <jlopez@suse.com>

- Add callbacks for storage commit errors (gh#openSUSE/agama/558).

-------------------------------------------------------------------
Wed Apr 26 15:48:41 UTC 2023 - José Iván López González <jlopez@suse.com>

- Add D-Bus API for managing issues.
- Replace validation interface by issues in the storage service.
- gh#openSUSE/agama#548

-------------------------------------------------------------------
Fri Apr 14 13:13:56 UTC 2023 - José Iván López González <jlopez@suse.com>

- Modify default storage settings.
- Fix issue with volume templates.
- gh#openSUSE/agama#521

-------------------------------------------------------------------
Mon Apr 10 10:14:39 UTC 2023 - Imobach Gonzalez Sosa <igonzalezsosa@suse.com>

- Update ruby-dbus dependency to version 0.21.0
  (gh#openSUSE/agama#528).

-------------------------------------------------------------------
Wed Apr  5 14:12:51 UTC 2023 - José Iván López González <jlopez@suse.com>

- Rename D-Bus interface for generic questions
  (gh#openSUSE/agama#524).

-------------------------------------------------------------------
Wed Mar 29 11:31:12 UTC 2023 - Imobach Gonzalez Sosa <igonzalezsosa@suse.com>

- Rename D-Installer to Agama (gh#openSUSE/agama#507).
- Version 1

-------------------------------------------------------------------
Fri Mar 24 15:32:54 UTC 2023 - Imobach Gonzalez Sosa <igonzalezsosa@suse.com>

- Version 0.8.3

-------------------------------------------------------------------
Fri Mar 24 14:53:14 UTC 2023 - Knut Alejandro Anderssen González <kanderssen@suse.com>

- Adjustments to allow obtaining the DASD format progress and set
  the system as deprecated after making DASD changes.
- gh#openSUSE/agama#501.

-------------------------------------------------------------------
Fri Mar 24 10:39:18 UTC 2023 - Imobach Gonzalez Sosa <igonzalezsosa@suse.com>

- Version 0.8.2

-------------------------------------------------------------------
Thu Mar 23 17:04:54 UTC 2023 - José Iván López González <jlopez@suse.com>

- Set system as deprecated after changing iSCSI sessions.
- Reuse settings from previous proposal.
- gh#openSUSE/agama#484

-------------------------------------------------------------------
Wed Mar 22 16:05:14 UTC 2023 - Knut Anderssen <kanderssen@suse.com>

- Added a fallback in order to prevent a proposal error when no
  planned devices are available (gh#openSUSE/agama#494).

-------------------------------------------------------------------
Wed Mar 22 15:20:45 UTC 2023 - Ancor Gonzalez Sosa <ancor@suse.com>

- Adjustments to prevent iSCSI-related delays during storage
  probing (gh#openSUSE/agama#493).

-------------------------------------------------------------------
Wed Mar 22 15:12:46 UTC 2023 - Martin Vidner <mvidner@suse.com>

- Fix service startup (gh#openSUSE/agama#491):
  * Fix race at systemd startup time.
  * Install the dependencies before starting it up.

-------------------------------------------------------------------
Wed Mar 22 11:11:52 UTC 2023 - Imobach Gonzalez Sosa <igonzalezsosa@suse.com>

- Version 0.8.1

-------------------------------------------------------------------
Tue Mar 21 21:51:48 UTC 2023 - Knut Anderssen <kanderssen@suse.com>

- Allow to define architecture specific patterns and packages
  (gh#openSUSE/agama#486).

-------------------------------------------------------------------
Tue Mar 21 16:44:27 UTC 2023 - Ladislav Slezák <lslezak@suse.com>

- Fixed exception handling so service always goes back to the
  "idle" state when finishing a block (related to bsc#1209523)

-------------------------------------------------------------------
Tue Mar 21 16:28:26 UTC 2023 - Ancor Gonzalez Sosa <ancor@suse.com>

- Added D-Bus API for management of DASDs (gh#openSUSE/agama#464,
  gh#openSUSE/agama#476)

-------------------------------------------------------------------
Tue Mar 21 11:42:51 UTC 2023 - Imobach Gonzalez Sosa <igonzalezsosa@suse.com>

- Update the products definitions (gh#openSUSE/agama#485):
  * Replace "ALP" with "ALP Bedrock" and "ALP Micro".
  * Drop Leap 15.4 and Leap Micro 5.3.
- Add a script to auto-generate the configuration file when
  building the ISO.

-------------------------------------------------------------------
Thu Mar 16 16:13:21 UTC 2023 - Imobach Gonzalez Sosa <igonzalezsosa@suse.com>

- Version 0.8

-------------------------------------------------------------------
Thu Mar 16 15:56:00 UTC 2023 - José Iván López González <jlopez@suse.com>

- Add callbacks to be called on iSCSI activation
  (gh#openSUSE/agama#435).

-------------------------------------------------------------------
Thu Mar 16 14:54:44 UTC 2023 - Knut Anderssen <kanderssen@suse.com>

- Adapted the service configuration for the s390x architecture
  (gh#openSUSE/agama#469).

-------------------------------------------------------------------
Thu Mar 16 13:45:21 UTC 2023 - Knut Anderssen <kanderssen@suse.com>

- Fix gem2rpm configuration requiring the dbus-1-common package
  (gh#openSUSE/agama#470).

-------------------------------------------------------------------
Wed Mar  8 07:46:54 UTC 2023 - Imobach Gonzalez Sosa <igonzalezsosa@suse.com>

- Fix gem2rpm configuration to include YaST2 dependencies
  (gh#openSUSE/agama#459).

-------------------------------------------------------------------
Thu Mar  2 08:48:36 UTC 2023 - Ancor Gonzalez Sosa <ancor@suse.com>

- Write /iguana/mountlist if running on Iguana
  (gh#openSUSE/agama#445).

-------------------------------------------------------------------
Wed Feb 15 16:09:16 UTC 2023 - José Iván López González <jlopez@suse.com>

- Add D-Bus API for iSCSI (gh#openSUSE/agama#402).

-------------------------------------------------------------------
Wed Feb 15 15:18:43 UTC 2023 - Imobach Gonzalez Sosa <igonzalezsosa@suse.com>

- Version 0.7
- Update the list of patterns to install for Leap Micro 5.3
  (gh#openSUSE/agama#427).

-------------------------------------------------------------------
Wed Feb  8 18:09:01 UTC 2023 - Imobach Gonzalez Sosa <igonzalezsosa@suse.com>

- Better handling of software repositories
  (gh#openSUSE/agama#414):
  * Report issues when reading the software repositories.
  * Inform the user about the software proposal progress.
  * Do not try to calculate a proposal if there are no
    repositories.

-------------------------------------------------------------------
Fri Jan 20 12:25:56 UTC 2023 - Martin Vidner <mvidner@suse.com>

- Use the upstream version of D-Bus ObjectManager
  (gh#openSUSE/agama#245)

-------------------------------------------------------------------
Wed Jan 18 08:03:40 UTC 2023 - Josef Reidinger <jreidinger@suse.com>

- Save logs and provide the path to the file
  (gh#openSUSE/agama#379)

-------------------------------------------------------------------
Tue Jan 17 10:06:23 UT0 2023 - Josef Reidinger <jreidinger@suse.com>

- Implement validation of software proposal
  (gh#openSUSE/agama#381)

-------------------------------------------------------------------
Mon Jan 16 17:02:21 UTC 2023 - Imobach Gonzalez Sosa <igonzalezsosa@suse.com>

- Check for installed packages in the target system, instead of the
  installation medium (gh#openSUSE/agama#393).

-------------------------------------------------------------------
Mon Jan 16 14:57:59 UTC 2023 - Imobach Gonzalez Sosa <igonzalezsosa@suse.com>

- Simplify the network configuration to just copying the
  NetworkManager connections and enabling the service
  (gh#openSUSE/agama#397).

-------------------------------------------------------------------
Tue Jan 10 10:29:00 UTC 2023 - Imobach Gonzalez Sosa <igonzalezsosa@suse.com>

- Use a dedicated D-Bus server (gh#openSUSE/agama#384).

-------------------------------------------------------------------
Thu Dec 15 13:15:10 UTC 2022 - Imobach Gonzalez Sosa <igonzalezsosa@suse.com>

- Implement the ImportGpgKey libzypp callback
  (gh#openSUSE/agama#371)
- Version 0.6.2

-------------------------------------------------------------------
Wed Dec 14 22:38:24 UTC 2022 - Imobach Gonzalez Sosa <igonzalezsosa@suse.com>

- Implement AcceptUnsignedFile and MediaChange libzypp callbacks
  (gh#openSUSE/agama#369).

-------------------------------------------------------------------
Wed Dec 14 15:29:12 UTC 2022 - Imobach Gonzalez Sosa <igonzalezsosa@suse.com>

- Switch the SELinux policy for ALP to "enforcing"
  (gh#openSUSE/agama#360).
- Fix generic questions handling (gh#openSUSE/agama#362)
- Version 0.6.1

-------------------------------------------------------------------
Wed Dec 14 13:25:22 UTC 2022 - Ancor Gonzalez Sosa <ancor@suse.com>

- Removed previous temporary setting "olaf_luks2_password" and all
  the code supporting it.
- Added new temporary setting "tpm_luks_open" to try to configure
  TPM-based unlocking of the LUKS devices during the first system
  boot (gh#openSUSE/agama#363).

-------------------------------------------------------------------
Mon Dec  5 13:17:56 UTC 2022 - Imobach Gonzalez Sosa <igonzalezsosa@suse.com>

- Write snapshots configuration (gh#openSUSE/agama#350).
- Update to version 0.6.0

-------------------------------------------------------------------
Fri Dec  2 14:52:36 UTC 2022 - José Iván López González <jlopez@suse.com>

- Improve messages of storage validation errors.
- Do not encrypt devices when receiving an empty password from
  D-Bus (gh#openSUSE/agama#321).

-------------------------------------------------------------------
Thu Dec  1 16:22:58 UTC 2022 - Josef Reidinger <jreidinger@suse.com>

- Allow to define products architectures and architecture specific
  installation repositories
- Adapt default d-installer.yml to fix installation on other archs
  (gh#openSUSE/agama#279)

-------------------------------------------------------------------
Wed Nov 30 12:42:42 UTC 2022 - Knut Alejandro Anderssen González <kanderssen@suse.de>

- Add validation for the first user creation (gh#openSUSE/agama#337)

-------------------------------------------------------------------
Wed Nov 30 12:41:26 UTC 2022 - Ancor Gonzalez Sosa <ancor@suse.com>

- Encryption method and pbkdf are now configurable per-product, set
  to LUKS2 and PBKDF2 for ALP (gh#openSUSE/agama#340).
- Improved selection of packages for ALP to boot from encrypted
  devices and LVM (gh#openSUSE/agama#338).
- Temporarily adjusted storage proposal to delete all existing
  partitions and to never reuse LVM (gh#openSUSE/agama#340).

-------------------------------------------------------------------
Fri Nov 18 16:27:43 UTC 2022 - Imobach Gonzalez Sosa <igonzalezsosa@suse.com>

- Update to version 0.5.0:
  * Use D-Bus activation instead of explicit service starting
    (gh#openSUSE/agama#287).
  * Load the configuration from /etc/d-installer.yaml
    (gh#openSUSE/agama#301).
  * Move D-Bus configuration to /usr/share (gh#openSUSE/agama#254).
  * Extract questions and storage handling to separate services
    (gh#openSUSE/agama#248).
  * Add a mechanism to report problems found in the configuration
    (gh#openSUSE/agama#299).
  * Extend the D-Bus API for the storage proposal
    (gh#openSUSE/agama#268).
  * Do not block after software installation if a package cannot
    be installed (gh#openSUSE/agama#322).
  * Add support to install the Adaptable Linux Platform Host OS
    (gh#openSUSE/agama#265).
  * Update Leap Micro to version 5.3 (gh#openSUSE/agama#318).

-------------------------------------------------------------------
Thu Jul 28 08:20:21 UTC 2022 - Imobach Gonzalez Sosa <igonzalezsosa@suse.com>

- Update to version 0.4.2:
  * Prevent the installation from being blocked when the user
    changes the language (gh#openSUSE/agama#239 and
    gh#openSUSE/agama#240).
  * Add a new service org.opensuse.DInstaller.Language to handle
    yast2-country related logic.

-------------------------------------------------------------------
Tue Jul 26 09:56:53 UTC 2022 - Imobach Gonzalez Sosa <igonzalezsosa@suse.com>

- Update to version 0.4.1:
  * Respond to D-Bus messages during software installation
    (gh#openSUSE/agama#223).
  * Prevent the redefined PackagesProposal module from sending a
    nil value over D-Bus.

-------------------------------------------------------------------
Fri Jul 15 07:24:16 UTC 2022 - Imobach Gonzalez Sosa <igonzalezsosa@suse.com>

- Update to version 0.4:
  * Add support for installing multiple products
    (gh#openSUSE/agama#181).
  * Switch to a multi-process architecture (gh#openSUSE/agama#153):
    - Users service (gh#openSUSE/agama#164).
    - Software service (gh#openSUSE/agama#201).
  * Simplify the installation workflow and introduce a new
    status/progress reporting API
    (gh#openSUSE/agama#209).
  * Install packages that are required to configure the LSM
    (gh#openSUSE/agama#222).
- Add dependencies on YaST2 and snapper packages.

-------------------------------------------------------------------
Mon Jun 13 10:17:32 UTC 2022 - Imobach Gonzalez Sosa <igonzalezsosa@suse.com>

- Update to version 0.3:
  * Extend configuration to support:
    - Selecting patterns for installation
      (gh#openSUSE/agama#184).
    - Configuring an LSM (gh#openSUSE/agama#173 and
      gh#openSUSE/agama#184).
    - Specifying the list of storage volumes
      (gh#openSUSE/agama#188).

-------------------------------------------------------------------
Tue May 17 10:58:43 UTC 2022 - Imobach Gonzalez Sosa <igonzalezsosa@suse.com>

- Update to version 0.2:
  * Introduce a YAML-based configuration system
    (gh#openSUSE/agama#132 and gh#openSUSE/agama#158).
  * Add a mechanism to allow user interaction from the service
    (gh#openSUSE/agama#123 and gh#openSUSE/agama#135).
  * Allow setting an SSL certificate for remote installation
    or disabling SSL completely (gh#openSUSE/agama#145).
  * Define the installation repository through a configuration
    file (gh#openSUSE/agama#122).

-------------------------------------------------------------------
Wed Mar 30 07:06:18 UTC 2022 - Imobach Gonzalez Sosa <igonzalezsosa@suse.com>

- First release (version 0.1):
  * Minimal installation of openSUSE Leap or Tumbleweed.
  * Allow setting the language, selecting a product, choosing a disk to
    install into, setting the root authentication mechanism and creating
    a first user.
  * Automatic boot loader installation.
  * Automatic network set up based on the configuration of the
    underlying system.<|MERGE_RESOLUTION|>--- conflicted
+++ resolved
@@ -1,14 +1,13 @@
 -------------------------------------------------------------------
-<<<<<<< HEAD
 Fri Mar 28 21:45:56 UTC 2025 - Josef Reidinger <jreidinger@suse.com>
 
 - Allow to specify bootloader timeout in profile (jsc#PED-10810)
-=======
+
+-------------------------------------------------------------------
 Fri Mar 28 19:22:51 UTC 2025 - Knut Anderssen <kanderssen@suse.com>
 
 - Copy the hostname to the installed system if it exists
   (gh#agama-project/agama#2226).
->>>>>>> 8c6f0d0c
 
 -------------------------------------------------------------------
 Fri Mar 28 11:13:48 UTC 2025 - Imobach Gonzalez Sosa <igonzalezsosa@suse.com>
