-------------------------------------------------------------------
<<<<<<< HEAD
Fri Feb  7 14:42:31 UTC 2025 - Imobach Gonzalez Sosa <igonzalezsosa@suse.com>

- Report unsupported AutoYaST elements
  (gh#agama-project/agama#1976).
=======
Fri Feb  7 16:29:28 UTC 2025 - Imobach Gonzalez Sosa <igonzalezsosa@suse.com>

- Report problems when trying to download a package, install it
  or run a script (gh#agama/agama-project#1932).

-------------------------------------------------------------------
Fri Feb  7 16:16:14 UTC 2025 - José Iván López González <jlopez@suse.com>

- Adapt tests to use the BLS size requirements
  (gh#agama-project/agama#1979).
>>>>>>> dbd4927c

-------------------------------------------------------------------
Wed Feb  5 14:32:29 UTC 2025 - Ladislav Slezák <lslezak@suse.com>

- Disable the local media in the installed system, esp. the
  offline repository with URL dir:///run/initramfs/live/install
  (bsc#1236813)

-------------------------------------------------------------------
Wed Jan 29 16:28:32 UTC 2025 - Josef Reidinger <jreidinger@suse.com>

- Allow reading repository in /install directory on iso
  (jsc#PED-10405)

-------------------------------------------------------------------
Fri Jan 24 09:33:27 UTC 2025 - Imobach Gonzalez Sosa <igonzalezsosa@suse.com>

- Introduce a new installation phase "finish"
  (gh#agama-project/agama#1616).

-------------------------------------------------------------------
Fri Jan 24 06:42:00 UTC 2025 - Imobach Gonzalez Sosa <igonzalezsosa@suse.com>

- Use the availability of the base product to determine whether a
  product requires to be registered (gh#agama-project/agama#1938).

-------------------------------------------------------------------
Tue Jan 21 19:11:04 UTC 2025 - Imobach Gonzalez Sosa <igonzalezsosa@suse.com>

- Fix the ListRepositories D-Bus method to return the proper value
  instead of crashing the service (gh#agama-project/agama#1930).

-------------------------------------------------------------------
Mon Jan 20 16:44:45 UTC 2025 - Ladislav Slezák <lslezak@suse.com>

- The software service provides DBus API for reading the currently
  configured repositories, related to (gh#agama-project/agama#1894)

-------------------------------------------------------------------
Mon Jan 20 10:35:35 UTC 2025 - Imobach Gonzalez Sosa <igonzalezsosa@suse.com>

- Add support for specifying a license for each product
  (jsc#PED-11987).

-------------------------------------------------------------------  
Fri Jan 17 20:42:58 UTC 2025 - Josef Reidinger <jreidinger@suse.com>

- Relax gems version in the gemspec file
  (gh#agama-project/agama#1917)

-------------------------------------------------------------------
Thu Jan 16 17:30:03 UTC 2025 - Ladislav Slezák <lslezak@suse.com>

- Correctly select the base product to install (bsc#1235931)

-------------------------------------------------------------------
Wed Jan 15 14:26:11 UTC 2025 - José Iván López González <jlopez@suse.com>

 - Add missing gems to the gemspec file
  (gh#agama-project/agama#1899).

-------------------------------------------------------------------
Fri Jan 10 21:22:00 UTC 2025 - Imobach Gonzalez Sosa <igonzalezsosa@suse.com>

- Version 11

-------------------------------------------------------------------
Fri Jan 10 15:44:30 UTC 2025 - José Iván López González <jlopez@suse.com>

- Objects from the D-Bus trees representing the storage devices are
  removed before performing the probing. It prevents a segmentation
  fault by accessing to old objects (gh#agama-project/agama#1884).

-------------------------------------------------------------------
Thu Jan  9 12:21:40 UTC 2025 - Knut Anderssen <kanderssen@suse.com>

- Activate multipath in case it is forced by the user 
  (gh#agama-project/agama#1875).

-------------------------------------------------------------------
Wed Jan  8 14:05:53 UTC 2025 - Imobach Gonzalez Sosa <igonzalezsosa@suse.com>

- Add support for products registration (jsc#PED-11192,
  gh#agama-project/agama#1809).

-------------------------------------------------------------------
Mon Dec 23 18:40:01 UTC 2024 - Josef Reidinger <jreidinger@suse.com>

- Fix collision between hotfix and new bootlaoder dbus interface
  (gh#agama-project/agama#1852)

-------------------------------------------------------------------
Fri Dec 20 15:05:11 UTC 2024 - José Iván López González <jlopez@suse.com>

- Hotfix to avoid losing the storage config with auto installation
  (bsc#1234711).

-------------------------------------------------------------------
Fri Dec 20 12:18:56 UTC 2024 - Josef Reidinger <jreidinger@suse.com>

- Add bootloader dbus interface to allow to set if bootloader
  should stop on boot menu (gh#agama-project/agama#1840)

-------------------------------------------------------------------
Mon Dec  9 14:43:11 UTC 2024 - Ancor Gonzalez Sosa <ancor@suse.com>

- Work around to a problem triggered after formatting DASD devices
  (mitigates gh#agama-project/agama#1818).

-------------------------------------------------------------------
Tue Dec  3 20:32:08 UTC 2024 - Josef Reidinger <jreidinger@suse.com>

- Fix parsing agama.install_url that contain '='
  (gh#agama-project/agama#1803)

-------------------------------------------------------------------
Tue Dec  3 16:43:08 UTC 2024 - Imobach Gonzalez Sosa <igonzalezsosa@suse.com>

- Convert AutoYaST scripts when importing an AutoYaST profile (gh#agama-project/agama#1800).

-------------------------------------------------------------------
Tue Dec  3 13:00:58 UTC 2024 - Imobach Gonzalez Sosa <igonzalezsosa@suse.com>

- Include the agama-dbus-monitor package in the spec file
  (gh#agama-project/agama#1805).

-------------------------------------------------------------------
Sun Dec  1 21:59:11 UTC 2024 - David Diaz <dgonzalez@suse.com>

- Rename flag to set password as encrypted
  (gh#agama-project/agama#1787).

-------------------------------------------------------------------
Fri Nov 15 16:48:44 UTC 2024 - Ladislav Slezák <lslezak@suse.com>

- Allow using encrypted password for root and the first user
  (gh#agama-project/agama#1771)

-------------------------------------------------------------------
Thu Nov 14 15:34:17 UTC 2024 - Ancor Gonzalez Sosa <ancor@suse.com>

- Storage: fixed bug when existing partitions were searched at the
  config but not deleted or resized (gh#agama-project/agama#1767).

-------------------------------------------------------------------
Thu Nov 14 13:26:23 UTC 2024 - Ancor Gonzalez Sosa <ancor@suse.com>

- Storage: honor the candidate devices from DiskAnalyzer when
  matching drives (gh#agama-project/agama#1765).

-------------------------------------------------------------------
Wed Nov 13 12:14:06 UTC 2024 - Imobach Gonzalez Sosa <igonzalezsosa@suse.com>

- Do not crash when trying to change the language of the storage
  service before the "config" phase (gh#agama-project/agama#1746).

-------------------------------------------------------------------
Tue Nov  5 16:11:35 UTC 2024 - Martin Vidner <mvidner@suse.com>

- packaging: split out files independent of Ruby version
  from rubygem-agama-yast (gh#agama-project/agama#1677).

-------------------------------------------------------------------
Wed Oct 30 11:33:54 UTC 2024 - José Iván López González <jlopez@suse.com>

- Storage: do not generate config json with search wildcard
  (gh#agama-project/agama#1713).
- Storage: fix issue when setting config
  (gh#agama-project/agama#1706).

-------------------------------------------------------------------
Thu Oct 24 14:44:35 UTC 2024 - Ancor Gonzalez Sosa <ancor@suse.com>

- Storage: do not report issues when intentionally skipping entries
  at the storage config (gh#agama-project/agama#1696).

-------------------------------------------------------------------
Thu Oct 24 13:07:50 UTC 2024 - Ancor Gonzalez Sosa <ancor@suse.com>

- Storage: support to match several devices with every 'search'
  section (gh#agama-project/agama#1691).

-------------------------------------------------------------------
Tue Oct 22 09:48:57 UTC 2024 - José Iván López González <jlopez@suse.com>

- Storage: extend schema to allow selecting TPM FDE as encryption
  method (gh#agama-project/agama#1681).

-------------------------------------------------------------------
Wed Oct 16 15:09:31 UTC 2024 - Imobach Gonzalez Sosa <igonzalezsosa@suse.com>

- Add support for running user-defined scripts after the
  installation (gh#agama-project/agama#1673).

-------------------------------------------------------------------
Wed Oct 16 14:35:47 UTC 2024 - José Iván López González <jlopez@suse.com>

- Storage: add config conversion to JSON
  (gh#agama-project/agama#1670).

-------------------------------------------------------------------
Mon Oct 14 14:52:26 UTC 2024 - Ladislav Slezák <lslezak@suse.com>

- Fixed shell injection vulnerability in the internal API
  (gh#agama-project/agama#1668)

-------------------------------------------------------------------
Tue Oct  8 12:25:08 UTC 2024 - Ancor Gonzalez Sosa <ancor@suse.com>

- Storage: added support for automatic creation of physical volumes
  (gh#agama-project/agama#1655).

-------------------------------------------------------------------
Mon Oct  7 06:58:48 UTC 2024 - José Iván López González <jlopez@suse.com>

- Storage: add support to the storage config for automatically
  creating physical volumes (gh#agama-project/agama#1652).

-------------------------------------------------------------------
Fri Sep 27 14:15:16 UTC 2024 - José Iván López González <jlopez@suse.com>

- Storage: add support for automatically generating 'default' and
  'mandatory' partitions or logical volumes in the storage config
  (gh#openSUSE/agama#1634).

-------------------------------------------------------------------
Fri Sep 27 09:23:40 UTC 2024 - Imobach Gonzalez Sosa <igonzalezsosa@suse.com>

- Handle UI language change in users and storage
  (gh#agama-project/agama#1642).

-------------------------------------------------------------------
Mon Sep 23 14:55:53 UTC 2024 - José Iván López González <jlopez@suse.com>

- Storage: add support for resizing partitions using its current
  size as min or max limit (gh#openSUSE/agama#1617).

-------------------------------------------------------------------
Fri Sep 20 13:09:47 UTC 2024 - Ancor Gonzalez Sosa <ancor@suse.com>

- Storage: preliminary support for resizing partitions based on
  limits specified at the config (gh#openSUSE/agama#1599).

-------------------------------------------------------------------
Fri Sep 20 11:40:53 UTC 2024 - Imobach Gonzalez Sosa <igonzalezsosa@suse.com>

- Version 10

-------------------------------------------------------------------
Mon Sep 16 14:55:42 UTC 2024 - José Iván López González <jlopez@suse.com>

- Storage: add support for creating LVM volume groups and logical
  volumes (gh#openSUSE/agama#1581).

-------------------------------------------------------------------
Tue Sep 10 10:03:04 UTC 2024 - Imobach Gonzalez Sosa <igonzalezsosa@suse.com>

- Relax REXML version (gh#openSUSE/agama#1595) to build with Ruby
  3.3.

-------------------------------------------------------------------
Thu Sep  5 17:35:04 UTC 2024 - José Iván López González <jlopez@suse.com>

- Storage: add support for reusing file systems in the storage
  config (gh#openSUSE/agama#1575).

-------------------------------------------------------------------
Thu Sep  5 16:25:00 UTC 2024 - Lubos Kocman <lubos.kocman@suse.com>

- Show product logo in product selector (gh#openSUSE/agama#1415).

-------------------------------------------------------------------
Wed Sep  4 08:55:29 UTC 2024 - José Iván López González <jlopez@suse.com>

- Storage: add support for deleting partitions in the storage
  config (gh#openSUSE/agama#1572).

-------------------------------------------------------------------
Tue Sep  3 08:14:23 UTC 2024 - José Iván López González <jlopez@suse.com>

- Storage: add support for searching by device in the storage
  config (gh#openSUSE/agama#1560).

-------------------------------------------------------------------
Tue Aug 27 15:16:17 UTC 2024 - José Iván López González <jlopez@suse.com>

- Storage: allow calling to #SetConfig D-Bus method using the new
  storage JSON config (gh#openSUSE/agama#1471).

-------------------------------------------------------------------
Tue Aug 27 11:38:01 UTC 2024 - Imobach Gonzalez Sosa <igonzalezsosa@suse.com>

- Add a dependency on the D-Bus daemon (bsc#1229807).

-------------------------------------------------------------------
Mon Aug 26 10:01:27 UTC 2024 - Imobach Gonzalez Sosa <igonzalezsosa@suse.com>

- Do not depend on f2fs-tools and nilfs-utils
  (jsc#PED-8669, gh#openSUSE/agama#1554).

-------------------------------------------------------------------
Mon Aug 19 15:13:46 UTC 2024 - Lubos Kocman <lubos.kocman@suse.com>

- Allow overriding of install repos which is needed by openQA
- Override urls by using agama.install_url=https://.. boot param

-------------------------------------------------------------------
Mon Aug 12 11:44:15 UTC 2024 - Josef Reidinger <jreidinger@suse.com>

- Less strict nokogiri dependency as nokogiri follows semver, so do
  not depend on patch level (gh#openSUSE/agama#1534).

-------------------------------------------------------------------
Thu Aug  1 13:57:51 UTC 2024 - Imobach Gonzalez Sosa <igonzalezsosa@suse.com>

- Use exfatprogs instead of exfat-utils (gh#openSUSE/agama#1520).

-------------------------------------------------------------------
Wed Jul 31 15:48:00 UTC 2024 - Ladislav Slezák <lslezak@suse.com>

- Update nokogiri dependency to version 1.16
  (gh#openSUSE/agama#1518)

-------------------------------------------------------------------
Mon Jul 22 15:26:48 UTC 2024 - Josef Reidinger <jreidinger@suse.com>

- AutoYaST convert script: use Agama questions to report errors
  and ask when encrypted profile is used (gh#openSUSE/agama#1476)

-------------------------------------------------------------------
Fri Jul 12 11:03:14 UTC 2024 - Imobach Gonzalez Sosa <igonzalezsosa@suse.com>

- Stop trying to set up Cockpit (gh#openSUSE/agama#1459).

-------------------------------------------------------------------
Fri Jul  5 13:12:36 UTC 2024 - José Iván López González <jlopez@suse.com>

- Change storage D-Bus API to provide more accurate information
  about resizing devices (gh#openSUSE/agama#1428).

-------------------------------------------------------------------
Mon Jul  1 14:30:05 UTC 2024 - José Iván López González <jlopez@suse.com>

- Always generate storage config including all the proposal
  settings (gh#openSUSE/agama#1422).

-------------------------------------------------------------------
Mon Jul  1 10:36:18 UTC 2024 - José Iván López González <jlopez@suse.com>

- Add yet another fix to avoid error when generating the storage
  actions (gh#openSUSE/agama#1419).

-------------------------------------------------------------------
Fri Jun 28 11:57:39 UTC 2024 - José Iván López González <jlopez@suse.com>

- Proper solution to avoid error in storage actions
  (gh#openSUSE/agama#1410).

-------------------------------------------------------------------
Thu Jun 27 13:22:06 UTC 2024 - Imobach Gonzalez Sosa <igonzalezsosa@suse.com>

- Version 9

-------------------------------------------------------------------
Thu Jun 27 08:36:13 UTC 2024 - José Iván López González <jlopez@suse.com>

- Avoid error in storage actions (hot-fix)
  (gh#openSUSE/agama#1400).

-------------------------------------------------------------------
Wed Jun 26 13:54:28 UTC 2024 - José Iván López González <jlopez@suse.com>

- Generate JSON storage settings using pretty format
  (gh#openSUSE/agama#1387).

-------------------------------------------------------------------
Wed Jun 26 10:32:08 UTC 2024 - José Iván López González <jlopez@suse.com>

- Extend D-Bus storage API to set and get storage config using
  settings according to the JSON schema (gh#openSUSE/agama#1293).

-------------------------------------------------------------------
Wed Jun 26 09:53:23 UTC 2024 - Imobach Gonzalez Sosa <igonzalezsosa@suse.com>

- Use a D-Bus method instead of a signal to change the language and
  the keyboard layout (gh#openSUSE/agama#1375).

-------------------------------------------------------------------
Wed Jun 26 09:12:33 UTC 2024 - José Iván López González <jlopez@suse.com>

- Fix segmentation fault in the storage actions
  (gh#openSUSE/agama#1377).

-------------------------------------------------------------------
Wed Jun 26 08:25:56 UTC 2024 - Ladislav Slezák <lslezak@suse.com>

- Optionally use the local DVD installation source if it is present
  (gh#openSUSE/agama#1372)

-------------------------------------------------------------------
Tue Jun 25 15:03:05 UTC 2024 - David Diaz <dgonzalez@suse.com>

- Add support for retrieving the storage resize actions
  (gh#openSUSE/agama#1354).

-------------------------------------------------------------------
Thu Jun 20 05:25:49 UTC 2024 - Imobach Gonzalez Sosa <igonzalezsosa@suse.com>

- Add support for progress sequences with pre-defined descriptions
  (gh#openSUSE/agama#1356).

-------------------------------------------------------------------
Wed Jun 19 06:04:46 UTC 2024 - Ladislav Slezák <lslezak@suse.com>

- Use a different libzypp target for Agama, do not use the Live
  system package management (gh#openSUSE/agama#1329)
- Properly delete the libzypp cache when changing the products
  (gh#openSUSE/agama#1349)

-------------------------------------------------------------------
Thu Jun 13 10:53:27 UTC 2024 - Imobach Gonzalez Sosa <igonzalezsosa@suse.com>

- Replace the Validations with the Issues API in the users-related
  API (gh#openSUSE/agama#1202).

-------------------------------------------------------------------
Wed Jun  5 13:56:54 UTC 2024 - Ancor Gonzalez Sosa <ancor@suse.com>

- Allow to execute the legacy AutoYaST storage proposal
  (gh#openSUSE/agama#1284).

-------------------------------------------------------------------
Tue Jun  4 14:16:02 UTC 2024 - José Iván López González <jlopez@suse.com>

- Convert AutoYaST partitioning section to JSON
  (gh#openSUSE/agama#1285).

-------------------------------------------------------------------
Mon May 27 12:43:49 UTC 2024 - José Iván López González <jlopez@suse.com>

- Update product mount points as part of the probing (bsc#1225348).

-------------------------------------------------------------------
Tue May 21 05:32:46 UTC 2024 - José Iván López González <jlopez@suse.com>

- Emit a PropertiesChanged signal for ProductMountPoints and
  EncryptionMethods properties when the product changes
  (gh#openSUSE/agama#1236).

-------------------------------------------------------------------
Fri May 17 09:52:25 UTC 2024 - Imobach Gonzalez Sosa <igonzalezsosa@suse.com>

- Version 8

-------------------------------------------------------------------
Thu May 16 15:36:16 UTC 2024 - José Iván López González <jlopez@suse.com>

- Do not probe devices implictly (gh#openSUSE/agama#1226).

-------------------------------------------------------------------
Wed May 15 12:52:42 UTC 2024 - José Iván López González <jlopez@suse.com>

- Export the device name of the Multipath wires and RAID devices
  instead of their D-Bus path (gh#openSUSE/agama#1212).

-------------------------------------------------------------------
Mon May  6 05:13:11 UTC 2024 - Imobach Gonzalez Sosa <igonzalezsosa@suse.com>

- Remove the dependency on cockpit.socket (gh#openSUSE/agama#1119)

-------------------------------------------------------------------
Thu Apr 25 13:40:06 UTC 2024 - Ancor Gonzalez Sosa <ancor@suse.com>

- Adapted to recent changes on Y2Storage::GuidedProposal
  (gh#yast/yast-storage-ng#1382)

-------------------------------------------------------------------
Thu Apr 18 08:46:06 UTC 2024 - Ladislav Slezák <lslezak@suse.com>

- Display encryption status in the storage result
  (gh#openSUSE/agama#1155)

-------------------------------------------------------------------
Wed Apr 10 11:35:53 UTC 2024 - Ladislav Slezák <lslezak@suse.com>

- Fixed setting unlimited maximum partition size
  (gh#openSUSE/agama#1065)

-------------------------------------------------------------------
Wed Apr  3 15:12:05 UTC 2024 - José Iván López González <jlopez@suse.com>

- Add new proposal settings to allow configuring the boot device
  and to select different scenarios for the installation device:
  a disk, a new LVM volume group or reuse an LVM volume group
  (gh#openSUSE/agama#1068).

-------------------------------------------------------------------
Fri Mar 22 09:18:20 UTC 2024 - Ancor Gonzalez Sosa <ancor@suse.com>

- Make it possible to use non-auto sizes for volumes with
  adjust_by_ram (gh#openSUSE/agama#1111).

-------------------------------------------------------------------
Thu Mar 21 10:35:09 UTC 2024 - Ancor Gonzalez Sosa <ancor@suse.com>

- Extend the storage D-Bus API: new attributes for the volumes
  (Target and TargetDevice) to decide where to locate each of them
  (gh#openSUSE/agama#1105).

-------------------------------------------------------------------
Tue Mar 19 14:09:54 UTC 2024 - José Iván López González <jlopez@suse.com>

- Extend the storage D-Bus API: export LVM volume groups and
  logical volumes, export staging devices, add Device and Partition
  interfaces, export unused slots (gh#openSUSE/agama#1104).

-------------------------------------------------------------------
Tue Feb 27 15:53:46 UTC 2024 - Imobach Gonzalez Sosa <igonzalezsosa@suse.com>

- Rename the gem to agama-yast and the package to
  rubygem-agama-yast (gh#openSUSE/agama#1056).

-------------------------------------------------------------------
Tue Feb 20 13:15:15 UTC 2024 - José Iván López González <jlopez@suse.com>

- Add Filesystem and Component D-Bus interfaces
  (gh#openSUSE/agama#1028).

-------------------------------------------------------------------
Wed Feb  7 11:49:02 UTC 2024 - Imobach Gonzalez Sosa <igonzalezsosa@suse.com>

- Add preliminary support to import AutoYaST profiles
  (gh#openSUSE/agama#1029).

-------------------------------------------------------------------
Thu Feb  1 13:08:39 UTC 2024 - Josef Reidinger <jreidinger@suse.com>

- Log if multipath probing is misconfigured (bsc#1215598)

-------------------------------------------------------------------
Mon Jan 29 13:51:30 UTC 2024 - José Iván López González <jlopez@suse.com>

- Export partitions on D-Bus (gh#openSUSE/agama#1016).

-------------------------------------------------------------------
Thu Jan 18 14:55:36 UTC 2024 - José Iván López González <jlopez@suse.com>

- Add support to check availability of a package
  (gh#openSUSE/agama#1004).

-------------------------------------------------------------------
Thu Jan 18 08:35:01 UTC 2024 - Ancor Gonzalez Sosa <ancor@suse.com>

- New default encryption settings: LUKS2 with PBKDF2.
- Expose encryption methods at D-Bus API (gh#openSUSE/agama#995).

-------------------------------------------------------------------
Tue Jan 16 10:49:14 UTC 2024 - Michal Filka <mfilka@suse.com>

- bsc#1210541, gh#openSUSE/agama#516
  - copy NM's runtime config created on dracut's request to the target
-------------------------------------------------------------------
Thu Jan 11 15:32:44 UTC 2024 - Imobach Gonzalez Sosa <igonzalezsosa@suse.com>

- Handle the encoding included in the UILocale D-Bus property
  (gh#openSUSE/agama#987).

-------------------------------------------------------------------
Thu Jan 11 12:08:29 UTC 2024 - Ladislav Slezák <lslezak@suse.com>

- Translate the pattern descriptions (gh#openSUSE/agama#859)

-------------------------------------------------------------------
Thu Dec 21 14:23:48 UTC 2023 - Imobach Gonzalez Sosa <igonzalezsosa@suse.com>

- Version 7

-------------------------------------------------------------------
Wed Dec 20 15:30:40 UTC 2023 - José Iván López González <jlopez@suse.com>

- Update software issues after calling to solver
  (gh#openSUSE/agama#945).

-------------------------------------------------------------------
Fri Dec 15 15:04:43 UTC 2023 - José Iván López González <jlopez@suse.com>

- Set snapshots as not configurable by default
  (gh#openSUSE/agama#926).

-------------------------------------------------------------------
Tue Dec  5 09:49:10 UTC 2023 - José Iván López González <jlopez@suse.com>

- Explicitly add dependencies instead of relying on the live ISO
  to provide the required packages (gh#openSUSE/agama/911).

-------------------------------------------------------------------
Sun Dec  3 15:45:22 UTC 2023 - Imobach Gonzalez Sosa <igonzalezsosa@suse.com>

- Redefine the InstFunctions module to avoid calling code that
  causes unwanted side effects, like resetting the timezone
  (gh#openSUSE/agama#903).

-------------------------------------------------------------------
Sat Dec  2 18:05:37 UTC 2023 - Imobach Gonzalez Sosa <igonzalezsosa@suse.com>

- Version 6

-------------------------------------------------------------------
Wed Nov 29 11:26:39 UTC 2023 - Imobach Gonzalez Sosa <igonzalezsosa@suse.com>

- Update the software proposal when the locale changes
  (gh#openSUSE/agama#881).

-------------------------------------------------------------------
Fri Nov 24 14:50:22 UTC 2023 - Imobach Gonzalez Sosa <igonzalezsosa@suse.com>

- Install recommended packages (gh#openSUSE/agama#889).

-------------------------------------------------------------------
Thu Nov 16 16:27:37 UTC 2023 - Ladislav Slezák <lslezak@suse.com>

- Software service - correctly change the locale, pass the changed
  locale to libzypp (gh#openSUSE/agama#875).

-------------------------------------------------------------------
Wed Nov 15 12:31:10 UTC 2023 - José Iván López González <jlopez@suse.com>

- Add D-Bus API for registering a product (gh#openSUSE/agama#869).

-------------------------------------------------------------------
Thu Nov  2 14:00:01 UTC 2023 - Ancor Gonzalez Sosa <ancor@suse.com>

- Delegate TPM-based encryption to YaST (gh#openSUSE/agama#826)

-------------------------------------------------------------------
Mon Oct 23 11:33:26 UTC 2023 - Imobach Gonzalez Sosa <igonzalezsosa@suse.com>

- Version 5

-------------------------------------------------------------------
Fri Oct 20 08:37:22 UTC 2023 - Ancor Gonzalez Sosa <ancor@suse.com>

- Do not reuse pre-existing swap partitions in the storage proposal
  (gh#openSUSE/agama#806)

-------------------------------------------------------------------
Tue Oct 10 08:51:45 UTC 2023 - Ladislav Slezák <lslezak@suse.com>

- Extended Software service to allow configuring selected patterns
  (gh#openSUSE/agama#792)

-------------------------------------------------------------------
Wed Oct  4 19:51:32 UTC 2023 - Josef Reidinger <jreidinger@suse.com>

- Add indication to btrfs volumes if it is transactional
  (gh#openSUSE/agama#789)

-------------------------------------------------------------------
Fri Sep 29 14:37:25 UTC 2023 - Ancor Gonzalez Sosa <ancor@suse.com>

- Adapted storage settings for ALP Dolomite (gh#openSUSE/agama#782)

-------------------------------------------------------------------
Wed Sep 27 12:12:59 UTC 2023 - José Iván López González <jlopez@suse.com>

- Fix D-Bus type for SystemVGDevices and restore system VG devices
  from previous settings (gh#openSUSE/agama#763).

-------------------------------------------------------------------
Tue Sep 26 15:57:08 UTC 2023 - Imobach Gonzalez Sosa <igonzalezsosa@suse.com>

- Version 4

-------------------------------------------------------------------
Tue Sep 19 11:14:42 UTC 2023 - José Iván López González <jlopez@suse.com>

- Do not automatically probe after selecting a new product
  (gh#openSUSE/agama#748).

-------------------------------------------------------------------
Thu Sep 14 09:04:29 UTC 2023 - Imobach Gonzalez Sosa <igonzalezsosa@suse.com>

- Use a single D-Bus service to expose the manager and the users
  settings (gh#openSUSE/agama#753, follow-up of
  gh#openSUSE/agama#729).

-------------------------------------------------------------------
Tue Sep 12 12:27:33 UTC 2023 - Imobach Gonzalez Sosa <igonzalezsosa@suse.com>

- Do not crash when it is not possible to handle a product change
  in the manager service (related to bsc#1215197).
- When selecting the product, do not perform any change if the
  product is still the same.

-------------------------------------------------------------------
Mon Sep 11 11:28:05 UTC 2023 - Imobach Gonzalez Sosa <igonzalezsosa@suse.com>

- The software and the storage services do not dispatch actions
  during progress reporting anymore (related to bsc#1215197).

-------------------------------------------------------------------
Wed Sep  6 08:02:35 UTC 2023 - José Iván López González <jlopez@suse.com>

- New storage proposal settings (gh#openSUSE/agama#738).

-------------------------------------------------------------------
Fri Sep  1 07:32:59 UTC 2023 - Imobach Gonzalez Sosa <igonzalezsosa@suse.com>

- Extend the Ruby-based services logs with information about
  each step (gh#openSUSE/agama#732).
- Raise the D-Bus service start timeout for troubleshoting purposes
  (related to bsc#1214737).

-------------------------------------------------------------------
Thu Aug 31 10:36:53 UTC 2023 - Imobach Gonzalez Sosa <igonzalezsosa@suse.com>

- Adapt the locale and questions clients to use the same D-Bus
  service (gh#openSUSE/agama#729).

-------------------------------------------------------------------
Wed Aug 30 12:39:18 UTC 2023 - Josef Reidinger <jreidinger@suse.com>

- Respect UI locale in dbus services (gh#openSUSE/agama#725)

-------------------------------------------------------------------
Mon Aug 28 07:59:26 UTC 2023 - Knut Anderssen <kanderssen@suse.com>

- Copy the proxy configuration to the target system when needed
  (bsc#1212677, gh#openSUSE/agama#711).

-------------------------------------------------------------------
Wed Aug 23 10:39:46 UTC 2023 - Imobach Gonzalez Sosa <igonzalezsosa@suse.com>

- Install the ppc64-diag package when running on ppc64le (related
  to bsc#1206898).

-------------------------------------------------------------------
Mon Aug 21 11:15:50 UTC 2023 - Imobach Gonzalez Sosa <igonzalezsosa@suse.com>

- Set the manager service as busy during the startup phase
  (bsc#1213194).

-------------------------------------------------------------------
Fri Aug 18 14:17:13 UTC 2023 - Knut Anderssen <kanderssen@suse.com>

- Add proxy setup support (bsc#1212677, gh#openSUSE/agama#696).

-------------------------------------------------------------------
Mon Aug  7 10:52:35 UTC 2023 - Imobach Gonzalez Sosa <igonzalezsosa@suse.com>

- Do not consider the architecture when filtering the configuration
  file through the filter-config.rb script (gh#openSUSE/agama#691).

-------------------------------------------------------------------
Wed Aug  2 10:03:13 UTC 2023 - Imobach Gonzalez Sosa <igonzalezsosa@suse.com>

- Version 3

-------------------------------------------------------------------
Wed Aug  2 10:03:09 UTC 2023 - Imobach Gonzalez Sosa <igonzalezsosa@suse.com>


-------------------------------------------------------------------
Wed Jul 26 10:00:39 UTC 2023 - José Iván López González <jlopez@suse.com>

- Adapt config file to install ALP Dolomite instead of ALP Micro
  and remove ALP Bedrock (gh#openSUSE/agama#674).

-------------------------------------------------------------------
Mon Jul 17 09:16:38 UTC 2023 - Josef Reidinger <jreidinger@suse.com>

- Adapt to new questions D-Bus API to allow automatic answering of
  questions when requested. All code using this API is adapted
  (gh#openSUSE/agama#637)

-------------------------------------------------------------------
Wed Jul  5 14:02:23 UTC 2023 - José Iván López González <jlopez@suse.com>

- Delay zFCP probing after activating a controller and ensure the
  system is marked as deprecated if needed after probing zFCP
  (gh#openSUSE/agama#650).

-------------------------------------------------------------------
Wed Jun 14 15:11:56 UTC 2023 - José Iván López González <jlopez@suse.com>

- Extend zFCP D-Bus API to provide allow_lun_scan info
  (gh#openSUSE/agama/626).

-------------------------------------------------------------------
Wed Jun  7 11:13:49 UTC 2023 - José Iván López González <jlopez@suse.com>

- Add D-Bus API for managing zFCP devices (gh#openSUSE/agama#594).

-------------------------------------------------------------------
Wed Jun  7 08:54:58 UTC 2023 - Michal Filka <mfilka@suse.com>

- Merge the users D-Bus service into the main one to save some resources
  (gh#openSUSE/agama#596).

-------------------------------------------------------------------
Wed Jun  7 05:33:27 UTC 2023 - Imobach Gonzalez Sosa <igonzalezsosa@suse.com>

- Drop the old `org.opensuse.Agama.Language1` which was replaced
  with `org.opensuse.Agama.Locale1` (gh#openSUSE/agama#608).

-------------------------------------------------------------------
Wed May 24 15:43:41 UTC 2023 - Ancor Gonzalez Sosa <ancor@suse.com>

- Adjust volume definitions for Tumbleweed (related to bsc#1075990)
- Display "ALP Server" instead of "ALP Bedrock"

-------------------------------------------------------------------
Tue May 23 11:51:26 UTC 2023 - Martin Vidner <mvidner@suse.com>

- Version 2.1

-------------------------------------------------------------------
Tue May 23 08:05:14 UTC 2023 - José Iván López González <jlopez@suse.com>

- Initial version of storage D-Bus API for exporting system devices.
- gh#openSUSE/agama#586

-------------------------------------------------------------------
Mon May 22 12:28:46 UTC 2023 - Martin Vidner <mvidner@suse.com>

- Version 2

-------------------------------------------------------------------
Thu May 18 12:19:49 UTC 2023 - Martin Vidner <mvidner@suse.com>

- Update ruby-dbus dependency to 0.22.x (gh#openSUSE/agama#581)

-------------------------------------------------------------------
Tue May 16 13:42:18 UTC 2023 - Knut Alejandro Anderssen González <kanderssen@suse.com>

- Added ppc64le repositories for ALP Bedrock and ALP Micro products
- gh#openSUSE/agama#577

-------------------------------------------------------------------
Fri May  5 15:20:25 UTC 2023 - José Iván López González <jlopez@suse.com>

- Add callbacks for storage commit errors (gh#openSUSE/agama/558).

-------------------------------------------------------------------
Wed Apr 26 15:48:41 UTC 2023 - José Iván López González <jlopez@suse.com>

- Add D-Bus API for managing issues.
- Replace validation interface by issues in the storage service.
- gh#openSUSE/agama#548

-------------------------------------------------------------------
Fri Apr 14 13:13:56 UTC 2023 - José Iván López González <jlopez@suse.com>

- Modify default storage settings.
- Fix issue with volume templates.
- gh#openSUSE/agama#521

-------------------------------------------------------------------
Mon Apr 10 10:14:39 UTC 2023 - Imobach Gonzalez Sosa <igonzalezsosa@suse.com>

- Update ruby-dbus dependency to version 0.21.0
  (gh#openSUSE/agama#528).

-------------------------------------------------------------------
Wed Apr  5 14:12:51 UTC 2023 - José Iván López González <jlopez@suse.com>

- Rename D-Bus interface for generic questions
  (gh#openSUSE/agama#524).

-------------------------------------------------------------------
Wed Mar 29 11:31:12 UTC 2023 - Imobach Gonzalez Sosa <igonzalezsosa@suse.com>

- Rename D-Installer to Agama (gh#openSUSE/agama#507).
- Version 1

-------------------------------------------------------------------
Fri Mar 24 15:32:54 UTC 2023 - Imobach Gonzalez Sosa <igonzalezsosa@suse.com>

- Version 0.8.3

-------------------------------------------------------------------
Fri Mar 24 14:53:14 UTC 2023 - Knut Alejandro Anderssen González <kanderssen@suse.com>

- Adjustments to allow obtaining the DASD format progress and set
  the system as deprecated after making DASD changes.
- gh#openSUSE/agama#501.

-------------------------------------------------------------------
Fri Mar 24 10:39:18 UTC 2023 - Imobach Gonzalez Sosa <igonzalezsosa@suse.com>

- Version 0.8.2

-------------------------------------------------------------------
Thu Mar 23 17:04:54 UTC 2023 - José Iván López González <jlopez@suse.com>

- Set system as deprecated after changing iSCSI sessions.
- Reuse settings from previous proposal.
- gh#openSUSE/agama#484

-------------------------------------------------------------------
Wed Mar 22 16:05:14 UTC 2023 - Knut Anderssen <kanderssen@suse.com>

- Added a fallback in order to prevent a proposal error when no
  planned devices are available (gh#openSUSE/agama#494).

-------------------------------------------------------------------
Wed Mar 22 15:20:45 UTC 2023 - Ancor Gonzalez Sosa <ancor@suse.com>

- Adjustments to prevent iSCSI-related delays during storage
  probing (gh#openSUSE/agama#493).

-------------------------------------------------------------------
Wed Mar 22 15:12:46 UTC 2023 - Martin Vidner <mvidner@suse.com>

- Fix service startup (gh#openSUSE/agama#491):
  * Fix race at systemd startup time.
  * Install the dependencies before starting it up.

-------------------------------------------------------------------
Wed Mar 22 11:11:52 UTC 2023 - Imobach Gonzalez Sosa <igonzalezsosa@suse.com>

- Version 0.8.1

-------------------------------------------------------------------
Tue Mar 21 21:51:48 UTC 2023 - Knut Anderssen <kanderssen@suse.com>

- Allow to define architecture specific patterns and packages
  (gh#openSUSE/agama#486).

-------------------------------------------------------------------
Tue Mar 21 16:44:27 UTC 2023 - Ladislav Slezák <lslezak@suse.com>

- Fixed exception handling so service always goes back to the
  "idle" state when finishing a block (related to bsc#1209523)

-------------------------------------------------------------------
Tue Mar 21 16:28:26 UTC 2023 - Ancor Gonzalez Sosa <ancor@suse.com>

- Added D-Bus API for management of DASDs (gh#openSUSE/agama#464,
  gh#openSUSE/agama#476)

-------------------------------------------------------------------
Tue Mar 21 11:42:51 UTC 2023 - Imobach Gonzalez Sosa <igonzalezsosa@suse.com>

- Update the products definitions (gh#openSUSE/agama#485):
  * Replace "ALP" with "ALP Bedrock" and "ALP Micro".
  * Drop Leap 15.4 and Leap Micro 5.3.
- Add a script to auto-generate the configuration file when
  building the ISO.

-------------------------------------------------------------------
Thu Mar 16 16:13:21 UTC 2023 - Imobach Gonzalez Sosa <igonzalezsosa@suse.com>

- Version 0.8

-------------------------------------------------------------------
Thu Mar 16 15:56:00 UTC 2023 - José Iván López González <jlopez@suse.com>

- Add callbacks to be called on iSCSI activation
  (gh#openSUSE/agama#435).

-------------------------------------------------------------------
Thu Mar 16 14:54:44 UTC 2023 - Knut Anderssen <kanderssen@suse.com>

- Adapted the service configuration for the s390x architecture
  (gh#openSUSE/agama#469).

-------------------------------------------------------------------
Thu Mar 16 13:45:21 UTC 2023 - Knut Anderssen <kanderssen@suse.com>

- Fix gem2rpm configuration requiring the dbus-1-common package
  (gh#openSUSE/agama#470).

-------------------------------------------------------------------
Wed Mar  8 07:46:54 UTC 2023 - Imobach Gonzalez Sosa <igonzalezsosa@suse.com>

- Fix gem2rpm configuration to include YaST2 dependencies
  (gh#openSUSE/agama#459).

-------------------------------------------------------------------
Thu Mar  2 08:48:36 UTC 2023 - Ancor Gonzalez Sosa <ancor@suse.com>

- Write /iguana/mountlist if running on Iguana
  (gh#openSUSE/agama#445).

-------------------------------------------------------------------
Wed Feb 15 16:09:16 UTC 2023 - José Iván López González <jlopez@suse.com>

- Add D-Bus API for iSCSI (gh#openSUSE/agama#402).

-------------------------------------------------------------------
Wed Feb 15 15:18:43 UTC 2023 - Imobach Gonzalez Sosa <igonzalezsosa@suse.com>

- Version 0.7
- Update the list of patterns to install for Leap Micro 5.3
  (gh#openSUSE/agama#427).

-------------------------------------------------------------------
Wed Feb  8 18:09:01 UTC 2023 - Imobach Gonzalez Sosa <igonzalezsosa@suse.com>

- Better handling of software repositories
  (gh#openSUSE/agama#414):
  * Report issues when reading the software repositories.
  * Inform the user about the software proposal progress.
  * Do not try to calculate a proposal if there are no
    repositories.

-------------------------------------------------------------------
Fri Jan 20 12:25:56 UTC 2023 - Martin Vidner <mvidner@suse.com>

- Use the upstream version of D-Bus ObjectManager
  (gh#openSUSE/agama#245)

-------------------------------------------------------------------
Wed Jan 18 08:03:40 UTC 2023 - Josef Reidinger <jreidinger@suse.com>

- Save logs and provide the path to the file
  (gh#openSUSE/agama#379)

-------------------------------------------------------------------
Tue Jan 17 10:06:23 UT0 2023 - Josef Reidinger <jreidinger@suse.com>

- Implement validation of software proposal
  (gh#openSUSE/agama#381)

-------------------------------------------------------------------
Mon Jan 16 17:02:21 UTC 2023 - Imobach Gonzalez Sosa <igonzalezsosa@suse.com>

- Check for installed packages in the target system, instead of the
  installation medium (gh#openSUSE/agama#393).

-------------------------------------------------------------------
Mon Jan 16 14:57:59 UTC 2023 - Imobach Gonzalez Sosa <igonzalezsosa@suse.com>

- Simplify the network configuration to just copying the
  NetworkManager connections and enabling the service
  (gh#openSUSE/agama#397).

-------------------------------------------------------------------
Tue Jan 10 10:29:00 UTC 2023 - Imobach Gonzalez Sosa <igonzalezsosa@suse.com>

- Use a dedicated D-Bus server (gh#openSUSE/agama#384).

-------------------------------------------------------------------
Thu Dec 15 13:15:10 UTC 2022 - Imobach Gonzalez Sosa <igonzalezsosa@suse.com>

- Implement the ImportGpgKey libzypp callback
  (gh#openSUSE/agama#371)
- Version 0.6.2

-------------------------------------------------------------------
Wed Dec 14 22:38:24 UTC 2022 - Imobach Gonzalez Sosa <igonzalezsosa@suse.com>

- Implement AcceptUnsignedFile and MediaChange libzypp callbacks
  (gh#openSUSE/agama#369).

-------------------------------------------------------------------
Wed Dec 14 15:29:12 UTC 2022 - Imobach Gonzalez Sosa <igonzalezsosa@suse.com>

- Switch the SELinux policy for ALP to "enforcing"
  (gh#openSUSE/agama#360).
- Fix generic questions handling (gh#openSUSE/agama#362)
- Version 0.6.1

-------------------------------------------------------------------
Wed Dec 14 13:25:22 UTC 2022 - Ancor Gonzalez Sosa <ancor@suse.com>

- Removed previous temporary setting "olaf_luks2_password" and all
  the code supporting it.
- Added new temporary setting "tpm_luks_open" to try to configure
  TPM-based unlocking of the LUKS devices during the first system
  boot (gh#openSUSE/agama#363).

-------------------------------------------------------------------
Mon Dec  5 13:17:56 UTC 2022 - Imobach Gonzalez Sosa <igonzalezsosa@suse.com>

- Write snapshots configuration (gh#openSUSE/agama#350).
- Update to version 0.6.0

-------------------------------------------------------------------
Fri Dec  2 14:52:36 UTC 2022 - José Iván López González <jlopez@suse.com>

- Improve messages of storage validation errors.
- Do not encrypt devices when receiving an empty password from
  D-Bus (gh#openSUSE/agama#321).

-------------------------------------------------------------------
Thu Dec  1 16:22:58 UTC 2022 - Josef Reidinger <jreidinger@suse.com>

- Allow to define products architectures and architecture specific
  installation repositories
- Adapt default d-installer.yml to fix installation on other archs
  (gh#openSUSE/agama#279)

-------------------------------------------------------------------
Wed Nov 30 12:42:42 UTC 2022 - Knut Alejandro Anderssen González <kanderssen@suse.de>

- Add validation for the first user creation (gh#openSUSE/agama#337)

-------------------------------------------------------------------
Wed Nov 30 12:41:26 UTC 2022 - Ancor Gonzalez Sosa <ancor@suse.com>

- Encryption method and pbkdf are now configurable per-product, set
  to LUKS2 and PBKDF2 for ALP (gh#openSUSE/agama#340).
- Improved selection of packages for ALP to boot from encrypted
  devices and LVM (gh#openSUSE/agama#338).
- Temporarily adjusted storage proposal to delete all existing
  partitions and to never reuse LVM (gh#openSUSE/agama#340).

-------------------------------------------------------------------
Fri Nov 18 16:27:43 UTC 2022 - Imobach Gonzalez Sosa <igonzalezsosa@suse.com>

- Update to version 0.5.0:
  * Use D-Bus activation instead of explicit service starting
    (gh#openSUSE/agama#287).
  * Load the configuration from /etc/d-installer.yaml
    (gh#openSUSE/agama#301).
  * Move D-Bus configuration to /usr/share (gh#openSUSE/agama#254).
  * Extract questions and storage handling to separate services
    (gh#openSUSE/agama#248).
  * Add a mechanism to report problems found in the configuration
    (gh#openSUSE/agama#299).
  * Extend the D-Bus API for the storage proposal
    (gh#openSUSE/agama#268).
  * Do not block after software installation if a package cannot
    be installed (gh#openSUSE/agama#322).
  * Add support to install the Adaptable Linux Platform Host OS
    (gh#openSUSE/agama#265).
  * Update Leap Micro to version 5.3 (gh#openSUSE/agama#318).

-------------------------------------------------------------------
Thu Jul 28 08:20:21 UTC 2022 - Imobach Gonzalez Sosa <igonzalezsosa@suse.com>

- Update to version 0.4.2:
  * Prevent the installation from being blocked when the user
    changes the language (gh#openSUSE/agama#239 and
    gh#openSUSE/agama#240).
  * Add a new service org.opensuse.DInstaller.Language to handle
    yast2-country related logic.

-------------------------------------------------------------------
Tue Jul 26 09:56:53 UTC 2022 - Imobach Gonzalez Sosa <igonzalezsosa@suse.com>

- Update to version 0.4.1:
  * Respond to D-Bus messages during software installation
    (gh#openSUSE/agama#223).
  * Prevent the redefined PackagesProposal module from sending a
    nil value over D-Bus.

-------------------------------------------------------------------
Fri Jul 15 07:24:16 UTC 2022 - Imobach Gonzalez Sosa <igonzalezsosa@suse.com>

- Update to version 0.4:
  * Add support for installing multiple products
    (gh#openSUSE/agama#181).
  * Switch to a multi-process architecture (gh#openSUSE/agama#153):
    - Users service (gh#openSUSE/agama#164).
    - Software service (gh#openSUSE/agama#201).
  * Simplify the installation workflow and introduce a new
    status/progress reporting API
    (gh#openSUSE/agama#209).
  * Install packages that are required to configure the LSM
    (gh#openSUSE/agama#222).
- Add dependencies on YaST2 and snapper packages.

-------------------------------------------------------------------
Mon Jun 13 10:17:32 UTC 2022 - Imobach Gonzalez Sosa <igonzalezsosa@suse.com>

- Update to version 0.3:
  * Extend configuration to support:
    - Selecting patterns for installation
      (gh#openSUSE/agama#184).
    - Configuring an LSM (gh#openSUSE/agama#173 and
      gh#openSUSE/agama#184).
    - Specifying the list of storage volumes
      (gh#openSUSE/agama#188).

-------------------------------------------------------------------
Tue May 17 10:58:43 UTC 2022 - Imobach Gonzalez Sosa <igonzalezsosa@suse.com>

- Update to version 0.2:
  * Introduce a YAML-based configuration system
    (gh#openSUSE/agama#132 and gh#openSUSE/agama#158).
  * Add a mechanism to allow user interaction from the service
    (gh#openSUSE/agama#123 and gh#openSUSE/agama#135).
  * Allow setting an SSL certificate for remote installation
    or disabling SSL completely (gh#openSUSE/agama#145).
  * Define the installation repository through a configuration
    file (gh#openSUSE/agama#122).

-------------------------------------------------------------------
Wed Mar 30 07:06:18 UTC 2022 - Imobach Gonzalez Sosa <igonzalezsosa@suse.com>

- First release (version 0.1):
  * Minimal installation of openSUSE Leap or Tumbleweed.
  * Allow setting the language, selecting a product, choosing a disk to
    install into, setting the root authentication mechanism and creating
    a first user.
  * Automatic boot loader installation.
  * Automatic network set up based on the configuration of the
    underlying system.<|MERGE_RESOLUTION|>--- conflicted
+++ resolved
@@ -1,10 +1,10 @@
 -------------------------------------------------------------------
-<<<<<<< HEAD
-Fri Feb  7 14:42:31 UTC 2025 - Imobach Gonzalez Sosa <igonzalezsosa@suse.com>
+Mon Feb 10 15:32:23 UTC 2025 - Imobach Gonzalez Sosa <igonzalezsosa@suse.com>
 
 - Report unsupported AutoYaST elements
   (gh#agama-project/agama#1976).
-=======
+
+-------------------------------------------------------------------
 Fri Feb  7 16:29:28 UTC 2025 - Imobach Gonzalez Sosa <igonzalezsosa@suse.com>
 
 - Report problems when trying to download a package, install it
@@ -15,7 +15,6 @@
 
 - Adapt tests to use the BLS size requirements
   (gh#agama-project/agama#1979).
->>>>>>> dbd4927c
 
 -------------------------------------------------------------------
 Wed Feb  5 14:32:29 UTC 2025 - Ladislav Slezák <lslezak@suse.com>
