-------------------------------------------------------------------
<<<<<<< HEAD
Tue Jul 15 10:53:18 UTC 2025 - Imobach Gonzalez Sosa <igonzalezsosa@suse.com>

- Do not overwrite the list of chosen patterns when selecting an LSM
  (gh#agama-project/agama#2560).
- Extend products definition with the possibility to define whether a
  user pattern should be pre-selected or not.
=======
Mon Jul 14 15:57:59 UTC 2025 - José Iván López González <jlopez@suse.com>

- Save registration code and email, even if registration fails
  (related to jsc#AGM-156).
>>>>>>> e8b2086f

-------------------------------------------------------------------
Mon Jul 14 11:32:19 UTC 2025 - Ladislav Slezák <lslezak@suse.com>

- Install the packages from DUD to the target system
  (gh#agama-project/agama#2543)
- Allow ignoring GPG signature problems for the DUD packages using
  the "inst.dud_packages.gpg=0" boot parameter
  (problems for packages from other repositories are still reported)
- Fixed parsing the boot command line options,
  using both nested and parent option would crash the installer
  (like "inst.foo" with "inst.foo.bar")

-------------------------------------------------------------------
Thu Jul 10 12:13:14 UTC 2025 - José Iván López González <jlopez@suse.com>

- Inhibit storage subsystems (bsc#1245159, bsc#1246133).

-------------------------------------------------------------------
Wed Jul  9 14:04:23 UTC 2025 - Martin Vidner <mvidner@suse.com>

- Fix error at /api/manager/installer: initialize the backend value
  for org.opensuse.Agama1.Manager.CurrentInstallationPhase (bsc#1245760)

-------------------------------------------------------------------
Wed Jul  9 12:21:55 UTC 2025 - Josef Reidinger <jreidinger@suse.com>

- Add AutoYaST conversion for RMT registration (gh#agama-project/agama#2545).

-------------------------------------------------------------------
Wed Jul  9 08:32:37 UTC 2025 - Knut Anderssen <kanderssen@suse.com>

- Handle the LSM defined in the product definition as it was
  selected by the user allowing to deselect it (bsc#1244431).

-------------------------------------------------------------------
Fri Jul  4 11:31:21 UTC 2025 - José Iván López González <jlopez@suse.com>

- Extend D-Bus API to allow reprobing the system
  (gh#agama-project/agama#2532, bsc#1245400).

-------------------------------------------------------------------
Wed Jul  2 10:50:56 UTC 2025 - José Iván López González <jlopez@suse.com>

- Add missing iSCSI discovery when importing the iSCSI config
  (bsc#1245171).

-------------------------------------------------------------------
Mon Jun 30 15:51:33 UTC 2025 - Imobach Gonzalez Sosa <igonzalezsosa@suse.com>

- Version 16

-------------------------------------------------------------------
Mon Jun 30 11:23:03 UTC 2025 - Martin Vidner <mvidner@suse.com>

- ipmitool invocation: do not write spurious % percent sign
  (jsc#PED-12285)

-------------------------------------------------------------------
Fri Jun 27 14:02:57 UTC 2025 - Michal Filka <mfilka@suse.com>

- jsc#PED-11193
  - do not create the "after install" snapshot

-------------------------------------------------------------------
Fri Jun 27 12:07:35 UTC 2025 - Imobach Gonzalez Sosa <igonzalezsosa@suse.com>

- Fix the conversion of the "language" section from AutoYaST profiles
  (gh#agama-project/agama#2516).

-------------------------------------------------------------------
Wed Jun 25 20:29:58 UTC 2025 - Josef Reidinger <jreidinger@suse.com>

- do not crash if onlyRequired flag is set and libzypp is not
  installed on target system (jsc#AGM-154)

-------------------------------------------------------------------
Wed Jun 25 07:55:53 UTC 2025 - Josef Reidinger <jreidinger@suse.com>

- allow to set onlyRequired flag for software service
  (jsc#AGM-154)

-------------------------------------------------------------------
Mon Jun 23 07:22:22 UTC 2025 - Michal Filka <mfilka@suse.com>

- jsc#PED-12285
  - initial implementation for installer state status report via
    IPMI

-------------------------------------------------------------------
Thu Jun 19 10:21:13 UTC 2025 - José Iván López González <jlopez@suse.com>

- Add missing steps for iSCSI installation
  (gh#agama-project/agama#2473).

-------------------------------------------------------------------
Wed Jun 18 12:28:14 UTC 2025 - Ladislav Slezák <lslezak@suse.com>

- Disable local installation repositories instead of removing them
  (bsc#1243064)

-------------------------------------------------------------------
Wed Jun 18 07:17:23 UTC 2025 - Imobach Gonzalez Sosa <igonzalezsosa@suse.com>

- Preserve AutoYaST pre-scripts artifacts (bsc#1243776, gh#agama-project/agama#2344).

-------------------------------------------------------------------
Mon Jun 16 14:26:06 UTC 2025 - Ancor Gonzalez Sosa <ancor@suse.com>

- Initial support for sorting storage devices when searching them
  at the configuration (gh#agama-project/agama#2474).

-------------------------------------------------------------------
Fri Jun 13 20:51:10 UTC 2025 - Josef Reidinger <jreidinger@suse.com>

- Fix copy of self-signed certificates for RMT
  (gh#agama-project/agama#2480)

-------------------------------------------------------------------
Fri Jun 13 15:11:18 UTC 2025 - Ladislav Slezák <lslezak@suse.com>

- Send the current language to the registration server (SCC/RMT)
  to display localized error messages (gh#agama-project/agama#2477)

-------------------------------------------------------------------
Fri Jun 13 08:23:46 UTC 2025 - Josef Reidinger <jreidinger@suse.com>

- Split registration key and registered status to support RMT with
  empty registration key (gh#agama-project/agama#2469)

-------------------------------------------------------------------
Thu Jun 12 05:20:10 UTC 2025 - José Iván López González <jlopez@suse.com>

- AutoYaST support: add support for iscsi-client section
  (gh#agama-project/agama#2463).

-------------------------------------------------------------------
Tue Jun 10 12:08:44 UTC 2025 - Josef Reidinger <jreidinger@suse.com>

- AutoYaST support: add support for add-on elements
  (gh#agama-project/agama#2458)

-------------------------------------------------------------------
Mon Jun  9 06:12:23 UTC 2025 - José Iván López González <jlopez@suse.com>

- Extend the D-Bus API to get available/candidate drives and MD
  RAIDs (gh#agama-project/agama#2419).
- Improve the config conversion from model to add missing MD RAIDs
  if needed (e.g., the MD RAID was selected as boot device or as
  target for LVM).

-------------------------------------------------------------------
Fri Jun  6 10:22:36 UTC 2025 - Knut Anderssen <kanderssen@suse.com>

- Propose to move existing connections to disk if there is no one
  to be persisted (custom config provided)
  (gh#agama-project/agama#2402).

-------------------------------------------------------------------
Thu Jun  5 15:44:06 UTC 2025 - Josef Reidinger <jreidinger@suse.com>

- agama-dbus-monitor: Increase timeout when restarting to prevent
  crash due to socket not available

-------------------------------------------------------------------
Thu Jun  5 15:41:31 UTC 2025 - Josef Reidinger <jreidinger@suse.com>

- Add support to specify for extra repositories if it can be
  unsigned or list of GPG fingerprints that are trusted
  (jsc#AGM-125)

-------------------------------------------------------------------
Tue Jun  3 12:22:41 UTC 2025 - Josef Reidinger <jreidinger@suse.com>

- Add support for adding extra repositories as installation sources
  (jsc#AGM-125)

-------------------------------------------------------------------
Wed May 28 14:19:28 UTC 2025 - José Iván López González <jlopez@suse.com>

- Try several attempts for the first storage proposal
  (gh#agama-project/agama#2393).

-------------------------------------------------------------------
Wed May 28 07:51:36 UTC 2025 - Ladislav Slezák <lslezak@suse.com>

- Unselect user patterns which are unselected by a conflict
  resolution (followup for gh#agama-project/agama#2348)

-------------------------------------------------------------------
Mon May 26 21:33:40 UTC 2025 - Knut Anderssen <kanderssen@suse.com>

- Copy Agama generated systemd network link files to the target
  system (bsc#1237327, bsc#1241969).

-------------------------------------------------------------------
Mon May 26 19:51:50 UTC 2025 - Imobach Gonzalez Sosa <igonzalezsosa@suse.com>

- Version 15

-------------------------------------------------------------------
Mon May 26 09:44:54 UTC 2025 - Imobach Gonzalez Sosa <igonzalezsosa@suse.com>

- Set stopOnBootMenu to "true" when a negative timeout is
  set in the bootloader section of an AutoYaST profile
  (bsc#1243623).

-------------------------------------------------------------------
Fri May 23 12:37:31 UTC 2025 - José Iván López González <jlopez@suse.com>

- Add checks to the storage config to avoid using wrong devices as
  target for boot partitions (gh#agama-project/agama#2390).

-------------------------------------------------------------------
Fri May 23 11:59:20 UTC 2025 - Imobach Gonzalez Sosa <igonzalezsosa@suse.com>

- Introduce a new ProgressChanged signal which should be used
  instead of PropertiesChanged (gh#agama-project/agama#2389).

-------------------------------------------------------------------
Fri May 23 10:39:21 UTC 2025 - Josef Reidinger <jreidinger@suse.com>

- Properly report if registration failed when adding new libzypp
  service obtained from registration server (bsc#1238851)

-------------------------------------------------------------------
Fri May 23 09:27:04 UTC 2025 - Ancor Gonzalez Sosa <ancor@suse.com>

- Allow to specify a software RAID (mdRaids) as explicit boot
  device (gh#agama-project/agama#2386).

-------------------------------------------------------------------
Thu May 22 17:21:24 UTC 2025 - Ancor Gonzalez Sosa <ancor@suse.com>

- Include RAIDs at the model for the storage UI
  (gh#agama-project/agama#2346).

-------------------------------------------------------------------
Thu May 22 16:18:06 UTC 2025 - Josef Reidinger <jreidinger@suse.com>

- Provide software conflicts D-Bus API (gh#agama-project/agama#2348)

-------------------------------------------------------------------
Fri May 16 08:45:58 UTC 2025 - José Iván López González <jlopez@suse.com>

- Fix list of candidate drives and candidate MD RAIDs for
  installation (gh#agama-project/agama#2362).

-------------------------------------------------------------------
Wed May 14 15:15:47 UTC 2025 - José Iván López González <jlopez@suse.com>

- Add search conditions to storage (gh#agama-project/agama#2338).

-------------------------------------------------------------------
Wed May 14 10:22:24 UTC 2025 - Knut Anderssen <kanderssen@suse.com>

- Fix the target path for copying the udev rules and nvme files
  introduced by (bsc#123808, gh#agama-project/agama#2257).
  (bsc#1241868, gh#agama-project/agama#2328).

-------------------------------------------------------------------
Fri May  9 15:37:04 UTC 2025 - Imobach Gonzalez Sosa <igonzalezsosa@suse.com>

- Convert the bootloader section to JSON (gh#agama-project/agama#2349).
- Fix the conversion of the hostname and the networking sections to JSON
  (gh#agama-project/agama#2349).

-------------------------------------------------------------------
Wed May  7 10:24:14 UTC 2025 - Imobach Gonzalez Sosa <igonzalezsosa@suse.com>

- Convert AutoYaST DNS section to JSON (gh#agama-project/agama#2335).

-------------------------------------------------------------------
Wed May  7 06:33:28 UTC 2025 - José Iván López González <jlopez@suse.com>

- Add support for creating and reusing MD RAID devices
  (gh#agama-project/agama#2286, bsc#1241958).

-------------------------------------------------------------------
Tue May  6 11:33:52 UTC 2025 - Imobach Gonzalez Sosa <igonzalezsosa@suse.com>

- Convert YaST-specific keymap identifiers (gh#agama-project/agama#1902).

-------------------------------------------------------------------
Wed Apr 30 08:18:27 UTC 2025 - Imobach Gonzalez Sosa <igonzalezsosa@suse.com>

- Convert relurl:// URLs in AutoYaST files and scripts definitions
  (gh#agama-project/agama#2305).

-------------------------------------------------------------------
Fri Apr 25 13:36:13 UTC 2025 - Ancor Gonzalez Sosa <ancor@suse.com>

- AutoYaST profile compatibility: <reg_server_cert_fingerprint />
  and <reg_server_cert_fingerprint_type /> (related to
  gh#agama-project/agama#2270).

-------------------------------------------------------------------
Thu Apr 24 17:18:04 UTC 2025 - Knut Anderssen <kanderssen@suse.com>

- Copy only the NetworkManager connnections from /etc and just
  in case the copy has not been disabled
  (gh#agama-project/agama#2291).

-------------------------------------------------------------------
Thu Apr 24 14:10:46 UTC 2025 - Josef Reidinger <jreidinger@suse.com>

- Allow to specify SSL certificate fingerprint to handle self-signed
  certificates used for non default registration server
- Allow to specify registration server URL via API
  gh#agama-project/agama#2270

-------------------------------------------------------------------
Tue Apr 22 14:14:52 UTC 2025 - Imobach Gonzalez Sosa <igonzalezsosa@suse.com>

- Version 14

-------------------------------------------------------------------
Tue Apr 15 08:50:10 UTC 2025 - Ancor Gonzalez Sosa <ancor@suse.com>

- Fixed detection of iBFT (bsc#1239046).
- Removed offload_card from iSCSI (bsc#1231385).

-------------------------------------------------------------------
Fri Apr 11 09:07:22 UTC 2025 - Michal Filka <mfilka@suse.com>

- bsc#1238038
  - copy NVMe configuration files from inst-sys to target
    (gh#agama-project/agama#2257).

-------------------------------------------------------------------
Thu Apr 10 20:26:29 UTC 2025 - Josef Reidinger <jreidinger@suse.com>

- Allow to specify extra kernel parameters for bootloader
  (jsc#PED-10810)

-------------------------------------------------------------------
Wed Apr  9 06:52:58 UTC 2025 - José Iván López González <jlopez@suse.com>

- Add auto-installation support for iSCSI
 (gh#agama-project/agama#2231).

-------------------------------------------------------------------
Wed Apr  9 06:42:38 UTC 2025 - Imobach Gonzalez Sosa <igonzalezsosa@suse.com>

- Write the registration URL to the installed system (bsc#1239316).

-------------------------------------------------------------------
Tue Apr  1 12:44:57 UTC 2025 - Ladislav Slezák <lslezak@suse.com>

- Make the extension version attribute optional, search the version
  automatically if it is missing (related to jsc#AGM-100)

-------------------------------------------------------------------
Fri Mar 28 21:45:56 UTC 2025 - Josef Reidinger <jreidinger@suse.com>

- Allow to specify bootloader timeout in profile (jsc#PED-10810)

-------------------------------------------------------------------
Fri Mar 28 19:22:51 UTC 2025 - Knut Anderssen <kanderssen@suse.com>

- Copy the hostname to the installed system if it exists
  (gh#agama-project/agama#2226).

-------------------------------------------------------------------
Fri Mar 28 11:13:48 UTC 2025 - Imobach Gonzalez Sosa <igonzalezsosa@suse.com>

- Properly map AutoYaST scripts "source" to "content"
  (gh#agama-project/agama#2224).

-------------------------------------------------------------------
Thu Mar 28 09:30:29 UTC 2025 - Ladislav Slezák <lslezak@suse.com>

- Always display the patterns from extensions (related to
  jsc#AGM-100)

-------------------------------------------------------------------
Thu Mar 27 12:40:02 UTC 2025 - Imobach Gonzalez Sosa <igonzalezsosa@suse.com>

- Version 13

-------------------------------------------------------------------
Thu Mar 27 11:40:23 UTC 2025 - José Iván López González <jlopez@suse.com>

- Extend storage model for basic LVM support
  (gh#agama-project/agama#2216).

-------------------------------------------------------------------
Tue Mar 25 15:47:13 UTC 2025 - Ladislav Slezák <lslezak@suse.com>

- Install registred addon product (its *-release package)
  (related to jsc#AGM-100)

-------------------------------------------------------------------
Tue Mar 25 12:11:35 UTC 2025 - Josef Reidinger <jreidinger@suse.com>

- Support for autoyast manual files deployment with exception
  of deploying directories and files_script
  (gh#agama-project/agama#2121)

-------------------------------------------------------------------
Fri Mar 21 16:36:03 UTC 2025 - Ladislav Slezák <lslezak@suse.com>

- Add extensions from the registration server (automatic
  installation only) (jsc#AGM-100)

-------------------------------------------------------------------
Thu Mar 20 08:41:23 UTC 2025 - Knut Anderssen <kanderssen@suse.com>

- Symlink the /mnt/etc/resolv.conf to the NetworkManager running
  one in order to have DNS resolution in the chroot post scripts
  (bsc#1235617, gh#agama-project/agama#2179).

-------------------------------------------------------------------
Fri Mar 14 12:34:03 UTC 2025 - Imobach Gonzalez Sosa <igonzalezsosa@suse.com>

- Import the packages list from an AutoYaST profile
  (gh#agama-project/agama#2153).

-------------------------------------------------------------------
Wed Mar 12 00:44:33 UTC 2025 - Imobach Gonzalez Sosa <igonzalezsosa@suse.com>

- Copy Agama logs to the installed system (gh#agama/agama-project#2148).
- Set /var/log/agama-installation permissions to 0700
  (gh#agama-project/agama#2140).

-------------------------------------------------------------------
Wed Mar  5 14:50:04 UTC 2025 - Ladislav Slezák <lslezak@suse.com>

- Automatically retry package download or repository refresh
  before reporting an error (gh#agama-project/agama#2117)

-------------------------------------------------------------------
Wed Mar  5 11:33:39 UTC 2025 - Imobach Gonzalez Sosa <igonzalezsosa@suse.com>

- Use the correcty script type allows postPartitioning scripts to run
  (gh#agama-project/agama#2114).

-------------------------------------------------------------------
Wed Mar  5 09:21:03 UTC 2025 - Imobach Gonzalez Sosa <igonzalezsosa@suse.com>

- Enable again the signature checking for dir:/// repositories
  (gh#agama-project/agama#2092).

-------------------------------------------------------------------
Wed Mar  5 08:09:28 UTC 2025 - Michal Filka <mfilka@suse.com>

- introduced boot_strategy into storage section of product
  definition yaml file. It allows to control what boot strategy
  will be proposed by storage. Currently works only for BLS.

-------------------------------------------------------------------
Fri Feb 28 13:03:11 UTC 2025 - Imobach Gonzalez Sosa <igonzalezsosa@suse.com>

- Temporarily disable signature checking for dir:// repositories
  (gh#agama-project/agama#2092).

-------------------------------------------------------------------
Wed Feb 26 06:52:45 UTC 2025 - José Iván López González <jlopez@suse.com>

- Add file system label to the config model (needed for jsc#AGM-122
  and bsc#1237165).

-------------------------------------------------------------------
Wed Feb 26 06:51:36 UTC 2025 - Imobach Gonzalez Sosa <igonzalezsosa@suse.com>

- Version 12

-------------------------------------------------------------------
Tue Feb 25 23:48:46 UTC 2025 - Imobach Gonzalez Sosa <igonzalezsosa@suse.com>

- Enable agama-scripts service if installed (gh#agama-project/agama#2077).

-------------------------------------------------------------------
Mon Feb 24 12:03:58 UTC 2025 - Ladislav Slezák <lslezak@suse.com>

- Temporarily hide the abort installation option in the package
  installation failure question until the failed state is properly
  handled. (related to gh#agama-project/agama#2049)

-------------------------------------------------------------------
Mon Feb 24 07:41:17 UTC 2025 - Ancor Gonzalez Sosa <ancor@suse.com>

- Adjust default encryption settings to better support TPM-based
  unlocking (gh#agama-project/agama#2053).

-------------------------------------------------------------------
Fri Feb 21 13:59:30 UTC 2025 - José Iván López González <jlopez@suse.com>

- Initial support for global encryption in the storage model
  (gh#agama-project/agama#2031).

-------------------------------------------------------------------
Thu Feb 20 17:22:09 UTC 2025 - Imobach Gonzalez Sosa <igonzalezsosa@suse.com>

- Add libzypp callbacks to handle more checksum and signatures
  problems (gh#agama-project/agama#2030).

-------------------------------------------------------------------
Thu Feb 20 14:23:49 UTC 2025 - Ancor Gonzalez Sosa <ancor@suse.com>

- Fixed a bug in the storage model conversion that was causing some
  partition sizes to be reset (gh#openSUSE/agama#2036).

-------------------------------------------------------------------
Thu Feb 20 12:56:13 UTC 2025 - Ancor Gonzalez Sosa <ancor@suse.com>

- Introduce the storage model to support the new storage user
  interface (gh#openSUSE/agama#2033)

-------------------------------------------------------------------
Wed Feb 19 17:54:19 UTC 2025 - Michal Filka <mfilka@suse.com>

- Instead of "agama." use more generic "inst." prefix for kernel
  boot options controling the agama installer

-------------------------------------------------------------------
Wed Feb 19 14:21:40 UTC 2025 - Josef Reidinger <jreidinger@suse.com>

- if root ssh key is used, ensure that sshd is enabled and firewall
  has port open (jsc#PM-2128)
- root password is explicitelly locked if not specified
- first user will be in wheel group (jsc#PM-2128)

-------------------------------------------------------------------
Wed Feb 19 13:35:07 UTC 2025 - Ladislav Slezák <lslezak@suse.com>

- UX: Improve the libzypp callbacks (gh#agama-project/agama#1985)

-------------------------------------------------------------------
Tue Feb 18 17:19:08 UTC 2025 - Knut Anderssen <kanderssen@suse.com>

- (gh#agama-project/agama#1970).
  - In an unattended installation, the system will reboot
    automatically.
  - The D-Bus method to finish the installation will not reboot the
    system if it is not in the "finish" installation phase.

-------------------------------------------------------------------
Tue Feb 18 12:03:02 UTC 2025 - Imobach Gonzalez Sosa <igonzalezsosa@suse.com>

- Expose root and first user passwords (gh#agama-project/agama#2005).
- Use a single D-Bus property for the root user data.
- Remove support for auto-login.

-------------------------------------------------------------------
Tue Feb 18 11:27:04 UTC 2025 - Imobach Gonzalez Sosa <igonzalezsosa@suse.com>

- Implement basic support for RMT/SCC proxies (gh#agama-project/agama#2007).

-------------------------------------------------------------------
Mon Feb 17 09:17:47 UTC 2025 - Imobach Gonzalez Sosa <igonzalezsosa@suse.com>

- Add support for post-partitioning scripts (jsc#AGM-108).

-------------------------------------------------------------------
Thu Feb 13 21:37:32 UTC 2025 - Imobach Gonzalez Sosa <igonzalezsosa@suse.com>

- Fix several AutoYaST conversion problems (gh#agama-project/agama#1995):
  - Fix handling of scripts file names and location
    (gh#agama-project/agama#1903).
  - Fix the name of the localization section (gh#agama-project/agama#1960).
  - Use a more readable JSON format (gh#agama-project/agama#1907).

-------------------------------------------------------------------
Wed Feb 12 08:16:38 UTC 2025 - Imobach Gonzalez Sosa <igonzalezsosa@suse.com>

- Report unsupported AutoYaST elements
  (gh#agama-project/agama#1976).

-------------------------------------------------------------------
Tue Feb 11 15:11:18 UTC 2025 - Ladislav Slezák <lslezak@suse.com>

- Fixed possible double timeout when refreshing the installation
  repository (bsc#1236820)

-------------------------------------------------------------------
Fri Feb  7 16:29:28 UTC 2025 - Imobach Gonzalez Sosa <igonzalezsosa@suse.com>

- Report problems when trying to download a package, install it
  or run a script (gh#agama/agama-project#1932).

-------------------------------------------------------------------
Fri Feb  7 16:16:14 UTC 2025 - José Iván López González <jlopez@suse.com>

- Adapt tests to use the BLS size requirements
  (gh#agama-project/agama#1979).

-------------------------------------------------------------------
Wed Feb  5 14:32:29 UTC 2025 - Ladislav Slezák <lslezak@suse.com>

- Disable the local media in the installed system, esp. the
  offline repository with URL dir:///run/initramfs/live/install
  (bsc#1236813)

-------------------------------------------------------------------
Wed Jan 29 16:28:32 UTC 2025 - Josef Reidinger <jreidinger@suse.com>

- Allow reading repository in /install directory on iso
  (jsc#PED-10405)

-------------------------------------------------------------------
Fri Jan 24 09:33:27 UTC 2025 - Imobach Gonzalez Sosa <igonzalezsosa@suse.com>

- Introduce a new installation phase "finish"
  (gh#agama-project/agama#1616).

-------------------------------------------------------------------
Fri Jan 24 06:42:00 UTC 2025 - Imobach Gonzalez Sosa <igonzalezsosa@suse.com>

- Use the availability of the base product to determine whether a
  product requires to be registered (gh#agama-project/agama#1938).

-------------------------------------------------------------------
Tue Jan 21 19:11:04 UTC 2025 - Imobach Gonzalez Sosa <igonzalezsosa@suse.com>

- Fix the ListRepositories D-Bus method to return the proper value
  instead of crashing the service (gh#agama-project/agama#1930).

-------------------------------------------------------------------
Mon Jan 20 16:44:45 UTC 2025 - Ladislav Slezák <lslezak@suse.com>

- The software service provides DBus API for reading the currently
  configured repositories, related to (gh#agama-project/agama#1894)

-------------------------------------------------------------------
Mon Jan 20 10:35:35 UTC 2025 - Imobach Gonzalez Sosa <igonzalezsosa@suse.com>

- Add support for specifying a license for each product
  (jsc#PED-11987).

-------------------------------------------------------------------
Fri Jan 17 20:42:58 UTC 2025 - Josef Reidinger <jreidinger@suse.com>

- Relax gems version in the gemspec file
  (gh#agama-project/agama#1917)

-------------------------------------------------------------------
Thu Jan 16 17:30:03 UTC 2025 - Ladislav Slezák <lslezak@suse.com>

- Correctly select the base product to install (bsc#1235931)

-------------------------------------------------------------------
Wed Jan 15 14:26:11 UTC 2025 - José Iván López González <jlopez@suse.com>

 - Add missing gems to the gemspec file
  (gh#agama-project/agama#1899).

-------------------------------------------------------------------
Fri Jan 10 21:22:00 UTC 2025 - Imobach Gonzalez Sosa <igonzalezsosa@suse.com>

- Version 11

-------------------------------------------------------------------
Fri Jan 10 15:44:30 UTC 2025 - José Iván López González <jlopez@suse.com>

- Objects from the D-Bus trees representing the storage devices are
  removed before performing the probing. It prevents a segmentation
  fault by accessing to old objects (gh#agama-project/agama#1884).

-------------------------------------------------------------------
Thu Jan  9 12:21:40 UTC 2025 - Knut Anderssen <kanderssen@suse.com>

- Activate multipath in case it is forced by the user
  (gh#agama-project/agama#1875).

-------------------------------------------------------------------
Wed Jan  8 14:05:53 UTC 2025 - Imobach Gonzalez Sosa <igonzalezsosa@suse.com>

- Add support for products registration (jsc#PED-11192,
  gh#agama-project/agama#1809).

-------------------------------------------------------------------
Mon Dec 23 18:40:01 UTC 2024 - Josef Reidinger <jreidinger@suse.com>

- Fix collision between hotfix and new bootlaoder dbus interface
  (gh#agama-project/agama#1852)

-------------------------------------------------------------------
Fri Dec 20 15:05:11 UTC 2024 - José Iván López González <jlopez@suse.com>

- Hotfix to avoid losing the storage config with auto installation
  (bsc#1234711).

-------------------------------------------------------------------
Fri Dec 20 12:18:56 UTC 2024 - Josef Reidinger <jreidinger@suse.com>

- Add bootloader dbus interface to allow to set if bootloader
  should stop on boot menu (gh#agama-project/agama#1840)

-------------------------------------------------------------------
Mon Dec  9 14:43:11 UTC 2024 - Ancor Gonzalez Sosa <ancor@suse.com>

- Work around to a problem triggered after formatting DASD devices
  (mitigates gh#agama-project/agama#1818).

-------------------------------------------------------------------
Tue Dec  3 20:32:08 UTC 2024 - Josef Reidinger <jreidinger@suse.com>

- Fix parsing agama.install_url that contain '='
  (gh#agama-project/agama#1803)

-------------------------------------------------------------------
Tue Dec  3 16:43:08 UTC 2024 - Imobach Gonzalez Sosa <igonzalezsosa@suse.com>

- Convert AutoYaST scripts when importing an AutoYaST profile (gh#agama-project/agama#1800).

-------------------------------------------------------------------
Tue Dec  3 13:00:58 UTC 2024 - Imobach Gonzalez Sosa <igonzalezsosa@suse.com>

- Include the agama-dbus-monitor package in the spec file
  (gh#agama-project/agama#1805).

-------------------------------------------------------------------
Sun Dec  1 21:59:11 UTC 2024 - David Diaz <dgonzalez@suse.com>

- Rename flag to set password as encrypted
  (gh#agama-project/agama#1787).

-------------------------------------------------------------------
Fri Nov 15 16:48:44 UTC 2024 - Ladislav Slezák <lslezak@suse.com>

- Allow using encrypted password for root and the first user
  (gh#agama-project/agama#1771)

-------------------------------------------------------------------
Thu Nov 14 15:34:17 UTC 2024 - Ancor Gonzalez Sosa <ancor@suse.com>

- Storage: fixed bug when existing partitions were searched at the
  config but not deleted or resized (gh#agama-project/agama#1767).

-------------------------------------------------------------------
Thu Nov 14 13:26:23 UTC 2024 - Ancor Gonzalez Sosa <ancor@suse.com>

- Storage: honor the candidate devices from DiskAnalyzer when
  matching drives (gh#agama-project/agama#1765).

-------------------------------------------------------------------
Wed Nov 13 12:14:06 UTC 2024 - Imobach Gonzalez Sosa <igonzalezsosa@suse.com>

- Do not crash when trying to change the language of the storage
  service before the "config" phase (gh#agama-project/agama#1746).

-------------------------------------------------------------------
Tue Nov  5 16:11:35 UTC 2024 - Martin Vidner <mvidner@suse.com>

- packaging: split out files independent of Ruby version
  from rubygem-agama-yast (gh#agama-project/agama#1677).

-------------------------------------------------------------------
Wed Oct 30 11:33:54 UTC 2024 - José Iván López González <jlopez@suse.com>

- Storage: do not generate config json with search wildcard
  (gh#agama-project/agama#1713).
- Storage: fix issue when setting config
  (gh#agama-project/agama#1706).

-------------------------------------------------------------------
Mon Oct 28 15:30:25 UTC 2024 - Ancor Gonzalez Sosa <ancor@suse.com>

- Storage: use AgamaProposal for the initial storage setup during
  system probing (gh#agama-project/agama#1699).

-------------------------------------------------------------------
Thu Oct 24 14:44:35 UTC 2024 - Ancor Gonzalez Sosa <ancor@suse.com>

- Storage: do not report issues when intentionally skipping entries
  at the storage config (gh#agama-project/agama#1696).

-------------------------------------------------------------------
Thu Oct 24 14:18:28 UTC 2024 - José Iván López González <jlopez@suse.com>

- Storage: extend the D-Bus API to allow getting the solved storage
  config (gh#agama-project/agama#1692).

-------------------------------------------------------------------
Thu Oct 24 13:07:50 UTC 2024 - Ancor Gonzalez Sosa <ancor@suse.com>

- Storage: support to match several devices with every 'search'
  section (gh#agama-project/agama#1691).

-------------------------------------------------------------------
Tue Oct 22 09:48:57 UTC 2024 - José Iván López González <jlopez@suse.com>

- Storage: extend schema to allow selecting TPM FDE as encryption
  method (gh#agama-project/agama#1681).

-------------------------------------------------------------------
Wed Oct 16 15:09:31 UTC 2024 - Imobach Gonzalez Sosa <igonzalezsosa@suse.com>

- Add support for running user-defined scripts after the
  installation (gh#agama-project/agama#1673).

-------------------------------------------------------------------
Wed Oct 16 14:35:47 UTC 2024 - José Iván López González <jlopez@suse.com>

- Storage: add config conversion to JSON
  (gh#agama-project/agama#1670).

-------------------------------------------------------------------
Mon Oct 14 14:52:26 UTC 2024 - Ladislav Slezák <lslezak@suse.com>

- Fixed shell injection vulnerability in the internal API
  (gh#agama-project/agama#1668)

-------------------------------------------------------------------
Tue Oct  8 12:25:08 UTC 2024 - Ancor Gonzalez Sosa <ancor@suse.com>

- Storage: added support for automatic creation of physical volumes
  (gh#agama-project/agama#1655).

-------------------------------------------------------------------
Mon Oct  7 06:58:48 UTC 2024 - José Iván López González <jlopez@suse.com>

- Storage: add support to the storage config for automatically
  creating physical volumes (gh#agama-project/agama#1652).

-------------------------------------------------------------------
Fri Sep 27 14:15:16 UTC 2024 - José Iván López González <jlopez@suse.com>

- Storage: add support for automatically generating 'default' and
  'mandatory' partitions or logical volumes in the storage config
  (gh#openSUSE/agama#1634).

-------------------------------------------------------------------
Fri Sep 27 09:23:40 UTC 2024 - Imobach Gonzalez Sosa <igonzalezsosa@suse.com>

- Handle UI language change in users and storage
  (gh#agama-project/agama#1642).

-------------------------------------------------------------------
Mon Sep 23 14:55:53 UTC 2024 - José Iván López González <jlopez@suse.com>

- Storage: add support for resizing partitions using its current
  size as min or max limit (gh#openSUSE/agama#1617).

-------------------------------------------------------------------
Fri Sep 20 13:09:47 UTC 2024 - Ancor Gonzalez Sosa <ancor@suse.com>

- Storage: preliminary support for resizing partitions based on
  limits specified at the config (gh#openSUSE/agama#1599).

-------------------------------------------------------------------
Fri Sep 20 11:40:53 UTC 2024 - Imobach Gonzalez Sosa <igonzalezsosa@suse.com>

- Version 10

-------------------------------------------------------------------
Mon Sep 16 14:55:42 UTC 2024 - José Iván López González <jlopez@suse.com>

- Storage: add support for creating LVM volume groups and logical
  volumes (gh#openSUSE/agama#1581).

-------------------------------------------------------------------
Tue Sep 10 10:03:04 UTC 2024 - Imobach Gonzalez Sosa <igonzalezsosa@suse.com>

- Relax REXML version (gh#openSUSE/agama#1595) to build with Ruby
  3.3.

-------------------------------------------------------------------
Thu Sep  5 17:35:04 UTC 2024 - José Iván López González <jlopez@suse.com>

- Storage: add support for reusing file systems in the storage
  config (gh#openSUSE/agama#1575).

-------------------------------------------------------------------
Thu Sep  5 16:25:00 UTC 2024 - Lubos Kocman <lubos.kocman@suse.com>

- Show product logo in product selector (gh#openSUSE/agama#1415).

-------------------------------------------------------------------
Wed Sep  4 08:55:29 UTC 2024 - José Iván López González <jlopez@suse.com>

- Storage: add support for deleting partitions in the storage
  config (gh#openSUSE/agama#1572).

-------------------------------------------------------------------
Tue Sep  3 08:14:23 UTC 2024 - José Iván López González <jlopez@suse.com>

- Storage: add support for searching by device in the storage
  config (gh#openSUSE/agama#1560).

-------------------------------------------------------------------
Tue Aug 27 15:16:17 UTC 2024 - José Iván López González <jlopez@suse.com>

- Storage: allow calling to #SetConfig D-Bus method using the new
  storage JSON config (gh#openSUSE/agama#1471).

-------------------------------------------------------------------
Tue Aug 27 11:38:01 UTC 2024 - Imobach Gonzalez Sosa <igonzalezsosa@suse.com>

- Add a dependency on the D-Bus daemon (bsc#1229807).

-------------------------------------------------------------------
Mon Aug 26 10:01:27 UTC 2024 - Imobach Gonzalez Sosa <igonzalezsosa@suse.com>

- Do not depend on f2fs-tools and nilfs-utils
  (jsc#PED-8669, gh#openSUSE/agama#1554).

-------------------------------------------------------------------
Mon Aug 19 15:13:46 UTC 2024 - Lubos Kocman <lubos.kocman@suse.com>

- Allow overriding of install repos which is needed by openQA
- Override urls by using agama.install_url=https://.. boot param

-------------------------------------------------------------------
Mon Aug 12 11:44:15 UTC 2024 - Josef Reidinger <jreidinger@suse.com>

- Less strict nokogiri dependency as nokogiri follows semver, so do
  not depend on patch level (gh#openSUSE/agama#1534).

-------------------------------------------------------------------
Thu Aug  1 13:57:51 UTC 2024 - Imobach Gonzalez Sosa <igonzalezsosa@suse.com>

- Use exfatprogs instead of exfat-utils (gh#openSUSE/agama#1520).

-------------------------------------------------------------------
Wed Jul 31 15:48:00 UTC 2024 - Ladislav Slezák <lslezak@suse.com>

- Update nokogiri dependency to version 1.16
  (gh#openSUSE/agama#1518)

-------------------------------------------------------------------
Mon Jul 22 15:26:48 UTC 2024 - Josef Reidinger <jreidinger@suse.com>

- AutoYaST convert script: use Agama questions to report errors
  and ask when encrypted profile is used (gh#openSUSE/agama#1476)

-------------------------------------------------------------------
Fri Jul 12 11:03:14 UTC 2024 - Imobach Gonzalez Sosa <igonzalezsosa@suse.com>

- Stop trying to set up Cockpit (gh#openSUSE/agama#1459).

-------------------------------------------------------------------
Fri Jul  5 13:12:36 UTC 2024 - José Iván López González <jlopez@suse.com>

- Change storage D-Bus API to provide more accurate information
  about resizing devices (gh#openSUSE/agama#1428).

-------------------------------------------------------------------
Mon Jul  1 14:30:05 UTC 2024 - José Iván López González <jlopez@suse.com>

- Always generate storage config including all the proposal
  settings (gh#openSUSE/agama#1422).

-------------------------------------------------------------------
Mon Jul  1 10:36:18 UTC 2024 - José Iván López González <jlopez@suse.com>

- Add yet another fix to avoid error when generating the storage
  actions (gh#openSUSE/agama#1419).

-------------------------------------------------------------------
Fri Jun 28 11:57:39 UTC 2024 - José Iván López González <jlopez@suse.com>

- Proper solution to avoid error in storage actions
  (gh#openSUSE/agama#1410).

-------------------------------------------------------------------
Thu Jun 27 13:22:06 UTC 2024 - Imobach Gonzalez Sosa <igonzalezsosa@suse.com>

- Version 9

-------------------------------------------------------------------
Thu Jun 27 08:36:13 UTC 2024 - José Iván López González <jlopez@suse.com>

- Avoid error in storage actions (hot-fix)
  (gh#openSUSE/agama#1400).

-------------------------------------------------------------------
Wed Jun 26 13:54:28 UTC 2024 - José Iván López González <jlopez@suse.com>

- Generate JSON storage settings using pretty format
  (gh#openSUSE/agama#1387).

-------------------------------------------------------------------
Wed Jun 26 10:32:08 UTC 2024 - José Iván López González <jlopez@suse.com>

- Extend D-Bus storage API to set and get storage config using
  settings according to the JSON schema (gh#openSUSE/agama#1293).

-------------------------------------------------------------------
Wed Jun 26 09:53:23 UTC 2024 - Imobach Gonzalez Sosa <igonzalezsosa@suse.com>

- Use a D-Bus method instead of a signal to change the language and
  the keyboard layout (gh#openSUSE/agama#1375).

-------------------------------------------------------------------
Wed Jun 26 09:12:33 UTC 2024 - José Iván López González <jlopez@suse.com>

- Fix segmentation fault in the storage actions
  (gh#openSUSE/agama#1377).

-------------------------------------------------------------------
Wed Jun 26 08:25:56 UTC 2024 - Ladislav Slezák <lslezak@suse.com>

- Optionally use the local DVD installation source if it is present
  (gh#openSUSE/agama#1372)

-------------------------------------------------------------------
Tue Jun 25 15:03:05 UTC 2024 - David Diaz <dgonzalez@suse.com>

- Add support for retrieving the storage resize actions
  (gh#openSUSE/agama#1354).

-------------------------------------------------------------------
Thu Jun 20 05:25:49 UTC 2024 - Imobach Gonzalez Sosa <igonzalezsosa@suse.com>

- Add support for progress sequences with pre-defined descriptions
  (gh#openSUSE/agama#1356).

-------------------------------------------------------------------
Wed Jun 19 06:04:46 UTC 2024 - Ladislav Slezák <lslezak@suse.com>

- Use a different libzypp target for Agama, do not use the Live
  system package management (gh#openSUSE/agama#1329)
- Properly delete the libzypp cache when changing the products
  (gh#openSUSE/agama#1349)

-------------------------------------------------------------------
Thu Jun 13 10:53:27 UTC 2024 - Imobach Gonzalez Sosa <igonzalezsosa@suse.com>

- Replace the Validations with the Issues API in the users-related
  API (gh#openSUSE/agama#1202).

-------------------------------------------------------------------
Wed Jun  5 13:56:54 UTC 2024 - Ancor Gonzalez Sosa <ancor@suse.com>

- Allow to execute the legacy AutoYaST storage proposal
  (gh#openSUSE/agama#1284).

-------------------------------------------------------------------
Tue Jun  4 14:16:02 UTC 2024 - José Iván López González <jlopez@suse.com>

- Convert AutoYaST partitioning section to JSON
  (gh#openSUSE/agama#1285).

-------------------------------------------------------------------
Mon May 27 12:43:49 UTC 2024 - José Iván López González <jlopez@suse.com>

- Update product mount points as part of the probing (bsc#1225348).

-------------------------------------------------------------------
Tue May 21 05:32:46 UTC 2024 - José Iván López González <jlopez@suse.com>

- Emit a PropertiesChanged signal for ProductMountPoints and
  EncryptionMethods properties when the product changes
  (gh#openSUSE/agama#1236).

-------------------------------------------------------------------
Fri May 17 09:52:25 UTC 2024 - Imobach Gonzalez Sosa <igonzalezsosa@suse.com>

- Version 8

-------------------------------------------------------------------
Thu May 16 15:36:16 UTC 2024 - José Iván López González <jlopez@suse.com>

- Do not probe devices implictly (gh#openSUSE/agama#1226).

-------------------------------------------------------------------
Wed May 15 12:52:42 UTC 2024 - José Iván López González <jlopez@suse.com>

- Export the device name of the Multipath wires and RAID devices
  instead of their D-Bus path (gh#openSUSE/agama#1212).

-------------------------------------------------------------------
Mon May  6 05:13:11 UTC 2024 - Imobach Gonzalez Sosa <igonzalezsosa@suse.com>

- Remove the dependency on cockpit.socket (gh#openSUSE/agama#1119)

-------------------------------------------------------------------
Thu Apr 25 13:40:06 UTC 2024 - Ancor Gonzalez Sosa <ancor@suse.com>

- Adapted to recent changes on Y2Storage::GuidedProposal
  (gh#yast/yast-storage-ng#1382)

-------------------------------------------------------------------
Thu Apr 18 08:46:06 UTC 2024 - Ladislav Slezák <lslezak@suse.com>

- Display encryption status in the storage result
  (gh#openSUSE/agama#1155)

-------------------------------------------------------------------
Wed Apr 10 11:35:53 UTC 2024 - Ladislav Slezák <lslezak@suse.com>

- Fixed setting unlimited maximum partition size
  (gh#openSUSE/agama#1065)

-------------------------------------------------------------------
Wed Apr  3 15:12:05 UTC 2024 - José Iván López González <jlopez@suse.com>

- Add new proposal settings to allow configuring the boot device
  and to select different scenarios for the installation device:
  a disk, a new LVM volume group or reuse an LVM volume group
  (gh#openSUSE/agama#1068).

-------------------------------------------------------------------
Fri Mar 22 09:18:20 UTC 2024 - Ancor Gonzalez Sosa <ancor@suse.com>

- Make it possible to use non-auto sizes for volumes with
  adjust_by_ram (gh#openSUSE/agama#1111).

-------------------------------------------------------------------
Thu Mar 21 10:35:09 UTC 2024 - Ancor Gonzalez Sosa <ancor@suse.com>

- Extend the storage D-Bus API: new attributes for the volumes
  (Target and TargetDevice) to decide where to locate each of them
  (gh#openSUSE/agama#1105).

-------------------------------------------------------------------
Tue Mar 19 14:09:54 UTC 2024 - José Iván López González <jlopez@suse.com>

- Extend the storage D-Bus API: export LVM volume groups and
  logical volumes, export staging devices, add Device and Partition
  interfaces, export unused slots (gh#openSUSE/agama#1104).

-------------------------------------------------------------------
Tue Feb 27 15:53:46 UTC 2024 - Imobach Gonzalez Sosa <igonzalezsosa@suse.com>

- Rename the gem to agama-yast and the package to
  rubygem-agama-yast (gh#openSUSE/agama#1056).

-------------------------------------------------------------------
Tue Feb 20 13:15:15 UTC 2024 - José Iván López González <jlopez@suse.com>

- Add Filesystem and Component D-Bus interfaces
  (gh#openSUSE/agama#1028).

-------------------------------------------------------------------
Wed Feb  7 11:49:02 UTC 2024 - Imobach Gonzalez Sosa <igonzalezsosa@suse.com>

- Add preliminary support to import AutoYaST profiles
  (gh#openSUSE/agama#1029).

-------------------------------------------------------------------
Thu Feb  1 13:08:39 UTC 2024 - Josef Reidinger <jreidinger@suse.com>

- Log if multipath probing is misconfigured (bsc#1215598)

-------------------------------------------------------------------
Mon Jan 29 13:51:30 UTC 2024 - José Iván López González <jlopez@suse.com>

- Export partitions on D-Bus (gh#openSUSE/agama#1016).

-------------------------------------------------------------------
Thu Jan 18 14:55:36 UTC 2024 - José Iván López González <jlopez@suse.com>

- Add support to check availability of a package
  (gh#openSUSE/agama#1004).

-------------------------------------------------------------------
Thu Jan 18 08:35:01 UTC 2024 - Ancor Gonzalez Sosa <ancor@suse.com>

- New default encryption settings: LUKS2 with PBKDF2.
- Expose encryption methods at D-Bus API (gh#openSUSE/agama#995).

-------------------------------------------------------------------
Tue Jan 16 10:49:14 UTC 2024 - Michal Filka <mfilka@suse.com>

- bsc#1210541, gh#openSUSE/agama#516
  - copy NM's runtime config created on dracut's request to the target
-------------------------------------------------------------------
Thu Jan 11 15:32:44 UTC 2024 - Imobach Gonzalez Sosa <igonzalezsosa@suse.com>

- Handle the encoding included in the UILocale D-Bus property
  (gh#openSUSE/agama#987).

-------------------------------------------------------------------
Thu Jan 11 12:08:29 UTC 2024 - Ladislav Slezák <lslezak@suse.com>

- Translate the pattern descriptions (gh#openSUSE/agama#859)

-------------------------------------------------------------------
Thu Dec 21 14:23:48 UTC 2023 - Imobach Gonzalez Sosa <igonzalezsosa@suse.com>

- Version 7

-------------------------------------------------------------------
Wed Dec 20 15:30:40 UTC 2023 - José Iván López González <jlopez@suse.com>

- Update software issues after calling to solver
  (gh#openSUSE/agama#945).

-------------------------------------------------------------------
Fri Dec 15 15:04:43 UTC 2023 - José Iván López González <jlopez@suse.com>

- Set snapshots as not configurable by default
  (gh#openSUSE/agama#926).

-------------------------------------------------------------------
Tue Dec  5 09:49:10 UTC 2023 - José Iván López González <jlopez@suse.com>

- Explicitly add dependencies instead of relying on the live ISO
  to provide the required packages (gh#openSUSE/agama/911).

-------------------------------------------------------------------
Sun Dec  3 15:45:22 UTC 2023 - Imobach Gonzalez Sosa <igonzalezsosa@suse.com>

- Redefine the InstFunctions module to avoid calling code that
  causes unwanted side effects, like resetting the timezone
  (gh#openSUSE/agama#903).

-------------------------------------------------------------------
Sat Dec  2 18:05:37 UTC 2023 - Imobach Gonzalez Sosa <igonzalezsosa@suse.com>

- Version 6

-------------------------------------------------------------------
Wed Nov 29 11:26:39 UTC 2023 - Imobach Gonzalez Sosa <igonzalezsosa@suse.com>

- Update the software proposal when the locale changes
  (gh#openSUSE/agama#881).

-------------------------------------------------------------------
Fri Nov 24 14:50:22 UTC 2023 - Imobach Gonzalez Sosa <igonzalezsosa@suse.com>

- Install recommended packages (gh#openSUSE/agama#889).

-------------------------------------------------------------------
Thu Nov 16 16:27:37 UTC 2023 - Ladislav Slezák <lslezak@suse.com>

- Software service - correctly change the locale, pass the changed
  locale to libzypp (gh#openSUSE/agama#875).

-------------------------------------------------------------------
Wed Nov 15 12:31:10 UTC 2023 - José Iván López González <jlopez@suse.com>

- Add D-Bus API for registering a product (gh#openSUSE/agama#869).

-------------------------------------------------------------------
Thu Nov  2 14:00:01 UTC 2023 - Ancor Gonzalez Sosa <ancor@suse.com>

- Delegate TPM-based encryption to YaST (gh#openSUSE/agama#826)

-------------------------------------------------------------------
Mon Oct 23 11:33:26 UTC 2023 - Imobach Gonzalez Sosa <igonzalezsosa@suse.com>

- Version 5

-------------------------------------------------------------------
Fri Oct 20 08:37:22 UTC 2023 - Ancor Gonzalez Sosa <ancor@suse.com>

- Do not reuse pre-existing swap partitions in the storage proposal
  (gh#openSUSE/agama#806)

-------------------------------------------------------------------
Tue Oct 10 08:51:45 UTC 2023 - Ladislav Slezák <lslezak@suse.com>

- Extended Software service to allow configuring selected patterns
  (gh#openSUSE/agama#792)

-------------------------------------------------------------------
Wed Oct  4 19:51:32 UTC 2023 - Josef Reidinger <jreidinger@suse.com>

- Add indication to btrfs volumes if it is transactional
  (gh#openSUSE/agama#789)

-------------------------------------------------------------------
Fri Sep 29 14:37:25 UTC 2023 - Ancor Gonzalez Sosa <ancor@suse.com>

- Adapted storage settings for ALP Dolomite (gh#openSUSE/agama#782)

-------------------------------------------------------------------
Wed Sep 27 12:12:59 UTC 2023 - José Iván López González <jlopez@suse.com>

- Fix D-Bus type for SystemVGDevices and restore system VG devices
  from previous settings (gh#openSUSE/agama#763).

-------------------------------------------------------------------
Tue Sep 26 15:57:08 UTC 2023 - Imobach Gonzalez Sosa <igonzalezsosa@suse.com>

- Version 4

-------------------------------------------------------------------
Tue Sep 19 11:14:42 UTC 2023 - José Iván López González <jlopez@suse.com>

- Do not automatically probe after selecting a new product
  (gh#openSUSE/agama#748).

-------------------------------------------------------------------
Thu Sep 14 09:04:29 UTC 2023 - Imobach Gonzalez Sosa <igonzalezsosa@suse.com>

- Use a single D-Bus service to expose the manager and the users
  settings (gh#openSUSE/agama#753, follow-up of
  gh#openSUSE/agama#729).

-------------------------------------------------------------------
Tue Sep 12 12:27:33 UTC 2023 - Imobach Gonzalez Sosa <igonzalezsosa@suse.com>

- Do not crash when it is not possible to handle a product change
  in the manager service (related to bsc#1215197).
- When selecting the product, do not perform any change if the
  product is still the same.

-------------------------------------------------------------------
Mon Sep 11 11:28:05 UTC 2023 - Imobach Gonzalez Sosa <igonzalezsosa@suse.com>

- The software and the storage services do not dispatch actions
  during progress reporting anymore (related to bsc#1215197).

-------------------------------------------------------------------
Wed Sep  6 08:02:35 UTC 2023 - José Iván López González <jlopez@suse.com>

- New storage proposal settings (gh#openSUSE/agama#738).

-------------------------------------------------------------------
Fri Sep  1 07:32:59 UTC 2023 - Imobach Gonzalez Sosa <igonzalezsosa@suse.com>

- Extend the Ruby-based services logs with information about
  each step (gh#openSUSE/agama#732).
- Raise the D-Bus service start timeout for troubleshoting purposes
  (related to bsc#1214737).

-------------------------------------------------------------------
Thu Aug 31 10:36:53 UTC 2023 - Imobach Gonzalez Sosa <igonzalezsosa@suse.com>

- Adapt the locale and questions clients to use the same D-Bus
  service (gh#openSUSE/agama#729).

-------------------------------------------------------------------
Wed Aug 30 12:39:18 UTC 2023 - Josef Reidinger <jreidinger@suse.com>

- Respect UI locale in dbus services (gh#openSUSE/agama#725)

-------------------------------------------------------------------
Mon Aug 28 07:59:26 UTC 2023 - Knut Anderssen <kanderssen@suse.com>

- Copy the proxy configuration to the target system when needed
  (bsc#1212677, gh#openSUSE/agama#711).

-------------------------------------------------------------------
Wed Aug 23 10:39:46 UTC 2023 - Imobach Gonzalez Sosa <igonzalezsosa@suse.com>

- Install the ppc64-diag package when running on ppc64le (related
  to bsc#1206898).

-------------------------------------------------------------------
Mon Aug 21 11:15:50 UTC 2023 - Imobach Gonzalez Sosa <igonzalezsosa@suse.com>

- Set the manager service as busy during the startup phase
  (bsc#1213194).

-------------------------------------------------------------------
Fri Aug 18 14:17:13 UTC 2023 - Knut Anderssen <kanderssen@suse.com>

- Add proxy setup support (bsc#1212677, gh#openSUSE/agama#696).

-------------------------------------------------------------------
Mon Aug  7 10:52:35 UTC 2023 - Imobach Gonzalez Sosa <igonzalezsosa@suse.com>

- Do not consider the architecture when filtering the configuration
  file through the filter-config.rb script (gh#openSUSE/agama#691).

-------------------------------------------------------------------
Wed Aug  2 10:03:13 UTC 2023 - Imobach Gonzalez Sosa <igonzalezsosa@suse.com>

- Version 3

-------------------------------------------------------------------
Wed Aug  2 10:03:09 UTC 2023 - Imobach Gonzalez Sosa <igonzalezsosa@suse.com>


-------------------------------------------------------------------
Wed Jul 26 10:00:39 UTC 2023 - José Iván López González <jlopez@suse.com>

- Adapt config file to install ALP Dolomite instead of ALP Micro
  and remove ALP Bedrock (gh#openSUSE/agama#674).

-------------------------------------------------------------------
Mon Jul 17 09:16:38 UTC 2023 - Josef Reidinger <jreidinger@suse.com>

- Adapt to new questions D-Bus API to allow automatic answering of
  questions when requested. All code using this API is adapted
  (gh#openSUSE/agama#637)

-------------------------------------------------------------------
Wed Jul  5 14:02:23 UTC 2023 - José Iván López González <jlopez@suse.com>

- Delay zFCP probing after activating a controller and ensure the
  system is marked as deprecated if needed after probing zFCP
  (gh#openSUSE/agama#650).

-------------------------------------------------------------------
Wed Jun 14 15:11:56 UTC 2023 - José Iván López González <jlopez@suse.com>

- Extend zFCP D-Bus API to provide allow_lun_scan info
  (gh#openSUSE/agama/626).

-------------------------------------------------------------------
Wed Jun  7 11:13:49 UTC 2023 - José Iván López González <jlopez@suse.com>

- Add D-Bus API for managing zFCP devices (gh#openSUSE/agama#594).

-------------------------------------------------------------------
Wed Jun  7 08:54:58 UTC 2023 - Michal Filka <mfilka@suse.com>

- Merge the users D-Bus service into the main one to save some resources
  (gh#openSUSE/agama#596).

-------------------------------------------------------------------
Wed Jun  7 05:33:27 UTC 2023 - Imobach Gonzalez Sosa <igonzalezsosa@suse.com>

- Drop the old `org.opensuse.Agama.Language1` which was replaced
  with `org.opensuse.Agama.Locale1` (gh#openSUSE/agama#608).

-------------------------------------------------------------------
Wed May 24 15:43:41 UTC 2023 - Ancor Gonzalez Sosa <ancor@suse.com>

- Adjust volume definitions for Tumbleweed (related to bsc#1075990)
- Display "ALP Server" instead of "ALP Bedrock"

-------------------------------------------------------------------
Tue May 23 11:51:26 UTC 2023 - Martin Vidner <mvidner@suse.com>

- Version 2.1

-------------------------------------------------------------------
Tue May 23 08:05:14 UTC 2023 - José Iván López González <jlopez@suse.com>

- Initial version of storage D-Bus API for exporting system devices.
- gh#openSUSE/agama#586

-------------------------------------------------------------------
Mon May 22 12:28:46 UTC 2023 - Martin Vidner <mvidner@suse.com>

- Version 2

-------------------------------------------------------------------
Thu May 18 12:19:49 UTC 2023 - Martin Vidner <mvidner@suse.com>

- Update ruby-dbus dependency to 0.22.x (gh#openSUSE/agama#581)

-------------------------------------------------------------------
Tue May 16 13:42:18 UTC 2023 - Knut Alejandro Anderssen González <kanderssen@suse.com>

- Added ppc64le repositories for ALP Bedrock and ALP Micro products
- gh#openSUSE/agama#577

-------------------------------------------------------------------
Fri May  5 15:20:25 UTC 2023 - José Iván López González <jlopez@suse.com>

- Add callbacks for storage commit errors (gh#openSUSE/agama/558).

-------------------------------------------------------------------
Wed Apr 26 15:48:41 UTC 2023 - José Iván López González <jlopez@suse.com>

- Add D-Bus API for managing issues.
- Replace validation interface by issues in the storage service.
- gh#openSUSE/agama#548

-------------------------------------------------------------------
Fri Apr 14 13:13:56 UTC 2023 - José Iván López González <jlopez@suse.com>

- Modify default storage settings.
- Fix issue with volume templates.
- gh#openSUSE/agama#521

-------------------------------------------------------------------
Mon Apr 10 10:14:39 UTC 2023 - Imobach Gonzalez Sosa <igonzalezsosa@suse.com>

- Update ruby-dbus dependency to version 0.21.0
  (gh#openSUSE/agama#528).

-------------------------------------------------------------------
Wed Apr  5 14:12:51 UTC 2023 - José Iván López González <jlopez@suse.com>

- Rename D-Bus interface for generic questions
  (gh#openSUSE/agama#524).

-------------------------------------------------------------------
Wed Mar 29 11:31:12 UTC 2023 - Imobach Gonzalez Sosa <igonzalezsosa@suse.com>

- Rename D-Installer to Agama (gh#openSUSE/agama#507).
- Version 1

-------------------------------------------------------------------
Fri Mar 24 15:32:54 UTC 2023 - Imobach Gonzalez Sosa <igonzalezsosa@suse.com>

- Version 0.8.3

-------------------------------------------------------------------
Fri Mar 24 14:53:14 UTC 2023 - Knut Alejandro Anderssen González <kanderssen@suse.com>

- Adjustments to allow obtaining the DASD format progress and set
  the system as deprecated after making DASD changes.
- gh#openSUSE/agama#501.

-------------------------------------------------------------------
Fri Mar 24 10:39:18 UTC 2023 - Imobach Gonzalez Sosa <igonzalezsosa@suse.com>

- Version 0.8.2

-------------------------------------------------------------------
Thu Mar 23 17:04:54 UTC 2023 - José Iván López González <jlopez@suse.com>

- Set system as deprecated after changing iSCSI sessions.
- Reuse settings from previous proposal.
- gh#openSUSE/agama#484

-------------------------------------------------------------------
Wed Mar 22 16:05:14 UTC 2023 - Knut Anderssen <kanderssen@suse.com>

- Added a fallback in order to prevent a proposal error when no
  planned devices are available (gh#openSUSE/agama#494).

-------------------------------------------------------------------
Wed Mar 22 15:20:45 UTC 2023 - Ancor Gonzalez Sosa <ancor@suse.com>

- Adjustments to prevent iSCSI-related delays during storage
  probing (gh#openSUSE/agama#493).

-------------------------------------------------------------------
Wed Mar 22 15:12:46 UTC 2023 - Martin Vidner <mvidner@suse.com>

- Fix service startup (gh#openSUSE/agama#491):
  * Fix race at systemd startup time.
  * Install the dependencies before starting it up.

-------------------------------------------------------------------
Wed Mar 22 11:11:52 UTC 2023 - Imobach Gonzalez Sosa <igonzalezsosa@suse.com>

- Version 0.8.1

-------------------------------------------------------------------
Tue Mar 21 21:51:48 UTC 2023 - Knut Anderssen <kanderssen@suse.com>

- Allow to define architecture specific patterns and packages
  (gh#openSUSE/agama#486).

-------------------------------------------------------------------
Tue Mar 21 16:44:27 UTC 2023 - Ladislav Slezák <lslezak@suse.com>

- Fixed exception handling so service always goes back to the
  "idle" state when finishing a block (related to bsc#1209523)

-------------------------------------------------------------------
Tue Mar 21 16:28:26 UTC 2023 - Ancor Gonzalez Sosa <ancor@suse.com>

- Added D-Bus API for management of DASDs (gh#openSUSE/agama#464,
  gh#openSUSE/agama#476)

-------------------------------------------------------------------
Tue Mar 21 11:42:51 UTC 2023 - Imobach Gonzalez Sosa <igonzalezsosa@suse.com>

- Update the products definitions (gh#openSUSE/agama#485):
  * Replace "ALP" with "ALP Bedrock" and "ALP Micro".
  * Drop Leap 15.4 and Leap Micro 5.3.
- Add a script to auto-generate the configuration file when
  building the ISO.

-------------------------------------------------------------------
Thu Mar 16 16:13:21 UTC 2023 - Imobach Gonzalez Sosa <igonzalezsosa@suse.com>

- Version 0.8

-------------------------------------------------------------------
Thu Mar 16 15:56:00 UTC 2023 - José Iván López González <jlopez@suse.com>

- Add callbacks to be called on iSCSI activation
  (gh#openSUSE/agama#435).

-------------------------------------------------------------------
Thu Mar 16 14:54:44 UTC 2023 - Knut Anderssen <kanderssen@suse.com>

- Adapted the service configuration for the s390x architecture
  (gh#openSUSE/agama#469).

-------------------------------------------------------------------
Thu Mar 16 13:45:21 UTC 2023 - Knut Anderssen <kanderssen@suse.com>

- Fix gem2rpm configuration requiring the dbus-1-common package
  (gh#openSUSE/agama#470).

-------------------------------------------------------------------
Wed Mar  8 07:46:54 UTC 2023 - Imobach Gonzalez Sosa <igonzalezsosa@suse.com>

- Fix gem2rpm configuration to include YaST2 dependencies
  (gh#openSUSE/agama#459).

-------------------------------------------------------------------
Thu Mar  2 08:48:36 UTC 2023 - Ancor Gonzalez Sosa <ancor@suse.com>

- Write /iguana/mountlist if running on Iguana
  (gh#openSUSE/agama#445).

-------------------------------------------------------------------
Wed Feb 15 16:09:16 UTC 2023 - José Iván López González <jlopez@suse.com>

- Add D-Bus API for iSCSI (gh#openSUSE/agama#402).

-------------------------------------------------------------------
Wed Feb 15 15:18:43 UTC 2023 - Imobach Gonzalez Sosa <igonzalezsosa@suse.com>

- Version 0.7
- Update the list of patterns to install for Leap Micro 5.3
  (gh#openSUSE/agama#427).

-------------------------------------------------------------------
Wed Feb  8 18:09:01 UTC 2023 - Imobach Gonzalez Sosa <igonzalezsosa@suse.com>

- Better handling of software repositories
  (gh#openSUSE/agama#414):
  * Report issues when reading the software repositories.
  * Inform the user about the software proposal progress.
  * Do not try to calculate a proposal if there are no
    repositories.

-------------------------------------------------------------------
Fri Jan 20 12:25:56 UTC 2023 - Martin Vidner <mvidner@suse.com>

- Use the upstream version of D-Bus ObjectManager
  (gh#openSUSE/agama#245)

-------------------------------------------------------------------
Wed Jan 18 08:03:40 UTC 2023 - Josef Reidinger <jreidinger@suse.com>

- Save logs and provide the path to the file
  (gh#openSUSE/agama#379)

-------------------------------------------------------------------
Tue Jan 17 10:06:23 UTC 2023 - Josef Reidinger <jreidinger@suse.com>

- Implement validation of software proposal
  (gh#openSUSE/agama#381)

-------------------------------------------------------------------
Mon Jan 16 17:02:21 UTC 2023 - Imobach Gonzalez Sosa <igonzalezsosa@suse.com>

- Check for installed packages in the target system, instead of the
  installation medium (gh#openSUSE/agama#393).

-------------------------------------------------------------------
Mon Jan 16 14:57:59 UTC 2023 - Imobach Gonzalez Sosa <igonzalezsosa@suse.com>

- Simplify the network configuration to just copying the
  NetworkManager connections and enabling the service
  (gh#openSUSE/agama#397).

-------------------------------------------------------------------
Tue Jan 10 10:29:00 UTC 2023 - Imobach Gonzalez Sosa <igonzalezsosa@suse.com>

- Use a dedicated D-Bus server (gh#openSUSE/agama#384).

-------------------------------------------------------------------
Thu Dec 15 13:15:10 UTC 2022 - Imobach Gonzalez Sosa <igonzalezsosa@suse.com>

- Implement the ImportGpgKey libzypp callback
  (gh#openSUSE/agama#371)
- Version 0.6.2

-------------------------------------------------------------------
Wed Dec 14 22:38:24 UTC 2022 - Imobach Gonzalez Sosa <igonzalezsosa@suse.com>

- Implement AcceptUnsignedFile and MediaChange libzypp callbacks
  (gh#openSUSE/agama#369).

-------------------------------------------------------------------
Wed Dec 14 15:29:12 UTC 2022 - Imobach Gonzalez Sosa <igonzalezsosa@suse.com>

- Switch the SELinux policy for ALP to "enforcing"
  (gh#openSUSE/agama#360).
- Fix generic questions handling (gh#openSUSE/agama#362)
- Version 0.6.1

-------------------------------------------------------------------
Wed Dec 14 13:25:22 UTC 2022 - Ancor Gonzalez Sosa <ancor@suse.com>

- Removed previous temporary setting "olaf_luks2_password" and all
  the code supporting it.
- Added new temporary setting "tpm_luks_open" to try to configure
  TPM-based unlocking of the LUKS devices during the first system
  boot (gh#openSUSE/agama#363).

-------------------------------------------------------------------
Mon Dec  5 13:17:56 UTC 2022 - Imobach Gonzalez Sosa <igonzalezsosa@suse.com>

- Write snapshots configuration (gh#openSUSE/agama#350).
- Update to version 0.6.0

-------------------------------------------------------------------
Fri Dec  2 14:52:36 UTC 2022 - José Iván López González <jlopez@suse.com>

- Improve messages of storage validation errors.
- Do not encrypt devices when receiving an empty password from
  D-Bus (gh#openSUSE/agama#321).

-------------------------------------------------------------------
Thu Dec  1 16:22:58 UTC 2022 - Josef Reidinger <jreidinger@suse.com>

- Allow to define products architectures and architecture specific
  installation repositories
- Adapt default d-installer.yml to fix installation on other archs
  (gh#openSUSE/agama#279)

-------------------------------------------------------------------
Wed Nov 30 12:42:42 UTC 2022 - Knut Alejandro Anderssen González <kanderssen@suse.de>

- Add validation for the first user creation (gh#openSUSE/agama#337)

-------------------------------------------------------------------
Wed Nov 30 12:41:26 UTC 2022 - Ancor Gonzalez Sosa <ancor@suse.com>

- Encryption method and pbkdf are now configurable per-product, set
  to LUKS2 and PBKDF2 for ALP (gh#openSUSE/agama#340).
- Improved selection of packages for ALP to boot from encrypted
  devices and LVM (gh#openSUSE/agama#338).
- Temporarily adjusted storage proposal to delete all existing
  partitions and to never reuse LVM (gh#openSUSE/agama#340).

-------------------------------------------------------------------
Fri Nov 18 16:27:43 UTC 2022 - Imobach Gonzalez Sosa <igonzalezsosa@suse.com>

- Update to version 0.5.0:
  * Use D-Bus activation instead of explicit service starting
    (gh#openSUSE/agama#287).
  * Load the configuration from /etc/d-installer.yaml
    (gh#openSUSE/agama#301).
  * Move D-Bus configuration to /usr/share (gh#openSUSE/agama#254).
  * Extract questions and storage handling to separate services
    (gh#openSUSE/agama#248).
  * Add a mechanism to report problems found in the configuration
    (gh#openSUSE/agama#299).
  * Extend the D-Bus API for the storage proposal
    (gh#openSUSE/agama#268).
  * Do not block after software installation if a package cannot
    be installed (gh#openSUSE/agama#322).
  * Add support to install the Adaptable Linux Platform Host OS
    (gh#openSUSE/agama#265).
  * Update Leap Micro to version 5.3 (gh#openSUSE/agama#318).

-------------------------------------------------------------------
Thu Jul 28 08:20:21 UTC 2022 - Imobach Gonzalez Sosa <igonzalezsosa@suse.com>

- Update to version 0.4.2:
  * Prevent the installation from being blocked when the user
    changes the language (gh#openSUSE/agama#239 and
    gh#openSUSE/agama#240).
  * Add a new service org.opensuse.DInstaller.Language to handle
    yast2-country related logic.

-------------------------------------------------------------------
Tue Jul 26 09:56:53 UTC 2022 - Imobach Gonzalez Sosa <igonzalezsosa@suse.com>

- Update to version 0.4.1:
  * Respond to D-Bus messages during software installation
    (gh#openSUSE/agama#223).
  * Prevent the redefined PackagesProposal module from sending a
    nil value over D-Bus.

-------------------------------------------------------------------
Fri Jul 15 07:24:16 UTC 2022 - Imobach Gonzalez Sosa <igonzalezsosa@suse.com>

- Update to version 0.4:
  * Add support for installing multiple products
    (gh#openSUSE/agama#181).
  * Switch to a multi-process architecture (gh#openSUSE/agama#153):
    - Users service (gh#openSUSE/agama#164).
    - Software service (gh#openSUSE/agama#201).
  * Simplify the installation workflow and introduce a new
    status/progress reporting API
    (gh#openSUSE/agama#209).
  * Install packages that are required to configure the LSM
    (gh#openSUSE/agama#222).
- Add dependencies on YaST2 and snapper packages.

-------------------------------------------------------------------
Mon Jun 13 10:17:32 UTC 2022 - Imobach Gonzalez Sosa <igonzalezsosa@suse.com>

- Update to version 0.3:
  * Extend configuration to support:
    - Selecting patterns for installation
      (gh#openSUSE/agama#184).
    - Configuring an LSM (gh#openSUSE/agama#173 and
      gh#openSUSE/agama#184).
    - Specifying the list of storage volumes
      (gh#openSUSE/agama#188).

-------------------------------------------------------------------
Tue May 17 10:58:43 UTC 2022 - Imobach Gonzalez Sosa <igonzalezsosa@suse.com>

- Update to version 0.2:
  * Introduce a YAML-based configuration system
    (gh#openSUSE/agama#132 and gh#openSUSE/agama#158).
  * Add a mechanism to allow user interaction from the service
    (gh#openSUSE/agama#123 and gh#openSUSE/agama#135).
  * Allow setting an SSL certificate for remote installation
    or disabling SSL completely (gh#openSUSE/agama#145).
  * Define the installation repository through a configuration
    file (gh#openSUSE/agama#122).

-------------------------------------------------------------------
Wed Mar 30 07:06:18 UTC 2022 - Imobach Gonzalez Sosa <igonzalezsosa@suse.com>

- First release (version 0.1):
  * Minimal installation of openSUSE Leap or Tumbleweed.
  * Allow setting the language, selecting a product, choosing a disk to
    install into, setting the root authentication mechanism and creating
    a first user.
  * Automatic boot loader installation.
  * Automatic network set up based on the configuration of the
    underlying system.<|MERGE_RESOLUTION|>--- conflicted
+++ resolved
@@ -1,17 +1,16 @@
 -------------------------------------------------------------------
-<<<<<<< HEAD
 Tue Jul 15 10:53:18 UTC 2025 - Imobach Gonzalez Sosa <igonzalezsosa@suse.com>
 
 - Do not overwrite the list of chosen patterns when selecting an LSM
   (gh#agama-project/agama#2560).
 - Extend products definition with the possibility to define whether a
   user pattern should be pre-selected or not.
-=======
+
+-------------------------------------------------------------------
 Mon Jul 14 15:57:59 UTC 2025 - José Iván López González <jlopez@suse.com>
 
 - Save registration code and email, even if registration fails
   (related to jsc#AGM-156).
->>>>>>> e8b2086f
 
 -------------------------------------------------------------------
 Mon Jul 14 11:32:19 UTC 2025 - Ladislav Slezák <lslezak@suse.com>
