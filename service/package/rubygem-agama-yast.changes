--- conflicted
+++ resolved
@@ -1,16 +1,15 @@
 -------------------------------------------------------------------
-<<<<<<< HEAD
 Fri Mar 21 16:36:03 UTC 2025 - Ladislav Slezák <lslezak@suse.com>
 
 - Add extensions from the registration server (automatic
   installation only) (jsc#AGM-100)
-=======
+
+-------------------------------------------------------------------
 Thu Mar 20 08:41:23 UTC 2025 - Knut Anderssen <kanderssen@suse.com>
 
 - Symlink the /mnt/etc/resolv.conf to the NetworkManager running
   one in order to have DNS resolution in the chroot post scripts
   (bsc#1235617, gh#agama-project/agama#2179).
->>>>>>> 6d613868
 
 -------------------------------------------------------------------
 Fri Mar 14 12:34:03 UTC 2025 - Imobach Gonzalez Sosa <igonzalezsosa@suse.com>
