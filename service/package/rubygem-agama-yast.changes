-------------------------------------------------------------------
<<<<<<< HEAD
Thu May 22 09:39:21 UTC 2025 - Josef Reidinger <jreidinger@suse.com>

- Properly report if registration failed when adding new libzypp
  service obtained from registration server (bsc#1238851)
=======
Thu May 22 17:21:24 UTC 2025 - Ancor Gonzalez Sosa <ancor@suse.com>

- Include RAIDs at the model for the storage UI
  (gh#agama-project/agama#2346).

-------------------------------------------------------------------
Thu May 22 16:18:06 UTC 2025 - Josef Reidinger <jreidinger@suse.com>

- Provide software conflicts D-Bus API (gh#agama-project/agama#2348)
>>>>>>> c1c4e961

-------------------------------------------------------------------
Fri May 16 08:45:58 UTC 2025 - José Iván López González <jlopez@suse.com>

- Fix list of candidate drives and candidate MD RAIDs for
  installation (gh#agama-project/agama#2362).

-------------------------------------------------------------------
Wed May 14 15:15:47 UTC 2025 - José Iván López González <jlopez@suse.com>

- Add search conditions to storage (gh#agama-project/agama#2338).

-------------------------------------------------------------------
Wed May 14 10:22:24 UTC 2025 - Knut Anderssen <kanderssen@suse.com>

- Fix the target path for copying the udev rules and nvme files
  introduced by (bsc#123808, gh#agama-project/agama#2257).
  (bsc#1241868, gh#agama-project/agama#2328).

-------------------------------------------------------------------
Fri May  9 15:37:04 UTC 2025 - Imobach Gonzalez Sosa <igonzalezsosa@suse.com>

- Convert the bootloader section to JSON (gh#agama-project/agama#2349).
- Fix the conversion of the hostname and the networking sections to JSON
  (gh#agama-project/agama#2349).

-------------------------------------------------------------------
Wed May  7 10:24:14 UTC 2025 - Imobach Gonzalez Sosa <igonzalezsosa@suse.com>

- Convert AutoYaST DNS section to JSON (gh#agama-project/agama#2335).

-------------------------------------------------------------------
Wed May  7 06:33:28 UTC 2025 - José Iván López González <jlopez@suse.com>

- Add support for creating and reusing MD RAID devices
  (gh#agama-project/agama#2286, bsc#1241958).

-------------------------------------------------------------------
Tue May  6 11:33:52 UTC 2025 - Imobach Gonzalez Sosa <igonzalezsosa@suse.com>

- Convert YaST-specific keymap identifiers (gh#agama-project/agama#1902).

-------------------------------------------------------------------
Wed Apr 30 08:18:27 UTC 2025 - Imobach Gonzalez Sosa <igonzalezsosa@suse.com>

- Convert relurl:// URLs in AutoYaST files and scripts definitions
  (gh#agama-project/agama#2305).

-------------------------------------------------------------------
Fri Apr 25 13:36:13 UTC 2025 - Ancor Gonzalez Sosa <ancor@suse.com>

- AutoYaST profile compatibility: <reg_server_cert_fingerprint />
  and <reg_server_cert_fingerprint_type /> (related to
  gh#agama-project/agama#2270).

-------------------------------------------------------------------
Thu Apr 24 17:18:04 UTC 2025 - Knut Anderssen <kanderssen@suse.com>

- Copy only the NetworkManager connnections from /etc and just
  in case the copy has not been disabled
  (gh#agama-project/agama#2291).

-------------------------------------------------------------------
Thu Apr 24 14:10:46 UTC 2025 - Josef Reidinger <jreidinger@suse.com>

- Allow to specify SSL certificate fingerprint to handle self-signed
  certificates used for non default registration server
- Allow to specify registration server URL via API
  gh#agama-project/agama#2270

-------------------------------------------------------------------
Tue Apr 22 14:14:52 UTC 2025 - Imobach Gonzalez Sosa <igonzalezsosa@suse.com>

- Version 14

-------------------------------------------------------------------
Tue Apr 15 08:50:10 UTC 2025 - Ancor Gonzalez Sosa <ancor@suse.com>

- Fixed detection of iBFT (bsc#1239046).
- Removed offload_card from iSCSI (bsc#1231385).

-------------------------------------------------------------------
Fri Apr 11 09:07:22 UTC 2025 - Michal Filka <mfilka@suse.com>

- bsc#1238038
  - copy NVMe configuration files from inst-sys to target
    (gh#agama-project/agama#2257).

-------------------------------------------------------------------
Thu Apr 10 20:26:29 UTC 2025 - Josef Reidinger <jreidinger@suse.com>

- Allow to specify extra kernel parameters for bootloader
  (jsc#PED-10810)

-------------------------------------------------------------------
Wed Apr  9 06:52:58 UTC 2025 - José Iván López González <jlopez@suse.com>

- Add auto-installation support for iSCSI
 (gh#agama-project/agama#2231).

-------------------------------------------------------------------
Wed Apr  9 06:42:38 UTC 2025 - Imobach Gonzalez Sosa <igonzalezsosa@suse.com>

- Write the registration URL to the installed system (bsc#1239316).

-------------------------------------------------------------------
Tue Apr  1 12:44:57 UTC 2025 - Ladislav Slezák <lslezak@suse.com>

- Make the extension version attribute optional, search the version
  automatically if it is missing (related to jsc#AGM-100)

-------------------------------------------------------------------
Fri Mar 28 21:45:56 UTC 2025 - Josef Reidinger <jreidinger@suse.com>

- Allow to specify bootloader timeout in profile (jsc#PED-10810)

-------------------------------------------------------------------
Fri Mar 28 19:22:51 UTC 2025 - Knut Anderssen <kanderssen@suse.com>

- Copy the hostname to the installed system if it exists
  (gh#agama-project/agama#2226).

-------------------------------------------------------------------
Fri Mar 28 11:13:48 UTC 2025 - Imobach Gonzalez Sosa <igonzalezsosa@suse.com>

- Properly map AutoYaST scripts "source" to "content"
  (gh#agama-project/agama#2224).

-------------------------------------------------------------------
Thu Mar 28 09:30:29 UTC 2025 - Ladislav Slezák <lslezak@suse.com>

- Always display the patterns from extensions (related to
  jsc#AGM-100)

-------------------------------------------------------------------
Thu Mar 27 12:40:02 UTC 2025 - Imobach Gonzalez Sosa <igonzalezsosa@suse.com>

- Version 13

-------------------------------------------------------------------
Thu Mar 27 11:40:23 UTC 2025 - José Iván López González <jlopez@suse.com>

- Extend storage model for basic LVM support
  (gh#agama-project/agama#2216).

-------------------------------------------------------------------
Tue Mar 25 15:47:13 UTC 2025 - Ladislav Slezák <lslezak@suse.com>

- Install registred addon product (its *-release package)
  (related to jsc#AGM-100)

-------------------------------------------------------------------
Tue Mar 25 12:11:35 UTC 2025 - Josef Reidinger <jreidinger@suse.com>

- Support for autoyast manual files deployment with exception
  of deploying directories and files_script
  (gh#agama-project/agama#2121)

-------------------------------------------------------------------
Fri Mar 21 16:36:03 UTC 2025 - Ladislav Slezák <lslezak@suse.com>

- Add extensions from the registration server (automatic
  installation only) (jsc#AGM-100)

-------------------------------------------------------------------
Thu Mar 20 08:41:23 UTC 2025 - Knut Anderssen <kanderssen@suse.com>

- Symlink the /mnt/etc/resolv.conf to the NetworkManager running
  one in order to have DNS resolution in the chroot post scripts
  (bsc#1235617, gh#agama-project/agama#2179).

-------------------------------------------------------------------
Fri Mar 14 12:34:03 UTC 2025 - Imobach Gonzalez Sosa <igonzalezsosa@suse.com>

- Import the packages list from an AutoYaST profile
  (gh#agama-project/agama#2153).

-------------------------------------------------------------------
Wed Mar 12 00:44:33 UTC 2025 - Imobach Gonzalez Sosa <igonzalezsosa@suse.com>

- Copy Agama logs to the installed system (gh#agama/agama-project#2148).
- Set /var/log/agama-installation permissions to 0700
  (gh#agama-project/agama#2140).

-------------------------------------------------------------------
Wed Mar  5 14:50:04 UTC 2025 - Ladislav Slezák <lslezak@suse.com>

- Automatically retry package download or repository refresh
  before reporting an error (gh#agama-project/agama#2117)

-------------------------------------------------------------------
Wed Mar  5 11:33:39 UTC 2025 - Imobach Gonzalez Sosa <igonzalezsosa@suse.com>

- Use the correcty script type allows postPartitioning scripts to run
  (gh#agama-project/agama#2114).

-------------------------------------------------------------------
Wed Mar  5 09:21:03 UTC 2025 - Imobach Gonzalez Sosa <igonzalezsosa@suse.com>

- Enable again the signature checking for dir:/// repositories
  (gh#agama-project/agama#2092).

-------------------------------------------------------------------
Wed Mar  5 08:09:28 UTC 2025 - Michal Filka <mfilka@suse.com>

- introduced boot_strategy into storage section of product
  definition yaml file. It allows to control what boot strategy
  will be proposed by storage. Currently works only for BLS.

-------------------------------------------------------------------
Fri Feb 28 13:03:11 UTC 2025 - Imobach Gonzalez Sosa <igonzalezsosa@suse.com>

- Temporarily disable signature checking for dir:// repositories
  (gh#agama-project/agama#2092).

-------------------------------------------------------------------
Wed Feb 26 06:52:45 UTC 2025 - José Iván López González <jlopez@suse.com>

- Add file system label to the config model (needed for jsc#AGM-122
  and bsc#1237165).

-------------------------------------------------------------------
Wed Feb 26 06:51:36 UTC 2025 - Imobach Gonzalez Sosa <igonzalezsosa@suse.com>

- Version 12

-------------------------------------------------------------------
Tue Feb 25 23:48:46 UTC 2025 - Imobach Gonzalez Sosa <igonzalezsosa@suse.com>

- Enable agama-scripts service if installed (gh#agama-project/agama#2077).

-------------------------------------------------------------------
Mon Feb 24 12:03:58 UTC 2025 - Ladislav Slezák <lslezak@suse.com>

- Temporarily hide the abort installation option in the package
  installation failure question until the failed state is properly
  handled. (related to gh#agama-project/agama#2049)

-------------------------------------------------------------------
Mon Feb 24 07:41:17 UTC 2025 - Ancor Gonzalez Sosa <ancor@suse.com>

- Adjust default encryption settings to better support TPM-based
  unlocking (gh#agama-project/agama#2053).

-------------------------------------------------------------------
Fri Feb 21 13:59:30 UTC 2025 - José Iván López González <jlopez@suse.com>

- Initial support for global encryption in the storage model
  (gh#agama-project/agama#2031).

-------------------------------------------------------------------
Thu Feb 20 17:22:09 UTC 2025 - Imobach Gonzalez Sosa <igonzalezsosa@suse.com>

- Add libzypp callbacks to handle more checksum and signatures
  problems (gh#agama-project/agama#2030).

-------------------------------------------------------------------
Thu Feb 20 14:23:49 UTC 2025 - Ancor Gonzalez Sosa <ancor@suse.com>

- Fixed a bug in the storage model conversion that was causing some
  partition sizes to be reset (gh#openSUSE/agama#2036).

-------------------------------------------------------------------
Thu Feb 20 12:56:13 UTC 2025 - Ancor Gonzalez Sosa <ancor@suse.com>

- Introduce the storage model to support the new storage user
  interface (gh#openSUSE/agama#2033)

-------------------------------------------------------------------
Wed Feb 19 17:54:19 UTC 2025 - Michal Filka <mfilka@suse.com>

- Instead of "agama." use more generic "inst." prefix for kernel
  boot options controling the agama installer

-------------------------------------------------------------------
Wed Feb 19 14:21:40 UTC 2025 - Josef Reidinger <jreidinger@suse.com>

- if root ssh key is used, ensure that sshd is enabled and firewall
  has port open (jsc#PM-2128)
- root password is explicitelly locked if not specified
- first user will be in wheel group (jsc#PM-2128)

-------------------------------------------------------------------
Wed Feb 19 13:35:07 UTC 2025 - Ladislav Slezák <lslezak@suse.com>

- UX: Improve the libzypp callbacks (gh#agama-project/agama#1985)

-------------------------------------------------------------------
Tue Feb 18 17:19:08 UTC 2025 - Knut Anderssen <kanderssen@suse.com>

- (gh#agama-project/agama#1970).
  - In an unattended installation, the system will reboot
    automatically.
  - The D-Bus method to finish the installation will not reboot the
    system if it is not in the "finish" installation phase.

-------------------------------------------------------------------
Tue Feb 18 12:03:02 UTC 2025 - Imobach Gonzalez Sosa <igonzalezsosa@suse.com>

- Expose root and first user passwords (gh#agama-project/agama#2005).
- Use a single D-Bus property for the root user data.
- Remove support for auto-login.

-------------------------------------------------------------------
Tue Feb 18 11:27:04 UTC 2025 - Imobach Gonzalez Sosa <igonzalezsosa@suse.com>

- Implement basic support for RMT/SCC proxies (gh#agama-project/agama#2007).

-------------------------------------------------------------------
Mon Feb 17 09:17:47 UTC 2025 - Imobach Gonzalez Sosa <igonzalezsosa@suse.com>

- Add support for post-partitioning scripts (jsc#AGM-108).

-------------------------------------------------------------------
Thu Feb 13 21:37:32 UTC 2025 - Imobach Gonzalez Sosa <igonzalezsosa@suse.com>

- Fix several AutoYaST conversion problems (gh#agama-project/agama#1995):
  - Fix handling of scripts file names and location
    (gh#agama-project/agama#1903).
  - Fix the name of the localization section (gh#agama-project/agama#1960).
  - Use a more readable JSON format (gh#agama-project/agama#1907).

-------------------------------------------------------------------
Wed Feb 12 08:16:38 UTC 2025 - Imobach Gonzalez Sosa <igonzalezsosa@suse.com>

- Report unsupported AutoYaST elements
  (gh#agama-project/agama#1976).

-------------------------------------------------------------------
Tue Feb 11 15:11:18 UTC 2025 - Ladislav Slezák <lslezak@suse.com>

- Fixed possible double timeout when refreshing the installation
  repository (bsc#1236820)

-------------------------------------------------------------------
Fri Feb  7 16:29:28 UTC 2025 - Imobach Gonzalez Sosa <igonzalezsosa@suse.com>

- Report problems when trying to download a package, install it
  or run a script (gh#agama/agama-project#1932).

-------------------------------------------------------------------
Fri Feb  7 16:16:14 UTC 2025 - José Iván López González <jlopez@suse.com>

- Adapt tests to use the BLS size requirements
  (gh#agama-project/agama#1979).

-------------------------------------------------------------------
Wed Feb  5 14:32:29 UTC 2025 - Ladislav Slezák <lslezak@suse.com>

- Disable the local media in the installed system, esp. the
  offline repository with URL dir:///run/initramfs/live/install
  (bsc#1236813)

-------------------------------------------------------------------
Wed Jan 29 16:28:32 UTC 2025 - Josef Reidinger <jreidinger@suse.com>

- Allow reading repository in /install directory on iso
  (jsc#PED-10405)

-------------------------------------------------------------------
Fri Jan 24 09:33:27 UTC 2025 - Imobach Gonzalez Sosa <igonzalezsosa@suse.com>

- Introduce a new installation phase "finish"
  (gh#agama-project/agama#1616).

-------------------------------------------------------------------
Fri Jan 24 06:42:00 UTC 2025 - Imobach Gonzalez Sosa <igonzalezsosa@suse.com>

- Use the availability of the base product to determine whether a
  product requires to be registered (gh#agama-project/agama#1938).

-------------------------------------------------------------------
Tue Jan 21 19:11:04 UTC 2025 - Imobach Gonzalez Sosa <igonzalezsosa@suse.com>

- Fix the ListRepositories D-Bus method to return the proper value
  instead of crashing the service (gh#agama-project/agama#1930).

-------------------------------------------------------------------
Mon Jan 20 16:44:45 UTC 2025 - Ladislav Slezák <lslezak@suse.com>

- The software service provides DBus API for reading the currently
  configured repositories, related to (gh#agama-project/agama#1894)

-------------------------------------------------------------------
Mon Jan 20 10:35:35 UTC 2025 - Imobach Gonzalez Sosa <igonzalezsosa@suse.com>

- Add support for specifying a license for each product
  (jsc#PED-11987).

-------------------------------------------------------------------
Fri Jan 17 20:42:58 UTC 2025 - Josef Reidinger <jreidinger@suse.com>

- Relax gems version in the gemspec file
  (gh#agama-project/agama#1917)

-------------------------------------------------------------------
Thu Jan 16 17:30:03 UTC 2025 - Ladislav Slezák <lslezak@suse.com>

- Correctly select the base product to install (bsc#1235931)

-------------------------------------------------------------------
Wed Jan 15 14:26:11 UTC 2025 - José Iván López González <jlopez@suse.com>

 - Add missing gems to the gemspec file
  (gh#agama-project/agama#1899).

-------------------------------------------------------------------
Fri Jan 10 21:22:00 UTC 2025 - Imobach Gonzalez Sosa <igonzalezsosa@suse.com>

- Version 11

-------------------------------------------------------------------
Fri Jan 10 15:44:30 UTC 2025 - José Iván López González <jlopez@suse.com>

- Objects from the D-Bus trees representing the storage devices are
  removed before performing the probing. It prevents a segmentation
  fault by accessing to old objects (gh#agama-project/agama#1884).

-------------------------------------------------------------------
Thu Jan  9 12:21:40 UTC 2025 - Knut Anderssen <kanderssen@suse.com>

- Activate multipath in case it is forced by the user
  (gh#agama-project/agama#1875).

-------------------------------------------------------------------
Wed Jan  8 14:05:53 UTC 2025 - Imobach Gonzalez Sosa <igonzalezsosa@suse.com>

- Add support for products registration (jsc#PED-11192,
  gh#agama-project/agama#1809).

-------------------------------------------------------------------
Mon Dec 23 18:40:01 UTC 2024 - Josef Reidinger <jreidinger@suse.com>

- Fix collision between hotfix and new bootlaoder dbus interface
  (gh#agama-project/agama#1852)

-------------------------------------------------------------------
Fri Dec 20 15:05:11 UTC 2024 - José Iván López González <jlopez@suse.com>

- Hotfix to avoid losing the storage config with auto installation
  (bsc#1234711).

-------------------------------------------------------------------
Fri Dec 20 12:18:56 UTC 2024 - Josef Reidinger <jreidinger@suse.com>

- Add bootloader dbus interface to allow to set if bootloader
  should stop on boot menu (gh#agama-project/agama#1840)

-------------------------------------------------------------------
Mon Dec  9 14:43:11 UTC 2024 - Ancor Gonzalez Sosa <ancor@suse.com>

- Work around to a problem triggered after formatting DASD devices
  (mitigates gh#agama-project/agama#1818).

-------------------------------------------------------------------
Tue Dec  3 20:32:08 UTC 2024 - Josef Reidinger <jreidinger@suse.com>

- Fix parsing agama.install_url that contain '='
  (gh#agama-project/agama#1803)

-------------------------------------------------------------------
Tue Dec  3 16:43:08 UTC 2024 - Imobach Gonzalez Sosa <igonzalezsosa@suse.com>

- Convert AutoYaST scripts when importing an AutoYaST profile (gh#agama-project/agama#1800).

-------------------------------------------------------------------
Tue Dec  3 13:00:58 UTC 2024 - Imobach Gonzalez Sosa <igonzalezsosa@suse.com>

- Include the agama-dbus-monitor package in the spec file
  (gh#agama-project/agama#1805).

-------------------------------------------------------------------
Sun Dec  1 21:59:11 UTC 2024 - David Diaz <dgonzalez@suse.com>

- Rename flag to set password as encrypted
  (gh#agama-project/agama#1787).

-------------------------------------------------------------------
Fri Nov 15 16:48:44 UTC 2024 - Ladislav Slezák <lslezak@suse.com>

- Allow using encrypted password for root and the first user
  (gh#agama-project/agama#1771)

-------------------------------------------------------------------
Thu Nov 14 15:34:17 UTC 2024 - Ancor Gonzalez Sosa <ancor@suse.com>

- Storage: fixed bug when existing partitions were searched at the
  config but not deleted or resized (gh#agama-project/agama#1767).

-------------------------------------------------------------------
Thu Nov 14 13:26:23 UTC 2024 - Ancor Gonzalez Sosa <ancor@suse.com>

- Storage: honor the candidate devices from DiskAnalyzer when
  matching drives (gh#agama-project/agama#1765).

-------------------------------------------------------------------
Wed Nov 13 12:14:06 UTC 2024 - Imobach Gonzalez Sosa <igonzalezsosa@suse.com>

- Do not crash when trying to change the language of the storage
  service before the "config" phase (gh#agama-project/agama#1746).

-------------------------------------------------------------------
Tue Nov  5 16:11:35 UTC 2024 - Martin Vidner <mvidner@suse.com>

- packaging: split out files independent of Ruby version
  from rubygem-agama-yast (gh#agama-project/agama#1677).

-------------------------------------------------------------------
Wed Oct 30 11:33:54 UTC 2024 - José Iván López González <jlopez@suse.com>

- Storage: do not generate config json with search wildcard
  (gh#agama-project/agama#1713).
- Storage: fix issue when setting config
  (gh#agama-project/agama#1706).

-------------------------------------------------------------------
Mon Oct 28 15:30:25 UTC 2024 - Ancor Gonzalez Sosa <ancor@suse.com>

- Storage: use AgamaProposal for the initial storage setup during
  system probing (gh#agama-project/agama#1699).

-------------------------------------------------------------------
Thu Oct 24 14:44:35 UTC 2024 - Ancor Gonzalez Sosa <ancor@suse.com>

- Storage: do not report issues when intentionally skipping entries
  at the storage config (gh#agama-project/agama#1696).

-------------------------------------------------------------------
Thu Oct 24 14:18:28 UTC 2024 - José Iván López González <jlopez@suse.com>

- Storage: extend the D-Bus API to allow getting the solved storage
  config (gh#agama-project/agama#1692).

-------------------------------------------------------------------
Thu Oct 24 13:07:50 UTC 2024 - Ancor Gonzalez Sosa <ancor@suse.com>

- Storage: support to match several devices with every 'search'
  section (gh#agama-project/agama#1691).

-------------------------------------------------------------------
Tue Oct 22 09:48:57 UTC 2024 - José Iván López González <jlopez@suse.com>

- Storage: extend schema to allow selecting TPM FDE as encryption
  method (gh#agama-project/agama#1681).

-------------------------------------------------------------------
Wed Oct 16 15:09:31 UTC 2024 - Imobach Gonzalez Sosa <igonzalezsosa@suse.com>

- Add support for running user-defined scripts after the
  installation (gh#agama-project/agama#1673).

-------------------------------------------------------------------
Wed Oct 16 14:35:47 UTC 2024 - José Iván López González <jlopez@suse.com>

- Storage: add config conversion to JSON
  (gh#agama-project/agama#1670).

-------------------------------------------------------------------
Mon Oct 14 14:52:26 UTC 2024 - Ladislav Slezák <lslezak@suse.com>

- Fixed shell injection vulnerability in the internal API
  (gh#agama-project/agama#1668)

-------------------------------------------------------------------
Tue Oct  8 12:25:08 UTC 2024 - Ancor Gonzalez Sosa <ancor@suse.com>

- Storage: added support for automatic creation of physical volumes
  (gh#agama-project/agama#1655).

-------------------------------------------------------------------
Mon Oct  7 06:58:48 UTC 2024 - José Iván López González <jlopez@suse.com>

- Storage: add support to the storage config for automatically
  creating physical volumes (gh#agama-project/agama#1652).

-------------------------------------------------------------------
Fri Sep 27 14:15:16 UTC 2024 - José Iván López González <jlopez@suse.com>

- Storage: add support for automatically generating 'default' and
  'mandatory' partitions or logical volumes in the storage config
  (gh#openSUSE/agama#1634).

-------------------------------------------------------------------
Fri Sep 27 09:23:40 UTC 2024 - Imobach Gonzalez Sosa <igonzalezsosa@suse.com>

- Handle UI language change in users and storage
  (gh#agama-project/agama#1642).

-------------------------------------------------------------------
Mon Sep 23 14:55:53 UTC 2024 - José Iván López González <jlopez@suse.com>

- Storage: add support for resizing partitions using its current
  size as min or max limit (gh#openSUSE/agama#1617).

-------------------------------------------------------------------
Fri Sep 20 13:09:47 UTC 2024 - Ancor Gonzalez Sosa <ancor@suse.com>

- Storage: preliminary support for resizing partitions based on
  limits specified at the config (gh#openSUSE/agama#1599).

-------------------------------------------------------------------
Fri Sep 20 11:40:53 UTC 2024 - Imobach Gonzalez Sosa <igonzalezsosa@suse.com>

- Version 10

-------------------------------------------------------------------
Mon Sep 16 14:55:42 UTC 2024 - José Iván López González <jlopez@suse.com>

- Storage: add support for creating LVM volume groups and logical
  volumes (gh#openSUSE/agama#1581).

-------------------------------------------------------------------
Tue Sep 10 10:03:04 UTC 2024 - Imobach Gonzalez Sosa <igonzalezsosa@suse.com>

- Relax REXML version (gh#openSUSE/agama#1595) to build with Ruby
  3.3.

-------------------------------------------------------------------
Thu Sep  5 17:35:04 UTC 2024 - José Iván López González <jlopez@suse.com>

- Storage: add support for reusing file systems in the storage
  config (gh#openSUSE/agama#1575).

-------------------------------------------------------------------
Thu Sep  5 16:25:00 UTC 2024 - Lubos Kocman <lubos.kocman@suse.com>

- Show product logo in product selector (gh#openSUSE/agama#1415).

-------------------------------------------------------------------
Wed Sep  4 08:55:29 UTC 2024 - José Iván López González <jlopez@suse.com>

- Storage: add support for deleting partitions in the storage
  config (gh#openSUSE/agama#1572).

-------------------------------------------------------------------
Tue Sep  3 08:14:23 UTC 2024 - José Iván López González <jlopez@suse.com>

- Storage: add support for searching by device in the storage
  config (gh#openSUSE/agama#1560).

-------------------------------------------------------------------
Tue Aug 27 15:16:17 UTC 2024 - José Iván López González <jlopez@suse.com>

- Storage: allow calling to #SetConfig D-Bus method using the new
  storage JSON config (gh#openSUSE/agama#1471).

-------------------------------------------------------------------
Tue Aug 27 11:38:01 UTC 2024 - Imobach Gonzalez Sosa <igonzalezsosa@suse.com>

- Add a dependency on the D-Bus daemon (bsc#1229807).

-------------------------------------------------------------------
Mon Aug 26 10:01:27 UTC 2024 - Imobach Gonzalez Sosa <igonzalezsosa@suse.com>

- Do not depend on f2fs-tools and nilfs-utils
  (jsc#PED-8669, gh#openSUSE/agama#1554).

-------------------------------------------------------------------
Mon Aug 19 15:13:46 UTC 2024 - Lubos Kocman <lubos.kocman@suse.com>

- Allow overriding of install repos which is needed by openQA
- Override urls by using agama.install_url=https://.. boot param

-------------------------------------------------------------------
Mon Aug 12 11:44:15 UTC 2024 - Josef Reidinger <jreidinger@suse.com>

- Less strict nokogiri dependency as nokogiri follows semver, so do
  not depend on patch level (gh#openSUSE/agama#1534).

-------------------------------------------------------------------
Thu Aug  1 13:57:51 UTC 2024 - Imobach Gonzalez Sosa <igonzalezsosa@suse.com>

- Use exfatprogs instead of exfat-utils (gh#openSUSE/agama#1520).

-------------------------------------------------------------------
Wed Jul 31 15:48:00 UTC 2024 - Ladislav Slezák <lslezak@suse.com>

- Update nokogiri dependency to version 1.16
  (gh#openSUSE/agama#1518)

-------------------------------------------------------------------
Mon Jul 22 15:26:48 UTC 2024 - Josef Reidinger <jreidinger@suse.com>

- AutoYaST convert script: use Agama questions to report errors
  and ask when encrypted profile is used (gh#openSUSE/agama#1476)

-------------------------------------------------------------------
Fri Jul 12 11:03:14 UTC 2024 - Imobach Gonzalez Sosa <igonzalezsosa@suse.com>

- Stop trying to set up Cockpit (gh#openSUSE/agama#1459).

-------------------------------------------------------------------
Fri Jul  5 13:12:36 UTC 2024 - José Iván López González <jlopez@suse.com>

- Change storage D-Bus API to provide more accurate information
  about resizing devices (gh#openSUSE/agama#1428).

-------------------------------------------------------------------
Mon Jul  1 14:30:05 UTC 2024 - José Iván López González <jlopez@suse.com>

- Always generate storage config including all the proposal
  settings (gh#openSUSE/agama#1422).

-------------------------------------------------------------------
Mon Jul  1 10:36:18 UTC 2024 - José Iván López González <jlopez@suse.com>

- Add yet another fix to avoid error when generating the storage
  actions (gh#openSUSE/agama#1419).

-------------------------------------------------------------------
Fri Jun 28 11:57:39 UTC 2024 - José Iván López González <jlopez@suse.com>

- Proper solution to avoid error in storage actions
  (gh#openSUSE/agama#1410).

-------------------------------------------------------------------
Thu Jun 27 13:22:06 UTC 2024 - Imobach Gonzalez Sosa <igonzalezsosa@suse.com>

- Version 9

-------------------------------------------------------------------
Thu Jun 27 08:36:13 UTC 2024 - José Iván López González <jlopez@suse.com>

- Avoid error in storage actions (hot-fix)
  (gh#openSUSE/agama#1400).

-------------------------------------------------------------------
Wed Jun 26 13:54:28 UTC 2024 - José Iván López González <jlopez@suse.com>

- Generate JSON storage settings using pretty format
  (gh#openSUSE/agama#1387).

-------------------------------------------------------------------
Wed Jun 26 10:32:08 UTC 2024 - José Iván López González <jlopez@suse.com>

- Extend D-Bus storage API to set and get storage config using
  settings according to the JSON schema (gh#openSUSE/agama#1293).

-------------------------------------------------------------------
Wed Jun 26 09:53:23 UTC 2024 - Imobach Gonzalez Sosa <igonzalezsosa@suse.com>

- Use a D-Bus method instead of a signal to change the language and
  the keyboard layout (gh#openSUSE/agama#1375).

-------------------------------------------------------------------
Wed Jun 26 09:12:33 UTC 2024 - José Iván López González <jlopez@suse.com>

- Fix segmentation fault in the storage actions
  (gh#openSUSE/agama#1377).

-------------------------------------------------------------------
Wed Jun 26 08:25:56 UTC 2024 - Ladislav Slezák <lslezak@suse.com>

- Optionally use the local DVD installation source if it is present
  (gh#openSUSE/agama#1372)

-------------------------------------------------------------------
Tue Jun 25 15:03:05 UTC 2024 - David Diaz <dgonzalez@suse.com>

- Add support for retrieving the storage resize actions
  (gh#openSUSE/agama#1354).

-------------------------------------------------------------------
Thu Jun 20 05:25:49 UTC 2024 - Imobach Gonzalez Sosa <igonzalezsosa@suse.com>

- Add support for progress sequences with pre-defined descriptions
  (gh#openSUSE/agama#1356).

-------------------------------------------------------------------
Wed Jun 19 06:04:46 UTC 2024 - Ladislav Slezák <lslezak@suse.com>

- Use a different libzypp target for Agama, do not use the Live
  system package management (gh#openSUSE/agama#1329)
- Properly delete the libzypp cache when changing the products
  (gh#openSUSE/agama#1349)

-------------------------------------------------------------------
Thu Jun 13 10:53:27 UTC 2024 - Imobach Gonzalez Sosa <igonzalezsosa@suse.com>

- Replace the Validations with the Issues API in the users-related
  API (gh#openSUSE/agama#1202).

-------------------------------------------------------------------
Wed Jun  5 13:56:54 UTC 2024 - Ancor Gonzalez Sosa <ancor@suse.com>

- Allow to execute the legacy AutoYaST storage proposal
  (gh#openSUSE/agama#1284).

-------------------------------------------------------------------
Tue Jun  4 14:16:02 UTC 2024 - José Iván López González <jlopez@suse.com>

- Convert AutoYaST partitioning section to JSON
  (gh#openSUSE/agama#1285).

-------------------------------------------------------------------
Mon May 27 12:43:49 UTC 2024 - José Iván López González <jlopez@suse.com>

- Update product mount points as part of the probing (bsc#1225348).

-------------------------------------------------------------------
Tue May 21 05:32:46 UTC 2024 - José Iván López González <jlopez@suse.com>

- Emit a PropertiesChanged signal for ProductMountPoints and
  EncryptionMethods properties when the product changes
  (gh#openSUSE/agama#1236).

-------------------------------------------------------------------
Fri May 17 09:52:25 UTC 2024 - Imobach Gonzalez Sosa <igonzalezsosa@suse.com>

- Version 8

-------------------------------------------------------------------
Thu May 16 15:36:16 UTC 2024 - José Iván López González <jlopez@suse.com>

- Do not probe devices implictly (gh#openSUSE/agama#1226).

-------------------------------------------------------------------
Wed May 15 12:52:42 UTC 2024 - José Iván López González <jlopez@suse.com>

- Export the device name of the Multipath wires and RAID devices
  instead of their D-Bus path (gh#openSUSE/agama#1212).

-------------------------------------------------------------------
Mon May  6 05:13:11 UTC 2024 - Imobach Gonzalez Sosa <igonzalezsosa@suse.com>

- Remove the dependency on cockpit.socket (gh#openSUSE/agama#1119)

-------------------------------------------------------------------
Thu Apr 25 13:40:06 UTC 2024 - Ancor Gonzalez Sosa <ancor@suse.com>

- Adapted to recent changes on Y2Storage::GuidedProposal
  (gh#yast/yast-storage-ng#1382)

-------------------------------------------------------------------
Thu Apr 18 08:46:06 UTC 2024 - Ladislav Slezák <lslezak@suse.com>

- Display encryption status in the storage result
  (gh#openSUSE/agama#1155)

-------------------------------------------------------------------
Wed Apr 10 11:35:53 UTC 2024 - Ladislav Slezák <lslezak@suse.com>

- Fixed setting unlimited maximum partition size
  (gh#openSUSE/agama#1065)

-------------------------------------------------------------------
Wed Apr  3 15:12:05 UTC 2024 - José Iván López González <jlopez@suse.com>

- Add new proposal settings to allow configuring the boot device
  and to select different scenarios for the installation device:
  a disk, a new LVM volume group or reuse an LVM volume group
  (gh#openSUSE/agama#1068).

-------------------------------------------------------------------
Fri Mar 22 09:18:20 UTC 2024 - Ancor Gonzalez Sosa <ancor@suse.com>

- Make it possible to use non-auto sizes for volumes with
  adjust_by_ram (gh#openSUSE/agama#1111).

-------------------------------------------------------------------
Thu Mar 21 10:35:09 UTC 2024 - Ancor Gonzalez Sosa <ancor@suse.com>

- Extend the storage D-Bus API: new attributes for the volumes
  (Target and TargetDevice) to decide where to locate each of them
  (gh#openSUSE/agama#1105).

-------------------------------------------------------------------
Tue Mar 19 14:09:54 UTC 2024 - José Iván López González <jlopez@suse.com>

- Extend the storage D-Bus API: export LVM volume groups and
  logical volumes, export staging devices, add Device and Partition
  interfaces, export unused slots (gh#openSUSE/agama#1104).

-------------------------------------------------------------------
Tue Feb 27 15:53:46 UTC 2024 - Imobach Gonzalez Sosa <igonzalezsosa@suse.com>

- Rename the gem to agama-yast and the package to
  rubygem-agama-yast (gh#openSUSE/agama#1056).

-------------------------------------------------------------------
Tue Feb 20 13:15:15 UTC 2024 - José Iván López González <jlopez@suse.com>

- Add Filesystem and Component D-Bus interfaces
  (gh#openSUSE/agama#1028).

-------------------------------------------------------------------
Wed Feb  7 11:49:02 UTC 2024 - Imobach Gonzalez Sosa <igonzalezsosa@suse.com>

- Add preliminary support to import AutoYaST profiles
  (gh#openSUSE/agama#1029).

-------------------------------------------------------------------
Thu Feb  1 13:08:39 UTC 2024 - Josef Reidinger <jreidinger@suse.com>

- Log if multipath probing is misconfigured (bsc#1215598)

-------------------------------------------------------------------
Mon Jan 29 13:51:30 UTC 2024 - José Iván López González <jlopez@suse.com>

- Export partitions on D-Bus (gh#openSUSE/agama#1016).

-------------------------------------------------------------------
Thu Jan 18 14:55:36 UTC 2024 - José Iván López González <jlopez@suse.com>

- Add support to check availability of a package
  (gh#openSUSE/agama#1004).

-------------------------------------------------------------------
Thu Jan 18 08:35:01 UTC 2024 - Ancor Gonzalez Sosa <ancor@suse.com>

- New default encryption settings: LUKS2 with PBKDF2.
- Expose encryption methods at D-Bus API (gh#openSUSE/agama#995).

-------------------------------------------------------------------
Tue Jan 16 10:49:14 UTC 2024 - Michal Filka <mfilka@suse.com>

- bsc#1210541, gh#openSUSE/agama#516
  - copy NM's runtime config created on dracut's request to the target
-------------------------------------------------------------------
Thu Jan 11 15:32:44 UTC 2024 - Imobach Gonzalez Sosa <igonzalezsosa@suse.com>

- Handle the encoding included in the UILocale D-Bus property
  (gh#openSUSE/agama#987).

-------------------------------------------------------------------
Thu Jan 11 12:08:29 UTC 2024 - Ladislav Slezák <lslezak@suse.com>

- Translate the pattern descriptions (gh#openSUSE/agama#859)

-------------------------------------------------------------------
Thu Dec 21 14:23:48 UTC 2023 - Imobach Gonzalez Sosa <igonzalezsosa@suse.com>

- Version 7

-------------------------------------------------------------------
Wed Dec 20 15:30:40 UTC 2023 - José Iván López González <jlopez@suse.com>

- Update software issues after calling to solver
  (gh#openSUSE/agama#945).

-------------------------------------------------------------------
Fri Dec 15 15:04:43 UTC 2023 - José Iván López González <jlopez@suse.com>

- Set snapshots as not configurable by default
  (gh#openSUSE/agama#926).

-------------------------------------------------------------------
Tue Dec  5 09:49:10 UTC 2023 - José Iván López González <jlopez@suse.com>

- Explicitly add dependencies instead of relying on the live ISO
  to provide the required packages (gh#openSUSE/agama/911).

-------------------------------------------------------------------
Sun Dec  3 15:45:22 UTC 2023 - Imobach Gonzalez Sosa <igonzalezsosa@suse.com>

- Redefine the InstFunctions module to avoid calling code that
  causes unwanted side effects, like resetting the timezone
  (gh#openSUSE/agama#903).

-------------------------------------------------------------------
Sat Dec  2 18:05:37 UTC 2023 - Imobach Gonzalez Sosa <igonzalezsosa@suse.com>

- Version 6

-------------------------------------------------------------------
Wed Nov 29 11:26:39 UTC 2023 - Imobach Gonzalez Sosa <igonzalezsosa@suse.com>

- Update the software proposal when the locale changes
  (gh#openSUSE/agama#881).

-------------------------------------------------------------------
Fri Nov 24 14:50:22 UTC 2023 - Imobach Gonzalez Sosa <igonzalezsosa@suse.com>

- Install recommended packages (gh#openSUSE/agama#889).

-------------------------------------------------------------------
Thu Nov 16 16:27:37 UTC 2023 - Ladislav Slezák <lslezak@suse.com>

- Software service - correctly change the locale, pass the changed
  locale to libzypp (gh#openSUSE/agama#875).

-------------------------------------------------------------------
Wed Nov 15 12:31:10 UTC 2023 - José Iván López González <jlopez@suse.com>

- Add D-Bus API for registering a product (gh#openSUSE/agama#869).

-------------------------------------------------------------------
Thu Nov  2 14:00:01 UTC 2023 - Ancor Gonzalez Sosa <ancor@suse.com>

- Delegate TPM-based encryption to YaST (gh#openSUSE/agama#826)

-------------------------------------------------------------------
Mon Oct 23 11:33:26 UTC 2023 - Imobach Gonzalez Sosa <igonzalezsosa@suse.com>

- Version 5

-------------------------------------------------------------------
Fri Oct 20 08:37:22 UTC 2023 - Ancor Gonzalez Sosa <ancor@suse.com>

- Do not reuse pre-existing swap partitions in the storage proposal
  (gh#openSUSE/agama#806)

-------------------------------------------------------------------
Tue Oct 10 08:51:45 UTC 2023 - Ladislav Slezák <lslezak@suse.com>

- Extended Software service to allow configuring selected patterns
  (gh#openSUSE/agama#792)

-------------------------------------------------------------------
Wed Oct  4 19:51:32 UTC 2023 - Josef Reidinger <jreidinger@suse.com>

- Add indication to btrfs volumes if it is transactional
  (gh#openSUSE/agama#789)

-------------------------------------------------------------------
Fri Sep 29 14:37:25 UTC 2023 - Ancor Gonzalez Sosa <ancor@suse.com>

- Adapted storage settings for ALP Dolomite (gh#openSUSE/agama#782)

-------------------------------------------------------------------
Wed Sep 27 12:12:59 UTC 2023 - José Iván López González <jlopez@suse.com>

- Fix D-Bus type for SystemVGDevices and restore system VG devices
  from previous settings (gh#openSUSE/agama#763).

-------------------------------------------------------------------
Tue Sep 26 15:57:08 UTC 2023 - Imobach Gonzalez Sosa <igonzalezsosa@suse.com>

- Version 4

-------------------------------------------------------------------
Tue Sep 19 11:14:42 UTC 2023 - José Iván López González <jlopez@suse.com>

- Do not automatically probe after selecting a new product
  (gh#openSUSE/agama#748).

-------------------------------------------------------------------
Thu Sep 14 09:04:29 UTC 2023 - Imobach Gonzalez Sosa <igonzalezsosa@suse.com>

- Use a single D-Bus service to expose the manager and the users
  settings (gh#openSUSE/agama#753, follow-up of
  gh#openSUSE/agama#729).

-------------------------------------------------------------------
Tue Sep 12 12:27:33 UTC 2023 - Imobach Gonzalez Sosa <igonzalezsosa@suse.com>

- Do not crash when it is not possible to handle a product change
  in the manager service (related to bsc#1215197).
- When selecting the product, do not perform any change if the
  product is still the same.

-------------------------------------------------------------------
Mon Sep 11 11:28:05 UTC 2023 - Imobach Gonzalez Sosa <igonzalezsosa@suse.com>

- The software and the storage services do not dispatch actions
  during progress reporting anymore (related to bsc#1215197).

-------------------------------------------------------------------
Wed Sep  6 08:02:35 UTC 2023 - José Iván López González <jlopez@suse.com>

- New storage proposal settings (gh#openSUSE/agama#738).

-------------------------------------------------------------------
Fri Sep  1 07:32:59 UTC 2023 - Imobach Gonzalez Sosa <igonzalezsosa@suse.com>

- Extend the Ruby-based services logs with information about
  each step (gh#openSUSE/agama#732).
- Raise the D-Bus service start timeout for troubleshoting purposes
  (related to bsc#1214737).

-------------------------------------------------------------------
Thu Aug 31 10:36:53 UTC 2023 - Imobach Gonzalez Sosa <igonzalezsosa@suse.com>

- Adapt the locale and questions clients to use the same D-Bus
  service (gh#openSUSE/agama#729).

-------------------------------------------------------------------
Wed Aug 30 12:39:18 UTC 2023 - Josef Reidinger <jreidinger@suse.com>

- Respect UI locale in dbus services (gh#openSUSE/agama#725)

-------------------------------------------------------------------
Mon Aug 28 07:59:26 UTC 2023 - Knut Anderssen <kanderssen@suse.com>

- Copy the proxy configuration to the target system when needed
  (bsc#1212677, gh#openSUSE/agama#711).

-------------------------------------------------------------------
Wed Aug 23 10:39:46 UTC 2023 - Imobach Gonzalez Sosa <igonzalezsosa@suse.com>

- Install the ppc64-diag package when running on ppc64le (related
  to bsc#1206898).

-------------------------------------------------------------------
Mon Aug 21 11:15:50 UTC 2023 - Imobach Gonzalez Sosa <igonzalezsosa@suse.com>

- Set the manager service as busy during the startup phase
  (bsc#1213194).

-------------------------------------------------------------------
Fri Aug 18 14:17:13 UTC 2023 - Knut Anderssen <kanderssen@suse.com>

- Add proxy setup support (bsc#1212677, gh#openSUSE/agama#696).

-------------------------------------------------------------------
Mon Aug  7 10:52:35 UTC 2023 - Imobach Gonzalez Sosa <igonzalezsosa@suse.com>

- Do not consider the architecture when filtering the configuration
  file through the filter-config.rb script (gh#openSUSE/agama#691).

-------------------------------------------------------------------
Wed Aug  2 10:03:13 UTC 2023 - Imobach Gonzalez Sosa <igonzalezsosa@suse.com>

- Version 3

-------------------------------------------------------------------
Wed Aug  2 10:03:09 UTC 2023 - Imobach Gonzalez Sosa <igonzalezsosa@suse.com>


-------------------------------------------------------------------
Wed Jul 26 10:00:39 UTC 2023 - José Iván López González <jlopez@suse.com>

- Adapt config file to install ALP Dolomite instead of ALP Micro
  and remove ALP Bedrock (gh#openSUSE/agama#674).

-------------------------------------------------------------------
Mon Jul 17 09:16:38 UTC 2023 - Josef Reidinger <jreidinger@suse.com>

- Adapt to new questions D-Bus API to allow automatic answering of
  questions when requested. All code using this API is adapted
  (gh#openSUSE/agama#637)

-------------------------------------------------------------------
Wed Jul  5 14:02:23 UTC 2023 - José Iván López González <jlopez@suse.com>

- Delay zFCP probing after activating a controller and ensure the
  system is marked as deprecated if needed after probing zFCP
  (gh#openSUSE/agama#650).

-------------------------------------------------------------------
Wed Jun 14 15:11:56 UTC 2023 - José Iván López González <jlopez@suse.com>

- Extend zFCP D-Bus API to provide allow_lun_scan info
  (gh#openSUSE/agama/626).

-------------------------------------------------------------------
Wed Jun  7 11:13:49 UTC 2023 - José Iván López González <jlopez@suse.com>

- Add D-Bus API for managing zFCP devices (gh#openSUSE/agama#594).

-------------------------------------------------------------------
Wed Jun  7 08:54:58 UTC 2023 - Michal Filka <mfilka@suse.com>

- Merge the users D-Bus service into the main one to save some resources
  (gh#openSUSE/agama#596).

-------------------------------------------------------------------
Wed Jun  7 05:33:27 UTC 2023 - Imobach Gonzalez Sosa <igonzalezsosa@suse.com>

- Drop the old `org.opensuse.Agama.Language1` which was replaced
  with `org.opensuse.Agama.Locale1` (gh#openSUSE/agama#608).

-------------------------------------------------------------------
Wed May 24 15:43:41 UTC 2023 - Ancor Gonzalez Sosa <ancor@suse.com>

- Adjust volume definitions for Tumbleweed (related to bsc#1075990)
- Display "ALP Server" instead of "ALP Bedrock"

-------------------------------------------------------------------
Tue May 23 11:51:26 UTC 2023 - Martin Vidner <mvidner@suse.com>

- Version 2.1

-------------------------------------------------------------------
Tue May 23 08:05:14 UTC 2023 - José Iván López González <jlopez@suse.com>

- Initial version of storage D-Bus API for exporting system devices.
- gh#openSUSE/agama#586

-------------------------------------------------------------------
Mon May 22 12:28:46 UTC 2023 - Martin Vidner <mvidner@suse.com>

- Version 2

-------------------------------------------------------------------
Thu May 18 12:19:49 UTC 2023 - Martin Vidner <mvidner@suse.com>

- Update ruby-dbus dependency to 0.22.x (gh#openSUSE/agama#581)

-------------------------------------------------------------------
Tue May 16 13:42:18 UTC 2023 - Knut Alejandro Anderssen González <kanderssen@suse.com>

- Added ppc64le repositories for ALP Bedrock and ALP Micro products
- gh#openSUSE/agama#577

-------------------------------------------------------------------
Fri May  5 15:20:25 UTC 2023 - José Iván López González <jlopez@suse.com>

- Add callbacks for storage commit errors (gh#openSUSE/agama/558).

-------------------------------------------------------------------
Wed Apr 26 15:48:41 UTC 2023 - José Iván López González <jlopez@suse.com>

- Add D-Bus API for managing issues.
- Replace validation interface by issues in the storage service.
- gh#openSUSE/agama#548

-------------------------------------------------------------------
Fri Apr 14 13:13:56 UTC 2023 - José Iván López González <jlopez@suse.com>

- Modify default storage settings.
- Fix issue with volume templates.
- gh#openSUSE/agama#521

-------------------------------------------------------------------
Mon Apr 10 10:14:39 UTC 2023 - Imobach Gonzalez Sosa <igonzalezsosa@suse.com>

- Update ruby-dbus dependency to version 0.21.0
  (gh#openSUSE/agama#528).

-------------------------------------------------------------------
Wed Apr  5 14:12:51 UTC 2023 - José Iván López González <jlopez@suse.com>

- Rename D-Bus interface for generic questions
  (gh#openSUSE/agama#524).

-------------------------------------------------------------------
Wed Mar 29 11:31:12 UTC 2023 - Imobach Gonzalez Sosa <igonzalezsosa@suse.com>

- Rename D-Installer to Agama (gh#openSUSE/agama#507).
- Version 1

-------------------------------------------------------------------
Fri Mar 24 15:32:54 UTC 2023 - Imobach Gonzalez Sosa <igonzalezsosa@suse.com>

- Version 0.8.3

-------------------------------------------------------------------
Fri Mar 24 14:53:14 UTC 2023 - Knut Alejandro Anderssen González <kanderssen@suse.com>

- Adjustments to allow obtaining the DASD format progress and set
  the system as deprecated after making DASD changes.
- gh#openSUSE/agama#501.

-------------------------------------------------------------------
Fri Mar 24 10:39:18 UTC 2023 - Imobach Gonzalez Sosa <igonzalezsosa@suse.com>

- Version 0.8.2

-------------------------------------------------------------------
Thu Mar 23 17:04:54 UTC 2023 - José Iván López González <jlopez@suse.com>

- Set system as deprecated after changing iSCSI sessions.
- Reuse settings from previous proposal.
- gh#openSUSE/agama#484

-------------------------------------------------------------------
Wed Mar 22 16:05:14 UTC 2023 - Knut Anderssen <kanderssen@suse.com>

- Added a fallback in order to prevent a proposal error when no
  planned devices are available (gh#openSUSE/agama#494).

-------------------------------------------------------------------
Wed Mar 22 15:20:45 UTC 2023 - Ancor Gonzalez Sosa <ancor@suse.com>

- Adjustments to prevent iSCSI-related delays during storage
  probing (gh#openSUSE/agama#493).

-------------------------------------------------------------------
Wed Mar 22 15:12:46 UTC 2023 - Martin Vidner <mvidner@suse.com>

- Fix service startup (gh#openSUSE/agama#491):
  * Fix race at systemd startup time.
  * Install the dependencies before starting it up.

-------------------------------------------------------------------
Wed Mar 22 11:11:52 UTC 2023 - Imobach Gonzalez Sosa <igonzalezsosa@suse.com>

- Version 0.8.1

-------------------------------------------------------------------
Tue Mar 21 21:51:48 UTC 2023 - Knut Anderssen <kanderssen@suse.com>

- Allow to define architecture specific patterns and packages
  (gh#openSUSE/agama#486).

-------------------------------------------------------------------
Tue Mar 21 16:44:27 UTC 2023 - Ladislav Slezák <lslezak@suse.com>

- Fixed exception handling so service always goes back to the
  "idle" state when finishing a block (related to bsc#1209523)

-------------------------------------------------------------------
Tue Mar 21 16:28:26 UTC 2023 - Ancor Gonzalez Sosa <ancor@suse.com>

- Added D-Bus API for management of DASDs (gh#openSUSE/agama#464,
  gh#openSUSE/agama#476)

-------------------------------------------------------------------
Tue Mar 21 11:42:51 UTC 2023 - Imobach Gonzalez Sosa <igonzalezsosa@suse.com>

- Update the products definitions (gh#openSUSE/agama#485):
  * Replace "ALP" with "ALP Bedrock" and "ALP Micro".
  * Drop Leap 15.4 and Leap Micro 5.3.
- Add a script to auto-generate the configuration file when
  building the ISO.

-------------------------------------------------------------------
Thu Mar 16 16:13:21 UTC 2023 - Imobach Gonzalez Sosa <igonzalezsosa@suse.com>

- Version 0.8

-------------------------------------------------------------------
Thu Mar 16 15:56:00 UTC 2023 - José Iván López González <jlopez@suse.com>

- Add callbacks to be called on iSCSI activation
  (gh#openSUSE/agama#435).

-------------------------------------------------------------------
Thu Mar 16 14:54:44 UTC 2023 - Knut Anderssen <kanderssen@suse.com>

- Adapted the service configuration for the s390x architecture
  (gh#openSUSE/agama#469).

-------------------------------------------------------------------
Thu Mar 16 13:45:21 UTC 2023 - Knut Anderssen <kanderssen@suse.com>

- Fix gem2rpm configuration requiring the dbus-1-common package
  (gh#openSUSE/agama#470).

-------------------------------------------------------------------
Wed Mar  8 07:46:54 UTC 2023 - Imobach Gonzalez Sosa <igonzalezsosa@suse.com>

- Fix gem2rpm configuration to include YaST2 dependencies
  (gh#openSUSE/agama#459).

-------------------------------------------------------------------
Thu Mar  2 08:48:36 UTC 2023 - Ancor Gonzalez Sosa <ancor@suse.com>

- Write /iguana/mountlist if running on Iguana
  (gh#openSUSE/agama#445).

-------------------------------------------------------------------
Wed Feb 15 16:09:16 UTC 2023 - José Iván López González <jlopez@suse.com>

- Add D-Bus API for iSCSI (gh#openSUSE/agama#402).

-------------------------------------------------------------------
Wed Feb 15 15:18:43 UTC 2023 - Imobach Gonzalez Sosa <igonzalezsosa@suse.com>

- Version 0.7
- Update the list of patterns to install for Leap Micro 5.3
  (gh#openSUSE/agama#427).

-------------------------------------------------------------------
Wed Feb  8 18:09:01 UTC 2023 - Imobach Gonzalez Sosa <igonzalezsosa@suse.com>

- Better handling of software repositories
  (gh#openSUSE/agama#414):
  * Report issues when reading the software repositories.
  * Inform the user about the software proposal progress.
  * Do not try to calculate a proposal if there are no
    repositories.

-------------------------------------------------------------------
Fri Jan 20 12:25:56 UTC 2023 - Martin Vidner <mvidner@suse.com>

- Use the upstream version of D-Bus ObjectManager
  (gh#openSUSE/agama#245)

-------------------------------------------------------------------
Wed Jan 18 08:03:40 UTC 2023 - Josef Reidinger <jreidinger@suse.com>

- Save logs and provide the path to the file
  (gh#openSUSE/agama#379)

-------------------------------------------------------------------
Tue Jan 17 10:06:23 UT0 2023 - Josef Reidinger <jreidinger@suse.com>

- Implement validation of software proposal
  (gh#openSUSE/agama#381)

-------------------------------------------------------------------
Mon Jan 16 17:02:21 UTC 2023 - Imobach Gonzalez Sosa <igonzalezsosa@suse.com>

- Check for installed packages in the target system, instead of the
  installation medium (gh#openSUSE/agama#393).

-------------------------------------------------------------------
Mon Jan 16 14:57:59 UTC 2023 - Imobach Gonzalez Sosa <igonzalezsosa@suse.com>

- Simplify the network configuration to just copying the
  NetworkManager connections and enabling the service
  (gh#openSUSE/agama#397).

-------------------------------------------------------------------
Tue Jan 10 10:29:00 UTC 2023 - Imobach Gonzalez Sosa <igonzalezsosa@suse.com>

- Use a dedicated D-Bus server (gh#openSUSE/agama#384).

-------------------------------------------------------------------
Thu Dec 15 13:15:10 UTC 2022 - Imobach Gonzalez Sosa <igonzalezsosa@suse.com>

- Implement the ImportGpgKey libzypp callback
  (gh#openSUSE/agama#371)
- Version 0.6.2

-------------------------------------------------------------------
Wed Dec 14 22:38:24 UTC 2022 - Imobach Gonzalez Sosa <igonzalezsosa@suse.com>

- Implement AcceptUnsignedFile and MediaChange libzypp callbacks
  (gh#openSUSE/agama#369).

-------------------------------------------------------------------
Wed Dec 14 15:29:12 UTC 2022 - Imobach Gonzalez Sosa <igonzalezsosa@suse.com>

- Switch the SELinux policy for ALP to "enforcing"
  (gh#openSUSE/agama#360).
- Fix generic questions handling (gh#openSUSE/agama#362)
- Version 0.6.1

-------------------------------------------------------------------
Wed Dec 14 13:25:22 UTC 2022 - Ancor Gonzalez Sosa <ancor@suse.com>

- Removed previous temporary setting "olaf_luks2_password" and all
  the code supporting it.
- Added new temporary setting "tpm_luks_open" to try to configure
  TPM-based unlocking of the LUKS devices during the first system
  boot (gh#openSUSE/agama#363).

-------------------------------------------------------------------
Mon Dec  5 13:17:56 UTC 2022 - Imobach Gonzalez Sosa <igonzalezsosa@suse.com>

- Write snapshots configuration (gh#openSUSE/agama#350).
- Update to version 0.6.0

-------------------------------------------------------------------
Fri Dec  2 14:52:36 UTC 2022 - José Iván López González <jlopez@suse.com>

- Improve messages of storage validation errors.
- Do not encrypt devices when receiving an empty password from
  D-Bus (gh#openSUSE/agama#321).

-------------------------------------------------------------------
Thu Dec  1 16:22:58 UTC 2022 - Josef Reidinger <jreidinger@suse.com>

- Allow to define products architectures and architecture specific
  installation repositories
- Adapt default d-installer.yml to fix installation on other archs
  (gh#openSUSE/agama#279)

-------------------------------------------------------------------
Wed Nov 30 12:42:42 UTC 2022 - Knut Alejandro Anderssen González <kanderssen@suse.de>

- Add validation for the first user creation (gh#openSUSE/agama#337)

-------------------------------------------------------------------
Wed Nov 30 12:41:26 UTC 2022 - Ancor Gonzalez Sosa <ancor@suse.com>

- Encryption method and pbkdf are now configurable per-product, set
  to LUKS2 and PBKDF2 for ALP (gh#openSUSE/agama#340).
- Improved selection of packages for ALP to boot from encrypted
  devices and LVM (gh#openSUSE/agama#338).
- Temporarily adjusted storage proposal to delete all existing
  partitions and to never reuse LVM (gh#openSUSE/agama#340).

-------------------------------------------------------------------
Fri Nov 18 16:27:43 UTC 2022 - Imobach Gonzalez Sosa <igonzalezsosa@suse.com>

- Update to version 0.5.0:
  * Use D-Bus activation instead of explicit service starting
    (gh#openSUSE/agama#287).
  * Load the configuration from /etc/d-installer.yaml
    (gh#openSUSE/agama#301).
  * Move D-Bus configuration to /usr/share (gh#openSUSE/agama#254).
  * Extract questions and storage handling to separate services
    (gh#openSUSE/agama#248).
  * Add a mechanism to report problems found in the configuration
    (gh#openSUSE/agama#299).
  * Extend the D-Bus API for the storage proposal
    (gh#openSUSE/agama#268).
  * Do not block after software installation if a package cannot
    be installed (gh#openSUSE/agama#322).
  * Add support to install the Adaptable Linux Platform Host OS
    (gh#openSUSE/agama#265).
  * Update Leap Micro to version 5.3 (gh#openSUSE/agama#318).

-------------------------------------------------------------------
Thu Jul 28 08:20:21 UTC 2022 - Imobach Gonzalez Sosa <igonzalezsosa@suse.com>

- Update to version 0.4.2:
  * Prevent the installation from being blocked when the user
    changes the language (gh#openSUSE/agama#239 and
    gh#openSUSE/agama#240).
  * Add a new service org.opensuse.DInstaller.Language to handle
    yast2-country related logic.

-------------------------------------------------------------------
Tue Jul 26 09:56:53 UTC 2022 - Imobach Gonzalez Sosa <igonzalezsosa@suse.com>

- Update to version 0.4.1:
  * Respond to D-Bus messages during software installation
    (gh#openSUSE/agama#223).
  * Prevent the redefined PackagesProposal module from sending a
    nil value over D-Bus.

-------------------------------------------------------------------
Fri Jul 15 07:24:16 UTC 2022 - Imobach Gonzalez Sosa <igonzalezsosa@suse.com>

- Update to version 0.4:
  * Add support for installing multiple products
    (gh#openSUSE/agama#181).
  * Switch to a multi-process architecture (gh#openSUSE/agama#153):
    - Users service (gh#openSUSE/agama#164).
    - Software service (gh#openSUSE/agama#201).
  * Simplify the installation workflow and introduce a new
    status/progress reporting API
    (gh#openSUSE/agama#209).
  * Install packages that are required to configure the LSM
    (gh#openSUSE/agama#222).
- Add dependencies on YaST2 and snapper packages.

-------------------------------------------------------------------
Mon Jun 13 10:17:32 UTC 2022 - Imobach Gonzalez Sosa <igonzalezsosa@suse.com>

- Update to version 0.3:
  * Extend configuration to support:
    - Selecting patterns for installation
      (gh#openSUSE/agama#184).
    - Configuring an LSM (gh#openSUSE/agama#173 and
      gh#openSUSE/agama#184).
    - Specifying the list of storage volumes
      (gh#openSUSE/agama#188).

-------------------------------------------------------------------
Tue May 17 10:58:43 UTC 2022 - Imobach Gonzalez Sosa <igonzalezsosa@suse.com>

- Update to version 0.2:
  * Introduce a YAML-based configuration system
    (gh#openSUSE/agama#132 and gh#openSUSE/agama#158).
  * Add a mechanism to allow user interaction from the service
    (gh#openSUSE/agama#123 and gh#openSUSE/agama#135).
  * Allow setting an SSL certificate for remote installation
    or disabling SSL completely (gh#openSUSE/agama#145).
  * Define the installation repository through a configuration
    file (gh#openSUSE/agama#122).

-------------------------------------------------------------------
Wed Mar 30 07:06:18 UTC 2022 - Imobach Gonzalez Sosa <igonzalezsosa@suse.com>

- First release (version 0.1):
  * Minimal installation of openSUSE Leap or Tumbleweed.
  * Allow setting the language, selecting a product, choosing a disk to
    install into, setting the root authentication mechanism and creating
    a first user.
  * Automatic boot loader installation.
  * Automatic network set up based on the configuration of the
    underlying system.<|MERGE_RESOLUTION|>--- conflicted
+++ resolved
@@ -1,10 +1,10 @@
 -------------------------------------------------------------------
-<<<<<<< HEAD
-Thu May 22 09:39:21 UTC 2025 - Josef Reidinger <jreidinger@suse.com>
+Thu May 22 19:39:21 UTC 2025 - Josef Reidinger <jreidinger@suse.com>
 
 - Properly report if registration failed when adding new libzypp
   service obtained from registration server (bsc#1238851)
-=======
+
+-------------------------------------------------------------------
 Thu May 22 17:21:24 UTC 2025 - Ancor Gonzalez Sosa <ancor@suse.com>
 
 - Include RAIDs at the model for the storage UI
@@ -14,7 +14,6 @@
 Thu May 22 16:18:06 UTC 2025 - Josef Reidinger <jreidinger@suse.com>
 
 - Provide software conflicts D-Bus API (gh#agama-project/agama#2348)
->>>>>>> c1c4e961
 
 -------------------------------------------------------------------
 Fri May 16 08:45:58 UTC 2025 - José Iván López González <jlopez@suse.com>
