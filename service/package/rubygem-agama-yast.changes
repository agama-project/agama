-------------------------------------------------------------------
<<<<<<< HEAD
Fri Feb  7 14:42:31 UTC 2025 - Imobach Gonzalez Sosa <igonzalezsosa@suse.com>

- Report unsupported AutoYaST elements
  (gh#agama-project/agama#1976).
=======
Wed Feb  5 14:32:29 UTC 2025 - Ladislav Slezák <lslezak@suse.com>

- Disable the local media in the installed system, esp. the
  offline repository with URL dir:///run/initramfs/live/install
  (bsc#1236813)
>>>>>>> 01caffef

-------------------------------------------------------------------
Wed Jan 29 16:28:32 UTC 2025 - Josef Reidinger <jreidinger@suse.com>

- Allow reading repository in /install directory on iso
  (jsc#PED-10405)

-------------------------------------------------------------------
Fri Jan 24 09:33:27 UTC 2025 - Imobach Gonzalez Sosa <igonzalezsosa@suse.com>

- Introduce a new installation phase "finish"
  (gh#agama-project/agama#1616).

-------------------------------------------------------------------
Fri Jan 24 06:42:00 UTC 2025 - Imobach Gonzalez Sosa <igonzalezsosa@suse.com>

- Use the availability of the base product to determine whether a
  product requires to be registered (gh#agama-project/agama#1938).

-------------------------------------------------------------------
Tue Jan 21 19:11:04 UTC 2025 - Imobach Gonzalez Sosa <igonzalezsosa@suse.com>

- Fix the ListRepositories D-Bus method to return the proper value
  instead of crashing the service (gh#agama-project/agama#1930).

-------------------------------------------------------------------
Mon Jan 20 16:44:45 UTC 2025 - Ladislav Slezák <lslezak@suse.com>

- The software service provides DBus API for reading the currently
  configured repositories, related to (gh#agama-project/agama#1894)

-------------------------------------------------------------------
Mon Jan 20 10:35:35 UTC 2025 - Imobach Gonzalez Sosa <igonzalezsosa@suse.com>

- Add support for specifying a license for each product
  (jsc#PED-11987).

-------------------------------------------------------------------  
Fri Jan 17 20:42:58 UTC 2025 - Josef Reidinger <jreidinger@suse.com>

- Relax gems version in the gemspec file
  (gh#agama-project/agama#1917)

-------------------------------------------------------------------
Thu Jan 16 17:30:03 UTC 2025 - Ladislav Slezák <lslezak@suse.com>

- Correctly select the base product to install (bsc#1235931)

-------------------------------------------------------------------
Wed Jan 15 14:26:11 UTC 2025 - José Iván López González <jlopez@suse.com>

 - Add missing gems to the gemspec file
  (gh#agama-project/agama#1899).

-------------------------------------------------------------------
Fri Jan 10 21:22:00 UTC 2025 - Imobach Gonzalez Sosa <igonzalezsosa@suse.com>

- Version 11

-------------------------------------------------------------------
Fri Jan 10 15:44:30 UTC 2025 - José Iván López González <jlopez@suse.com>

- Objects from the D-Bus trees representing the storage devices are
  removed before performing the probing. It prevents a segmentation
  fault by accessing to old objects (gh#agama-project/agama#1884).

-------------------------------------------------------------------
Thu Jan  9 12:21:40 UTC 2025 - Knut Anderssen <kanderssen@suse.com>

- Activate multipath in case it is forced by the user 
  (gh#agama-project/agama#1875).

-------------------------------------------------------------------
Wed Jan  8 14:05:53 UTC 2025 - Imobach Gonzalez Sosa <igonzalezsosa@suse.com>

- Add support for products registration (jsc#PED-11192,
  gh#agama-project/agama#1809).

-------------------------------------------------------------------
Mon Dec 23 18:40:01 UTC 2024 - Josef Reidinger <jreidinger@suse.com>

- Fix collision between hotfix and new bootlaoder dbus interface
  (gh#agama-project/agama#1852)

-------------------------------------------------------------------
Fri Dec 20 15:05:11 UTC 2024 - José Iván López González <jlopez@suse.com>

- Hotfix to avoid losing the storage config with auto installation
  (bsc#1234711).

-------------------------------------------------------------------
Fri Dec 20 12:18:56 UTC 2024 - Josef Reidinger <jreidinger@suse.com>

- Add bootloader dbus interface to allow to set if bootloader
  should stop on boot menu (gh#agama-project/agama#1840)

-------------------------------------------------------------------
Mon Dec  9 14:43:11 UTC 2024 - Ancor Gonzalez Sosa <ancor@suse.com>

- Work around to a problem triggered after formatting DASD devices
  (mitigates gh#agama-project/agama#1818).

-------------------------------------------------------------------
Tue Dec  3 20:32:08 UTC 2024 - Josef Reidinger <jreidinger@suse.com>

- Fix parsing agama.install_url that contain '='
  (gh#agama-project/agama#1803)

-------------------------------------------------------------------
Tue Dec  3 16:43:08 UTC 2024 - Imobach Gonzalez Sosa <igonzalezsosa@suse.com>

- Convert AutoYaST scripts when importing an AutoYaST profile (gh#agama-project/agama#1800).

-------------------------------------------------------------------
Tue Dec  3 13:00:58 UTC 2024 - Imobach Gonzalez Sosa <igonzalezsosa@suse.com>

- Include the agama-dbus-monitor package in the spec file
  (gh#agama-project/agama#1805).

-------------------------------------------------------------------
Sun Dec  1 21:59:11 UTC 2024 - David Diaz <dgonzalez@suse.com>

- Rename flag to set password as encrypted
  (gh#agama-project/agama#1787).

-------------------------------------------------------------------
Fri Nov 15 16:48:44 UTC 2024 - Ladislav Slezák <lslezak@suse.com>

- Allow using encrypted password for root and the first user
  (gh#agama-project/agama#1771)

-------------------------------------------------------------------
Thu Nov 14 15:34:17 UTC 2024 - Ancor Gonzalez Sosa <ancor@suse.com>

- Storage: fixed bug when existing partitions were searched at the
  config but not deleted or resized (gh#agama-project/agama#1767).

-------------------------------------------------------------------
Thu Nov 14 13:26:23 UTC 2024 - Ancor Gonzalez Sosa <ancor@suse.com>

- Storage: honor the candidate devices from DiskAnalyzer when
  matching drives (gh#agama-project/agama#1765).

-------------------------------------------------------------------
Wed Nov 13 12:14:06 UTC 2024 - Imobach Gonzalez Sosa <igonzalezsosa@suse.com>

- Do not crash when trying to change the language of the storage
  service before the "config" phase (gh#agama-project/agama#1746).

-------------------------------------------------------------------
Tue Nov  5 16:11:35 UTC 2024 - Martin Vidner <mvidner@suse.com>

- packaging: split out files independent of Ruby version
  from rubygem-agama-yast (gh#agama-project/agama#1677).

-------------------------------------------------------------------
Wed Oct 30 11:33:54 UTC 2024 - José Iván López González <jlopez@suse.com>

- Storage: do not generate config json with search wildcard
  (gh#agama-project/agama#1713).
- Storage: fix issue when setting config
  (gh#agama-project/agama#1706).

-------------------------------------------------------------------
Thu Oct 24 14:44:35 UTC 2024 - Ancor Gonzalez Sosa <ancor@suse.com>

- Storage: do not report issues when intentionally skipping entries
  at the storage config (gh#agama-project/agama#1696).

-------------------------------------------------------------------
Thu Oct 24 13:07:50 UTC 2024 - Ancor Gonzalez Sosa <ancor@suse.com>

- Storage: support to match several devices with every 'search'
  section (gh#agama-project/agama#1691).

-------------------------------------------------------------------
Tue Oct 22 09:48:57 UTC 2024 - José Iván López González <jlopez@suse.com>

- Storage: extend schema to allow selecting TPM FDE as encryption
  method (gh#agama-project/agama#1681).

-------------------------------------------------------------------
Wed Oct 16 15:09:31 UTC 2024 - Imobach Gonzalez Sosa <igonzalezsosa@suse.com>

- Add support for running user-defined scripts after the
  installation (gh#agama-project/agama#1673).

-------------------------------------------------------------------
Wed Oct 16 14:35:47 UTC 2024 - José Iván López González <jlopez@suse.com>

- Storage: add config conversion to JSON
  (gh#agama-project/agama#1670).

-------------------------------------------------------------------
Mon Oct 14 14:52:26 UTC 2024 - Ladislav Slezák <lslezak@suse.com>

- Fixed shell injection vulnerability in the internal API
  (gh#agama-project/agama#1668)

-------------------------------------------------------------------
Tue Oct  8 12:25:08 UTC 2024 - Ancor Gonzalez Sosa <ancor@suse.com>

- Storage: added support for automatic creation of physical volumes
  (gh#agama-project/agama#1655).

-------------------------------------------------------------------
Mon Oct  7 06:58:48 UTC 2024 - José Iván López González <jlopez@suse.com>

- Storage: add support to the storage config for automatically
  creating physical volumes (gh#agama-project/agama#1652).

-------------------------------------------------------------------
Fri Sep 27 14:15:16 UTC 2024 - José Iván López González <jlopez@suse.com>

- Storage: add support for automatically generating 'default' and
  'mandatory' partitions or logical volumes in the storage config
  (gh#openSUSE/agama#1634).

-------------------------------------------------------------------
Fri Sep 27 09:23:40 UTC 2024 - Imobach Gonzalez Sosa <igonzalezsosa@suse.com>

- Handle UI language change in users and storage
  (gh#agama-project/agama#1642).

-------------------------------------------------------------------
Mon Sep 23 14:55:53 UTC 2024 - José Iván López González <jlopez@suse.com>

- Storage: add support for resizing partitions using its current
  size as min or max limit (gh#openSUSE/agama#1617).

-------------------------------------------------------------------
Fri Sep 20 13:09:47 UTC 2024 - Ancor Gonzalez Sosa <ancor@suse.com>

- Storage: preliminary support for resizing partitions based on
  limits specified at the config (gh#openSUSE/agama#1599).

-------------------------------------------------------------------
Fri Sep 20 11:40:53 UTC 2024 - Imobach Gonzalez Sosa <igonzalezsosa@suse.com>

- Version 10

-------------------------------------------------------------------
Mon Sep 16 14:55:42 UTC 2024 - José Iván López González <jlopez@suse.com>

- Storage: add support for creating LVM volume groups and logical
  volumes (gh#openSUSE/agama#1581).

-------------------------------------------------------------------
Tue Sep 10 10:03:04 UTC 2024 - Imobach Gonzalez Sosa <igonzalezsosa@suse.com>

- Relax REXML version (gh#openSUSE/agama#1595) to build with Ruby
  3.3.

-------------------------------------------------------------------
Thu Sep  5 17:35:04 UTC 2024 - José Iván López González <jlopez@suse.com>

- Storage: add support for reusing file systems in the storage
  config (gh#openSUSE/agama#1575).

-------------------------------------------------------------------
Thu Sep  5 16:25:00 UTC 2024 - Lubos Kocman <lubos.kocman@suse.com>

- Show product logo in product selector (gh#openSUSE/agama#1415).

-------------------------------------------------------------------
Wed Sep  4 08:55:29 UTC 2024 - José Iván López González <jlopez@suse.com>

- Storage: add support for deleting partitions in the storage
  config (gh#openSUSE/agama#1572).

-------------------------------------------------------------------
Tue Sep  3 08:14:23 UTC 2024 - José Iván López González <jlopez@suse.com>

- Storage: add support for searching by device in the storage
  config (gh#openSUSE/agama#1560).

-------------------------------------------------------------------
Tue Aug 27 15:16:17 UTC 2024 - José Iván López González <jlopez@suse.com>

- Storage: allow calling to #SetConfig D-Bus method using the new
  storage JSON config (gh#openSUSE/agama#1471).

-------------------------------------------------------------------
Tue Aug 27 11:38:01 UTC 2024 - Imobach Gonzalez Sosa <igonzalezsosa@suse.com>

- Add a dependency on the D-Bus daemon (bsc#1229807).

-------------------------------------------------------------------
Mon Aug 26 10:01:27 UTC 2024 - Imobach Gonzalez Sosa <igonzalezsosa@suse.com>

- Do not depend on f2fs-tools and nilfs-utils
  (jsc#PED-8669, gh#openSUSE/agama#1554).

-------------------------------------------------------------------
Mon Aug 19 15:13:46 UTC 2024 - Lubos Kocman <lubos.kocman@suse.com>

- Allow overriding of install repos which is needed by openQA
- Override urls by using agama.install_url=https://.. boot param

-------------------------------------------------------------------
Mon Aug 12 11:44:15 UTC 2024 - Josef Reidinger <jreidinger@suse.com>

- Less strict nokogiri dependency as nokogiri follows semver, so do
  not depend on patch level (gh#openSUSE/agama#1534).

-------------------------------------------------------------------
Thu Aug  1 13:57:51 UTC 2024 - Imobach Gonzalez Sosa <igonzalezsosa@suse.com>

- Use exfatprogs instead of exfat-utils (gh#openSUSE/agama#1520).

-------------------------------------------------------------------
Wed Jul 31 15:48:00 UTC 2024 - Ladislav Slezák <lslezak@suse.com>

- Update nokogiri dependency to version 1.16
  (gh#openSUSE/agama#1518)

-------------------------------------------------------------------
Mon Jul 22 15:26:48 UTC 2024 - Josef Reidinger <jreidinger@suse.com>

- AutoYaST convert script: use Agama questions to report errors
  and ask when encrypted profile is used (gh#openSUSE/agama#1476)

-------------------------------------------------------------------
Fri Jul 12 11:03:14 UTC 2024 - Imobach Gonzalez Sosa <igonzalezsosa@suse.com>

- Stop trying to set up Cockpit (gh#openSUSE/agama#1459).

-------------------------------------------------------------------
Fri Jul  5 13:12:36 UTC 2024 - José Iván López González <jlopez@suse.com>

- Change storage D-Bus API to provide more accurate information
  about resizing devices (gh#openSUSE/agama#1428).

-------------------------------------------------------------------
Mon Jul  1 14:30:05 UTC 2024 - José Iván López González <jlopez@suse.com>

- Always generate storage config including all the proposal
  settings (gh#openSUSE/agama#1422).

-------------------------------------------------------------------
Mon Jul  1 10:36:18 UTC 2024 - José Iván López González <jlopez@suse.com>

- Add yet another fix to avoid error when generating the storage
  actions (gh#openSUSE/agama#1419).

-------------------------------------------------------------------
Fri Jun 28 11:57:39 UTC 2024 - José Iván López González <jlopez@suse.com>

- Proper solution to avoid error in storage actions
  (gh#openSUSE/agama#1410).

-------------------------------------------------------------------
Thu Jun 27 13:22:06 UTC 2024 - Imobach Gonzalez Sosa <igonzalezsosa@suse.com>

- Version 9

-------------------------------------------------------------------
Thu Jun 27 08:36:13 UTC 2024 - José Iván López González <jlopez@suse.com>

- Avoid error in storage actions (hot-fix)
  (gh#openSUSE/agama#1400).

-------------------------------------------------------------------
Wed Jun 26 13:54:28 UTC 2024 - José Iván López González <jlopez@suse.com>

- Generate JSON storage settings using pretty format
  (gh#openSUSE/agama#1387).

-------------------------------------------------------------------
Wed Jun 26 10:32:08 UTC 2024 - José Iván López González <jlopez@suse.com>

- Extend D-Bus storage API to set and get storage config using
  settings according to the JSON schema (gh#openSUSE/agama#1293).

-------------------------------------------------------------------
Wed Jun 26 09:53:23 UTC 2024 - Imobach Gonzalez Sosa <igonzalezsosa@suse.com>

- Use a D-Bus method instead of a signal to change the language and
  the keyboard layout (gh#openSUSE/agama#1375).

-------------------------------------------------------------------
Wed Jun 26 09:12:33 UTC 2024 - José Iván López González <jlopez@suse.com>

- Fix segmentation fault in the storage actions
  (gh#openSUSE/agama#1377).

-------------------------------------------------------------------
Wed Jun 26 08:25:56 UTC 2024 - Ladislav Slezák <lslezak@suse.com>

- Optionally use the local DVD installation source if it is present
  (gh#openSUSE/agama#1372)

-------------------------------------------------------------------
Tue Jun 25 15:03:05 UTC 2024 - David Diaz <dgonzalez@suse.com>

- Add support for retrieving the storage resize actions
  (gh#openSUSE/agama#1354).

-------------------------------------------------------------------
Thu Jun 20 05:25:49 UTC 2024 - Imobach Gonzalez Sosa <igonzalezsosa@suse.com>

- Add support for progress sequences with pre-defined descriptions
  (gh#openSUSE/agama#1356).

-------------------------------------------------------------------
Wed Jun 19 06:04:46 UTC 2024 - Ladislav Slezák <lslezak@suse.com>

- Use a different libzypp target for Agama, do not use the Live
  system package management (gh#openSUSE/agama#1329)
- Properly delete the libzypp cache when changing the products
  (gh#openSUSE/agama#1349)

-------------------------------------------------------------------
Thu Jun 13 10:53:27 UTC 2024 - Imobach Gonzalez Sosa <igonzalezsosa@suse.com>

- Replace the Validations with the Issues API in the users-related
  API (gh#openSUSE/agama#1202).

-------------------------------------------------------------------
Wed Jun  5 13:56:54 UTC 2024 - Ancor Gonzalez Sosa <ancor@suse.com>

- Allow to execute the legacy AutoYaST storage proposal
  (gh#openSUSE/agama#1284).

-------------------------------------------------------------------
Tue Jun  4 14:16:02 UTC 2024 - José Iván López González <jlopez@suse.com>

- Convert AutoYaST partitioning section to JSON
  (gh#openSUSE/agama#1285).

-------------------------------------------------------------------
Mon May 27 12:43:49 UTC 2024 - José Iván López González <jlopez@suse.com>

- Update product mount points as part of the probing (bsc#1225348).

-------------------------------------------------------------------
Tue May 21 05:32:46 UTC 2024 - José Iván López González <jlopez@suse.com>

- Emit a PropertiesChanged signal for ProductMountPoints and
  EncryptionMethods properties when the product changes
  (gh#openSUSE/agama#1236).

-------------------------------------------------------------------
Fri May 17 09:52:25 UTC 2024 - Imobach Gonzalez Sosa <igonzalezsosa@suse.com>

- Version 8

-------------------------------------------------------------------
Thu May 16 15:36:16 UTC 2024 - José Iván López González <jlopez@suse.com>

- Do not probe devices implictly (gh#openSUSE/agama#1226).

-------------------------------------------------------------------
Wed May 15 12:52:42 UTC 2024 - José Iván López González <jlopez@suse.com>

- Export the device name of the Multipath wires and RAID devices
  instead of their D-Bus path (gh#openSUSE/agama#1212).

-------------------------------------------------------------------
Mon May  6 05:13:11 UTC 2024 - Imobach Gonzalez Sosa <igonzalezsosa@suse.com>

- Remove the dependency on cockpit.socket (gh#openSUSE/agama#1119)

-------------------------------------------------------------------
Thu Apr 25 13:40:06 UTC 2024 - Ancor Gonzalez Sosa <ancor@suse.com>

- Adapted to recent changes on Y2Storage::GuidedProposal
  (gh#yast/yast-storage-ng#1382)

-------------------------------------------------------------------
Thu Apr 18 08:46:06 UTC 2024 - Ladislav Slezák <lslezak@suse.com>

- Display encryption status in the storage result
  (gh#openSUSE/agama#1155)

-------------------------------------------------------------------
Wed Apr 10 11:35:53 UTC 2024 - Ladislav Slezák <lslezak@suse.com>

- Fixed setting unlimited maximum partition size
  (gh#openSUSE/agama#1065)

-------------------------------------------------------------------
Wed Apr  3 15:12:05 UTC 2024 - José Iván López González <jlopez@suse.com>

- Add new proposal settings to allow configuring the boot device
  and to select different scenarios for the installation device:
  a disk, a new LVM volume group or reuse an LVM volume group
  (gh#openSUSE/agama#1068).

-------------------------------------------------------------------
Fri Mar 22 09:18:20 UTC 2024 - Ancor Gonzalez Sosa <ancor@suse.com>

- Make it possible to use non-auto sizes for volumes with
  adjust_by_ram (gh#openSUSE/agama#1111).

-------------------------------------------------------------------
Thu Mar 21 10:35:09 UTC 2024 - Ancor Gonzalez Sosa <ancor@suse.com>

- Extend the storage D-Bus API: new attributes for the volumes
  (Target and TargetDevice) to decide where to locate each of them
  (gh#openSUSE/agama#1105).

-------------------------------------------------------------------
Tue Mar 19 14:09:54 UTC 2024 - José Iván López González <jlopez@suse.com>

- Extend the storage D-Bus API: export LVM volume groups and
  logical volumes, export staging devices, add Device and Partition
  interfaces, export unused slots (gh#openSUSE/agama#1104).

-------------------------------------------------------------------
Tue Feb 27 15:53:46 UTC 2024 - Imobach Gonzalez Sosa <igonzalezsosa@suse.com>

- Rename the gem to agama-yast and the package to
  rubygem-agama-yast (gh#openSUSE/agama#1056).

-------------------------------------------------------------------
Tue Feb 20 13:15:15 UTC 2024 - José Iván López González <jlopez@suse.com>

- Add Filesystem and Component D-Bus interfaces
  (gh#openSUSE/agama#1028).

-------------------------------------------------------------------
Wed Feb  7 11:49:02 UTC 2024 - Imobach Gonzalez Sosa <igonzalezsosa@suse.com>

- Add preliminary support to import AutoYaST profiles
  (gh#openSUSE/agama#1029).

-------------------------------------------------------------------
Thu Feb  1 13:08:39 UTC 2024 - Josef Reidinger <jreidinger@suse.com>

- Log if multipath probing is misconfigured (bsc#1215598)

-------------------------------------------------------------------
Mon Jan 29 13:51:30 UTC 2024 - José Iván López González <jlopez@suse.com>

- Export partitions on D-Bus (gh#openSUSE/agama#1016).

-------------------------------------------------------------------
Thu Jan 18 14:55:36 UTC 2024 - José Iván López González <jlopez@suse.com>

- Add support to check availability of a package
  (gh#openSUSE/agama#1004).

-------------------------------------------------------------------
Thu Jan 18 08:35:01 UTC 2024 - Ancor Gonzalez Sosa <ancor@suse.com>

- New default encryption settings: LUKS2 with PBKDF2.
- Expose encryption methods at D-Bus API (gh#openSUSE/agama#995).

-------------------------------------------------------------------
Tue Jan 16 10:49:14 UTC 2024 - Michal Filka <mfilka@suse.com>

- bsc#1210541, gh#openSUSE/agama#516
  - copy NM's runtime config created on dracut's request to the target
-------------------------------------------------------------------
Thu Jan 11 15:32:44 UTC 2024 - Imobach Gonzalez Sosa <igonzalezsosa@suse.com>

- Handle the encoding included in the UILocale D-Bus property
  (gh#openSUSE/agama#987).

-------------------------------------------------------------------
Thu Jan 11 12:08:29 UTC 2024 - Ladislav Slezák <lslezak@suse.com>

- Translate the pattern descriptions (gh#openSUSE/agama#859)

-------------------------------------------------------------------
Thu Dec 21 14:23:48 UTC 2023 - Imobach Gonzalez Sosa <igonzalezsosa@suse.com>

- Version 7

-------------------------------------------------------------------
Wed Dec 20 15:30:40 UTC 2023 - José Iván López González <jlopez@suse.com>

- Update software issues after calling to solver
  (gh#openSUSE/agama#945).

-------------------------------------------------------------------
Fri Dec 15 15:04:43 UTC 2023 - José Iván López González <jlopez@suse.com>

- Set snapshots as not configurable by default
  (gh#openSUSE/agama#926).

-------------------------------------------------------------------
Tue Dec  5 09:49:10 UTC 2023 - José Iván López González <jlopez@suse.com>

- Explicitly add dependencies instead of relying on the live ISO
  to provide the required packages (gh#openSUSE/agama/911).

-------------------------------------------------------------------
Sun Dec  3 15:45:22 UTC 2023 - Imobach Gonzalez Sosa <igonzalezsosa@suse.com>

- Redefine the InstFunctions module to avoid calling code that
  causes unwanted side effects, like resetting the timezone
  (gh#openSUSE/agama#903).

-------------------------------------------------------------------
Sat Dec  2 18:05:37 UTC 2023 - Imobach Gonzalez Sosa <igonzalezsosa@suse.com>

- Version 6

-------------------------------------------------------------------
Wed Nov 29 11:26:39 UTC 2023 - Imobach Gonzalez Sosa <igonzalezsosa@suse.com>

- Update the software proposal when the locale changes
  (gh#openSUSE/agama#881).

-------------------------------------------------------------------
Fri Nov 24 14:50:22 UTC 2023 - Imobach Gonzalez Sosa <igonzalezsosa@suse.com>

- Install recommended packages (gh#openSUSE/agama#889).

-------------------------------------------------------------------
Thu Nov 16 16:27:37 UTC 2023 - Ladislav Slezák <lslezak@suse.com>

- Software service - correctly change the locale, pass the changed
  locale to libzypp (gh#openSUSE/agama#875).

-------------------------------------------------------------------
Wed Nov 15 12:31:10 UTC 2023 - José Iván López González <jlopez@suse.com>

- Add D-Bus API for registering a product (gh#openSUSE/agama#869).

-------------------------------------------------------------------
Thu Nov  2 14:00:01 UTC 2023 - Ancor Gonzalez Sosa <ancor@suse.com>

- Delegate TPM-based encryption to YaST (gh#openSUSE/agama#826)

-------------------------------------------------------------------
Mon Oct 23 11:33:26 UTC 2023 - Imobach Gonzalez Sosa <igonzalezsosa@suse.com>

- Version 5

-------------------------------------------------------------------
Fri Oct 20 08:37:22 UTC 2023 - Ancor Gonzalez Sosa <ancor@suse.com>

- Do not reuse pre-existing swap partitions in the storage proposal
  (gh#openSUSE/agama#806)

-------------------------------------------------------------------
Tue Oct 10 08:51:45 UTC 2023 - Ladislav Slezák <lslezak@suse.com>

- Extended Software service to allow configuring selected patterns
  (gh#openSUSE/agama#792)

-------------------------------------------------------------------
Wed Oct  4 19:51:32 UTC 2023 - Josef Reidinger <jreidinger@suse.com>

- Add indication to btrfs volumes if it is transactional
  (gh#openSUSE/agama#789)

-------------------------------------------------------------------
Fri Sep 29 14:37:25 UTC 2023 - Ancor Gonzalez Sosa <ancor@suse.com>

- Adapted storage settings for ALP Dolomite (gh#openSUSE/agama#782)

-------------------------------------------------------------------
Wed Sep 27 12:12:59 UTC 2023 - José Iván López González <jlopez@suse.com>

- Fix D-Bus type for SystemVGDevices and restore system VG devices
  from previous settings (gh#openSUSE/agama#763).

-------------------------------------------------------------------
Tue Sep 26 15:57:08 UTC 2023 - Imobach Gonzalez Sosa <igonzalezsosa@suse.com>

- Version 4

-------------------------------------------------------------------
Tue Sep 19 11:14:42 UTC 2023 - José Iván López González <jlopez@suse.com>

- Do not automatically probe after selecting a new product
  (gh#openSUSE/agama#748).

-------------------------------------------------------------------
Thu Sep 14 09:04:29 UTC 2023 - Imobach Gonzalez Sosa <igonzalezsosa@suse.com>

- Use a single D-Bus service to expose the manager and the users
  settings (gh#openSUSE/agama#753, follow-up of
  gh#openSUSE/agama#729).

-------------------------------------------------------------------
Tue Sep 12 12:27:33 UTC 2023 - Imobach Gonzalez Sosa <igonzalezsosa@suse.com>

- Do not crash when it is not possible to handle a product change
  in the manager service (related to bsc#1215197).
- When selecting the product, do not perform any change if the
  product is still the same.

-------------------------------------------------------------------
Mon Sep 11 11:28:05 UTC 2023 - Imobach Gonzalez Sosa <igonzalezsosa@suse.com>

- The software and the storage services do not dispatch actions
  during progress reporting anymore (related to bsc#1215197).

-------------------------------------------------------------------
Wed Sep  6 08:02:35 UTC 2023 - José Iván López González <jlopez@suse.com>

- New storage proposal settings (gh#openSUSE/agama#738).

-------------------------------------------------------------------
Fri Sep  1 07:32:59 UTC 2023 - Imobach Gonzalez Sosa <igonzalezsosa@suse.com>

- Extend the Ruby-based services logs with information about
  each step (gh#openSUSE/agama#732).
- Raise the D-Bus service start timeout for troubleshoting purposes
  (related to bsc#1214737).

-------------------------------------------------------------------
Thu Aug 31 10:36:53 UTC 2023 - Imobach Gonzalez Sosa <igonzalezsosa@suse.com>

- Adapt the locale and questions clients to use the same D-Bus
  service (gh#openSUSE/agama#729).

-------------------------------------------------------------------
Wed Aug 30 12:39:18 UTC 2023 - Josef Reidinger <jreidinger@suse.com>

- Respect UI locale in dbus services (gh#openSUSE/agama#725)

-------------------------------------------------------------------
Mon Aug 28 07:59:26 UTC 2023 - Knut Anderssen <kanderssen@suse.com>

- Copy the proxy configuration to the target system when needed
  (bsc#1212677, gh#openSUSE/agama#711).

-------------------------------------------------------------------
Wed Aug 23 10:39:46 UTC 2023 - Imobach Gonzalez Sosa <igonzalezsosa@suse.com>

- Install the ppc64-diag package when running on ppc64le (related
  to bsc#1206898).

-------------------------------------------------------------------
Mon Aug 21 11:15:50 UTC 2023 - Imobach Gonzalez Sosa <igonzalezsosa@suse.com>

- Set the manager service as busy during the startup phase
  (bsc#1213194).

-------------------------------------------------------------------
Fri Aug 18 14:17:13 UTC 2023 - Knut Anderssen <kanderssen@suse.com>

- Add proxy setup support (bsc#1212677, gh#openSUSE/agama#696).

-------------------------------------------------------------------
Mon Aug  7 10:52:35 UTC 2023 - Imobach Gonzalez Sosa <igonzalezsosa@suse.com>

- Do not consider the architecture when filtering the configuration
  file through the filter-config.rb script (gh#openSUSE/agama#691).

-------------------------------------------------------------------
Wed Aug  2 10:03:13 UTC 2023 - Imobach Gonzalez Sosa <igonzalezsosa@suse.com>

- Version 3

-------------------------------------------------------------------
Wed Aug  2 10:03:09 UTC 2023 - Imobach Gonzalez Sosa <igonzalezsosa@suse.com>


-------------------------------------------------------------------
Wed Jul 26 10:00:39 UTC 2023 - José Iván López González <jlopez@suse.com>

- Adapt config file to install ALP Dolomite instead of ALP Micro
  and remove ALP Bedrock (gh#openSUSE/agama#674).

-------------------------------------------------------------------
Mon Jul 17 09:16:38 UTC 2023 - Josef Reidinger <jreidinger@suse.com>

- Adapt to new questions D-Bus API to allow automatic answering of
  questions when requested. All code using this API is adapted
  (gh#openSUSE/agama#637)

-------------------------------------------------------------------
Wed Jul  5 14:02:23 UTC 2023 - José Iván López González <jlopez@suse.com>

- Delay zFCP probing after activating a controller and ensure the
  system is marked as deprecated if needed after probing zFCP
  (gh#openSUSE/agama#650).

-------------------------------------------------------------------
Wed Jun 14 15:11:56 UTC 2023 - José Iván López González <jlopez@suse.com>

- Extend zFCP D-Bus API to provide allow_lun_scan info
  (gh#openSUSE/agama/626).

-------------------------------------------------------------------
Wed Jun  7 11:13:49 UTC 2023 - José Iván López González <jlopez@suse.com>

- Add D-Bus API for managing zFCP devices (gh#openSUSE/agama#594).

-------------------------------------------------------------------
Wed Jun  7 08:54:58 UTC 2023 - Michal Filka <mfilka@suse.com>

- Merge the users D-Bus service into the main one to save some resources
  (gh#openSUSE/agama#596).

-------------------------------------------------------------------
Wed Jun  7 05:33:27 UTC 2023 - Imobach Gonzalez Sosa <igonzalezsosa@suse.com>

- Drop the old `org.opensuse.Agama.Language1` which was replaced
  with `org.opensuse.Agama.Locale1` (gh#openSUSE/agama#608).

-------------------------------------------------------------------
Wed May 24 15:43:41 UTC 2023 - Ancor Gonzalez Sosa <ancor@suse.com>

- Adjust volume definitions for Tumbleweed (related to bsc#1075990)
- Display "ALP Server" instead of "ALP Bedrock"

-------------------------------------------------------------------
Tue May 23 11:51:26 UTC 2023 - Martin Vidner <mvidner@suse.com>

- Version 2.1

-------------------------------------------------------------------
Tue May 23 08:05:14 UTC 2023 - José Iván López González <jlopez@suse.com>

- Initial version of storage D-Bus API for exporting system devices.
- gh#openSUSE/agama#586

-------------------------------------------------------------------
Mon May 22 12:28:46 UTC 2023 - Martin Vidner <mvidner@suse.com>

- Version 2

-------------------------------------------------------------------
Thu May 18 12:19:49 UTC 2023 - Martin Vidner <mvidner@suse.com>

- Update ruby-dbus dependency to 0.22.x (gh#openSUSE/agama#581)

-------------------------------------------------------------------
Tue May 16 13:42:18 UTC 2023 - Knut Alejandro Anderssen González <kanderssen@suse.com>

- Added ppc64le repositories for ALP Bedrock and ALP Micro products
- gh#openSUSE/agama#577

-------------------------------------------------------------------
Fri May  5 15:20:25 UTC 2023 - José Iván López González <jlopez@suse.com>

- Add callbacks for storage commit errors (gh#openSUSE/agama/558).

-------------------------------------------------------------------
Wed Apr 26 15:48:41 UTC 2023 - José Iván López González <jlopez@suse.com>

- Add D-Bus API for managing issues.
- Replace validation interface by issues in the storage service.
- gh#openSUSE/agama#548

-------------------------------------------------------------------
Fri Apr 14 13:13:56 UTC 2023 - José Iván López González <jlopez@suse.com>

- Modify default storage settings.
- Fix issue with volume templates.
- gh#openSUSE/agama#521

-------------------------------------------------------------------
Mon Apr 10 10:14:39 UTC 2023 - Imobach Gonzalez Sosa <igonzalezsosa@suse.com>

- Update ruby-dbus dependency to version 0.21.0
  (gh#openSUSE/agama#528).

-------------------------------------------------------------------
Wed Apr  5 14:12:51 UTC 2023 - José Iván López González <jlopez@suse.com>

- Rename D-Bus interface for generic questions
  (gh#openSUSE/agama#524).

-------------------------------------------------------------------
Wed Mar 29 11:31:12 UTC 2023 - Imobach Gonzalez Sosa <igonzalezsosa@suse.com>

- Rename D-Installer to Agama (gh#openSUSE/agama#507).
- Version 1

-------------------------------------------------------------------
Fri Mar 24 15:32:54 UTC 2023 - Imobach Gonzalez Sosa <igonzalezsosa@suse.com>

- Version 0.8.3

-------------------------------------------------------------------
Fri Mar 24 14:53:14 UTC 2023 - Knut Alejandro Anderssen González <kanderssen@suse.com>

- Adjustments to allow obtaining the DASD format progress and set
  the system as deprecated after making DASD changes.
- gh#openSUSE/agama#501.

-------------------------------------------------------------------
Fri Mar 24 10:39:18 UTC 2023 - Imobach Gonzalez Sosa <igonzalezsosa@suse.com>

- Version 0.8.2

-------------------------------------------------------------------
Thu Mar 23 17:04:54 UTC 2023 - José Iván López González <jlopez@suse.com>

- Set system as deprecated after changing iSCSI sessions.
- Reuse settings from previous proposal.
- gh#openSUSE/agama#484

-------------------------------------------------------------------
Wed Mar 22 16:05:14 UTC 2023 - Knut Anderssen <kanderssen@suse.com>

- Added a fallback in order to prevent a proposal error when no
  planned devices are available (gh#openSUSE/agama#494).

-------------------------------------------------------------------
Wed Mar 22 15:20:45 UTC 2023 - Ancor Gonzalez Sosa <ancor@suse.com>

- Adjustments to prevent iSCSI-related delays during storage
  probing (gh#openSUSE/agama#493).

-------------------------------------------------------------------
Wed Mar 22 15:12:46 UTC 2023 - Martin Vidner <mvidner@suse.com>

- Fix service startup (gh#openSUSE/agama#491):
  * Fix race at systemd startup time.
  * Install the dependencies before starting it up.

-------------------------------------------------------------------
Wed Mar 22 11:11:52 UTC 2023 - Imobach Gonzalez Sosa <igonzalezsosa@suse.com>

- Version 0.8.1

-------------------------------------------------------------------
Tue Mar 21 21:51:48 UTC 2023 - Knut Anderssen <kanderssen@suse.com>

- Allow to define architecture specific patterns and packages
  (gh#openSUSE/agama#486).

-------------------------------------------------------------------
Tue Mar 21 16:44:27 UTC 2023 - Ladislav Slezák <lslezak@suse.com>

- Fixed exception handling so service always goes back to the
  "idle" state when finishing a block (related to bsc#1209523)

-------------------------------------------------------------------
Tue Mar 21 16:28:26 UTC 2023 - Ancor Gonzalez Sosa <ancor@suse.com>

- Added D-Bus API for management of DASDs (gh#openSUSE/agama#464,
  gh#openSUSE/agama#476)

-------------------------------------------------------------------
Tue Mar 21 11:42:51 UTC 2023 - Imobach Gonzalez Sosa <igonzalezsosa@suse.com>

- Update the products definitions (gh#openSUSE/agama#485):
  * Replace "ALP" with "ALP Bedrock" and "ALP Micro".
  * Drop Leap 15.4 and Leap Micro 5.3.
- Add a script to auto-generate the configuration file when
  building the ISO.

-------------------------------------------------------------------
Thu Mar 16 16:13:21 UTC 2023 - Imobach Gonzalez Sosa <igonzalezsosa@suse.com>

- Version 0.8

-------------------------------------------------------------------
Thu Mar 16 15:56:00 UTC 2023 - José Iván López González <jlopez@suse.com>

- Add callbacks to be called on iSCSI activation
  (gh#openSUSE/agama#435).

-------------------------------------------------------------------
Thu Mar 16 14:54:44 UTC 2023 - Knut Anderssen <kanderssen@suse.com>

- Adapted the service configuration for the s390x architecture
  (gh#openSUSE/agama#469).

-------------------------------------------------------------------
Thu Mar 16 13:45:21 UTC 2023 - Knut Anderssen <kanderssen@suse.com>

- Fix gem2rpm configuration requiring the dbus-1-common package
  (gh#openSUSE/agama#470).

-------------------------------------------------------------------
Wed Mar  8 07:46:54 UTC 2023 - Imobach Gonzalez Sosa <igonzalezsosa@suse.com>

- Fix gem2rpm configuration to include YaST2 dependencies
  (gh#openSUSE/agama#459).

-------------------------------------------------------------------
Thu Mar  2 08:48:36 UTC 2023 - Ancor Gonzalez Sosa <ancor@suse.com>

- Write /iguana/mountlist if running on Iguana
  (gh#openSUSE/agama#445).

-------------------------------------------------------------------
Wed Feb 15 16:09:16 UTC 2023 - José Iván López González <jlopez@suse.com>

- Add D-Bus API for iSCSI (gh#openSUSE/agama#402).

-------------------------------------------------------------------
Wed Feb 15 15:18:43 UTC 2023 - Imobach Gonzalez Sosa <igonzalezsosa@suse.com>

- Version 0.7
- Update the list of patterns to install for Leap Micro 5.3
  (gh#openSUSE/agama#427).

-------------------------------------------------------------------
Wed Feb  8 18:09:01 UTC 2023 - Imobach Gonzalez Sosa <igonzalezsosa@suse.com>

- Better handling of software repositories
  (gh#openSUSE/agama#414):
  * Report issues when reading the software repositories.
  * Inform the user about the software proposal progress.
  * Do not try to calculate a proposal if there are no
    repositories.

-------------------------------------------------------------------
Fri Jan 20 12:25:56 UTC 2023 - Martin Vidner <mvidner@suse.com>

- Use the upstream version of D-Bus ObjectManager
  (gh#openSUSE/agama#245)

-------------------------------------------------------------------
Wed Jan 18 08:03:40 UTC 2023 - Josef Reidinger <jreidinger@suse.com>

- Save logs and provide the path to the file
  (gh#openSUSE/agama#379)

-------------------------------------------------------------------
Tue Jan 17 10:06:23 UT0 2023 - Josef Reidinger <jreidinger@suse.com>

- Implement validation of software proposal
  (gh#openSUSE/agama#381)

-------------------------------------------------------------------
Mon Jan 16 17:02:21 UTC 2023 - Imobach Gonzalez Sosa <igonzalezsosa@suse.com>

- Check for installed packages in the target system, instead of the
  installation medium (gh#openSUSE/agama#393).

-------------------------------------------------------------------
Mon Jan 16 14:57:59 UTC 2023 - Imobach Gonzalez Sosa <igonzalezsosa@suse.com>

- Simplify the network configuration to just copying the
  NetworkManager connections and enabling the service
  (gh#openSUSE/agama#397).

-------------------------------------------------------------------
Tue Jan 10 10:29:00 UTC 2023 - Imobach Gonzalez Sosa <igonzalezsosa@suse.com>

- Use a dedicated D-Bus server (gh#openSUSE/agama#384).

-------------------------------------------------------------------
Thu Dec 15 13:15:10 UTC 2022 - Imobach Gonzalez Sosa <igonzalezsosa@suse.com>

- Implement the ImportGpgKey libzypp callback
  (gh#openSUSE/agama#371)
- Version 0.6.2

-------------------------------------------------------------------
Wed Dec 14 22:38:24 UTC 2022 - Imobach Gonzalez Sosa <igonzalezsosa@suse.com>

- Implement AcceptUnsignedFile and MediaChange libzypp callbacks
  (gh#openSUSE/agama#369).

-------------------------------------------------------------------
Wed Dec 14 15:29:12 UTC 2022 - Imobach Gonzalez Sosa <igonzalezsosa@suse.com>

- Switch the SELinux policy for ALP to "enforcing"
  (gh#openSUSE/agama#360).
- Fix generic questions handling (gh#openSUSE/agama#362)
- Version 0.6.1

-------------------------------------------------------------------
Wed Dec 14 13:25:22 UTC 2022 - Ancor Gonzalez Sosa <ancor@suse.com>

- Removed previous temporary setting "olaf_luks2_password" and all
  the code supporting it.
- Added new temporary setting "tpm_luks_open" to try to configure
  TPM-based unlocking of the LUKS devices during the first system
  boot (gh#openSUSE/agama#363).

-------------------------------------------------------------------
Mon Dec  5 13:17:56 UTC 2022 - Imobach Gonzalez Sosa <igonzalezsosa@suse.com>

- Write snapshots configuration (gh#openSUSE/agama#350).
- Update to version 0.6.0

-------------------------------------------------------------------
Fri Dec  2 14:52:36 UTC 2022 - José Iván López González <jlopez@suse.com>

- Improve messages of storage validation errors.
- Do not encrypt devices when receiving an empty password from
  D-Bus (gh#openSUSE/agama#321).

-------------------------------------------------------------------
Thu Dec  1 16:22:58 UTC 2022 - Josef Reidinger <jreidinger@suse.com>

- Allow to define products architectures and architecture specific
  installation repositories
- Adapt default d-installer.yml to fix installation on other archs
  (gh#openSUSE/agama#279)

-------------------------------------------------------------------
Wed Nov 30 12:42:42 UTC 2022 - Knut Alejandro Anderssen González <kanderssen@suse.de>

- Add validation for the first user creation (gh#openSUSE/agama#337)

-------------------------------------------------------------------
Wed Nov 30 12:41:26 UTC 2022 - Ancor Gonzalez Sosa <ancor@suse.com>

- Encryption method and pbkdf are now configurable per-product, set
  to LUKS2 and PBKDF2 for ALP (gh#openSUSE/agama#340).
- Improved selection of packages for ALP to boot from encrypted
  devices and LVM (gh#openSUSE/agama#338).
- Temporarily adjusted storage proposal to delete all existing
  partitions and to never reuse LVM (gh#openSUSE/agama#340).

-------------------------------------------------------------------
Fri Nov 18 16:27:43 UTC 2022 - Imobach Gonzalez Sosa <igonzalezsosa@suse.com>

- Update to version 0.5.0:
  * Use D-Bus activation instead of explicit service starting
    (gh#openSUSE/agama#287).
  * Load the configuration from /etc/d-installer.yaml
    (gh#openSUSE/agama#301).
  * Move D-Bus configuration to /usr/share (gh#openSUSE/agama#254).
  * Extract questions and storage handling to separate services
    (gh#openSUSE/agama#248).
  * Add a mechanism to report problems found in the configuration
    (gh#openSUSE/agama#299).
  * Extend the D-Bus API for the storage proposal
    (gh#openSUSE/agama#268).
  * Do not block after software installation if a package cannot
    be installed (gh#openSUSE/agama#322).
  * Add support to install the Adaptable Linux Platform Host OS
    (gh#openSUSE/agama#265).
  * Update Leap Micro to version 5.3 (gh#openSUSE/agama#318).

-------------------------------------------------------------------
Thu Jul 28 08:20:21 UTC 2022 - Imobach Gonzalez Sosa <igonzalezsosa@suse.com>

- Update to version 0.4.2:
  * Prevent the installation from being blocked when the user
    changes the language (gh#openSUSE/agama#239 and
    gh#openSUSE/agama#240).
  * Add a new service org.opensuse.DInstaller.Language to handle
    yast2-country related logic.

-------------------------------------------------------------------
Tue Jul 26 09:56:53 UTC 2022 - Imobach Gonzalez Sosa <igonzalezsosa@suse.com>

- Update to version 0.4.1:
  * Respond to D-Bus messages during software installation
    (gh#openSUSE/agama#223).
  * Prevent the redefined PackagesProposal module from sending a
    nil value over D-Bus.

-------------------------------------------------------------------
Fri Jul 15 07:24:16 UTC 2022 - Imobach Gonzalez Sosa <igonzalezsosa@suse.com>

- Update to version 0.4:
  * Add support for installing multiple products
    (gh#openSUSE/agama#181).
  * Switch to a multi-process architecture (gh#openSUSE/agama#153):
    - Users service (gh#openSUSE/agama#164).
    - Software service (gh#openSUSE/agama#201).
  * Simplify the installation workflow and introduce a new
    status/progress reporting API
    (gh#openSUSE/agama#209).
  * Install packages that are required to configure the LSM
    (gh#openSUSE/agama#222).
- Add dependencies on YaST2 and snapper packages.

-------------------------------------------------------------------
Mon Jun 13 10:17:32 UTC 2022 - Imobach Gonzalez Sosa <igonzalezsosa@suse.com>

- Update to version 0.3:
  * Extend configuration to support:
    - Selecting patterns for installation
      (gh#openSUSE/agama#184).
    - Configuring an LSM (gh#openSUSE/agama#173 and
      gh#openSUSE/agama#184).
    - Specifying the list of storage volumes
      (gh#openSUSE/agama#188).

-------------------------------------------------------------------
Tue May 17 10:58:43 UTC 2022 - Imobach Gonzalez Sosa <igonzalezsosa@suse.com>

- Update to version 0.2:
  * Introduce a YAML-based configuration system
    (gh#openSUSE/agama#132 and gh#openSUSE/agama#158).
  * Add a mechanism to allow user interaction from the service
    (gh#openSUSE/agama#123 and gh#openSUSE/agama#135).
  * Allow setting an SSL certificate for remote installation
    or disabling SSL completely (gh#openSUSE/agama#145).
  * Define the installation repository through a configuration
    file (gh#openSUSE/agama#122).

-------------------------------------------------------------------
Wed Mar 30 07:06:18 UTC 2022 - Imobach Gonzalez Sosa <igonzalezsosa@suse.com>

- First release (version 0.1):
  * Minimal installation of openSUSE Leap or Tumbleweed.
  * Allow setting the language, selecting a product, choosing a disk to
    install into, setting the root authentication mechanism and creating
    a first user.
  * Automatic boot loader installation.
  * Automatic network set up based on the configuration of the
    underlying system.<|MERGE_RESOLUTION|>--- conflicted
+++ resolved
@@ -1,16 +1,15 @@
 -------------------------------------------------------------------
-<<<<<<< HEAD
 Fri Feb  7 14:42:31 UTC 2025 - Imobach Gonzalez Sosa <igonzalezsosa@suse.com>
 
 - Report unsupported AutoYaST elements
   (gh#agama-project/agama#1976).
-=======
+
+-------------------------------------------------------------------
 Wed Feb  5 14:32:29 UTC 2025 - Ladislav Slezák <lslezak@suse.com>
 
 - Disable the local media in the installed system, esp. the
   offline repository with URL dir:///run/initramfs/live/install
   (bsc#1236813)
->>>>>>> 01caffef
 
 -------------------------------------------------------------------
 Wed Jan 29 16:28:32 UTC 2025 - Josef Reidinger <jreidinger@suse.com>
