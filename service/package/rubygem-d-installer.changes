--- conflicted
+++ resolved
@@ -1,10 +1,10 @@
 -------------------------------------------------------------------
-<<<<<<< HEAD
 Tue Mar 21 16:44:27 UTC 2023 - Ladislav Slezák <lslezak@suse.com>
 
 - Fixed exception handling so service always goes back to the
   "idle" state when finishing a block (related to bsc#1209523)
-=======
+
+-------------------------------------------------------------------
 Tue Mar 21 16:28:26 UTC 2023 - Ancor Gonzalez Sosa <ancor@suse.com>
 
 - Added D-Bus API for management of DASDs (gh#yast/d-installer#464,
@@ -18,7 +18,6 @@
   * Drop Leap 15.4 and Leap Micro 5.3.
 - Add a script to auto-generate the configuration file when
   building the ISO.
->>>>>>> f289c700
 
 -------------------------------------------------------------------
 Thu Mar 16 16:13:21 UTC 2023 - Imobach Gonzalez Sosa <igonzalezsosa@suse.com>
