-------------------------------------------------------------------
<<<<<<< HEAD
Tue May 23 08:05:14 UTC 2023 - José Iván López González <jlopez@suse.com>

- Initial version of storage D-Bus API for exporting system devices.
- gh#openSUSE/agama#586
=======
Thu May 18 12:19:49 UTC 2023 - Martin Vidner <mvidner@suse.com>

- Update ruby-dbus dependency to 0.22.x (gh#openSUSE/agama#581)

-------------------------------------------------------------------
Tue May 16 13:42:18 UTC 2023 - Knut Alejandro Anderssen González <kanderssen@suse.com>

- Added ppc64le repositories for ALP Bedrock and ALP Micro products
- gh#openSUSE/agama#577
>>>>>>> 2bb1226f

-------------------------------------------------------------------
Fri May  5 15:20:25 UTC 2023 - José Iván López González <jlopez@suse.com>

- Add callbacks for storage commit errors (gh#openSUSE/agama/558).

-------------------------------------------------------------------
Wed Apr 26 15:48:41 UTC 2023 - José Iván López González <jlopez@suse.com>

- Add D-Bus API for managing issues.
- Replace validation interface by issues in the storage service.
- gh#openSUSE/agama#548

-------------------------------------------------------------------
Fri Apr 14 13:13:56 UTC 2023 - José Iván López González <jlopez@suse.com>

- Modify default storage settings.
- Fix issue with volume templates.
- gh#openSUSE/agama#521

-------------------------------------------------------------------
Mon Apr 10 10:14:39 UTC 2023 - Imobach Gonzalez Sosa <igonzalezsosa@suse.com>

- Update ruby-dbus dependency to version 0.21.0
  (gh#openSUSE/agama#528).

-------------------------------------------------------------------
Wed Apr  5 14:12:51 UTC 2023 - José Iván López González <jlopez@suse.com>

- Rename D-Bus interface for generic questions
  (gh#openSUSE/agama#524).

-------------------------------------------------------------------
Wed Mar 29 11:31:12 UTC 2023 - Imobach Gonzalez Sosa <igonzalezsosa@suse.com>

- Rename D-Installer to Agama (gh#openSUSE/agama#507).
- Version 1

-------------------------------------------------------------------
Fri Mar 24 15:32:54 UTC 2023 - Imobach Gonzalez Sosa <igonzalezsosa@suse.com>

- Version 0.8.3

-------------------------------------------------------------------
Fri Mar 24 14:53:14 UTC 2023 - Knut Alejandro Anderssen González <kanderssen@suse.com>

- Adjustments to allow obtaining the DASD format progress and set
  the system as deprecated after making DASD changes.
- gh#openSUSE/agama#501.

-------------------------------------------------------------------
Fri Mar 24 10:39:18 UTC 2023 - Imobach Gonzalez Sosa <igonzalezsosa@suse.com>

- Version 0.8.2

-------------------------------------------------------------------
Thu Mar 23 17:04:54 UTC 2023 - José Iván López González <jlopez@suse.com>

- Set system as deprecated after changing iSCSI sessions.
- Reuse settings from previous proposal.
- gh#openSUSE/agama#484

-------------------------------------------------------------------
Wed Mar 22 16:05:14 UTC 2023 - Knut Anderssen <kanderssen@suse.com>

- Added a fallback in order to prevent a proposal error when no
  planned devices are available (gh#openSUSE/agama#494).

-------------------------------------------------------------------
Wed Mar 22 15:20:45 UTC 2023 - Ancor Gonzalez Sosa <ancor@suse.com>

- Adjustments to prevent iSCSI-related delays during storage
  probing (gh#openSUSE/agama#493).

-------------------------------------------------------------------
Wed Mar 22 15:12:46 UTC 2023 - Martin Vidner <mvidner@suse.com>

- Fix service startup (gh#openSUSE/agama#491):
  * Fix race at systemd startup time.
  * Install the dependencies before starting it up.

-------------------------------------------------------------------
Wed Mar 22 11:11:52 UTC 2023 - Imobach Gonzalez Sosa <igonzalezsosa@suse.com>

- Version 0.8.1

-------------------------------------------------------------------
Tue Mar 21 21:51:48 UTC 2023 - Knut Anderssen <kanderssen@suse.com>

- Allow to define architecture specific patterns and packages
  (gh#openSUSE/agama#486).
  
-------------------------------------------------------------------
Tue Mar 21 16:44:27 UTC 2023 - Ladislav Slezák <lslezak@suse.com>

- Fixed exception handling so service always goes back to the
  "idle" state when finishing a block (related to bsc#1209523)

-------------------------------------------------------------------
Tue Mar 21 16:28:26 UTC 2023 - Ancor Gonzalez Sosa <ancor@suse.com>

- Added D-Bus API for management of DASDs (gh#openSUSE/agama#464,
  gh#openSUSE/agama#476)

-------------------------------------------------------------------
Tue Mar 21 11:42:51 UTC 2023 - Imobach Gonzalez Sosa <igonzalezsosa@suse.com>

- Update the products definitions (gh#openSUSE/agama#485):
  * Replace "ALP" with "ALP Bedrock" and "ALP Micro".
  * Drop Leap 15.4 and Leap Micro 5.3.
- Add a script to auto-generate the configuration file when
  building the ISO.

-------------------------------------------------------------------
Thu Mar 16 16:13:21 UTC 2023 - Imobach Gonzalez Sosa <igonzalezsosa@suse.com>

- Version 0.8

-------------------------------------------------------------------
Thu Mar 16 15:56:00 UTC 2023 - José Iván López González <jlopez@suse.com>

- Add callbacks to be called on iSCSI activation
  (gh#openSUSE/agama#435).

-------------------------------------------------------------------
Thu Mar 16 14:54:44 UTC 2023 - Knut Anderssen <kanderssen@suse.com>

- Adapted the service configuration for the s390x architecture
  (gh#openSUSE/agama#469).

-------------------------------------------------------------------
Thu Mar 16 13:45:21 UTC 2023 - Knut Anderssen <kanderssen@suse.com>

- Fix gem2rpm configuration requiring the dbus-1-common package
  (gh#openSUSE/agama#470).

-------------------------------------------------------------------
Wed Mar  8 07:46:54 UTC 2023 - Imobach Gonzalez Sosa <igonzalezsosa@suse.com>

- Fix gem2rpm configuration to include YaST2 dependencies
  (gh#openSUSE/agama#459).

-------------------------------------------------------------------
Thu Mar  2 08:48:36 UTC 2023 - Ancor Gonzalez Sosa <ancor@suse.com>

- Write /iguana/mountlist if running on Iguana
  (gh#openSUSE/agama#445).

-------------------------------------------------------------------
Wed Feb 15 16:09:16 UTC 2023 - José Iván López González <jlopez@suse.com>

- Add D-Bus API for iSCSI (gh#openSUSE/agama#402).

-------------------------------------------------------------------
Wed Feb 15 15:18:43 UTC 2023 - Imobach Gonzalez Sosa <igonzalezsosa@suse.com>

- Version 0.7
- Update the list of patterns to install for Leap Micro 5.3
  (gh#openSUSE/agama#427).

-------------------------------------------------------------------
Wed Feb  8 18:09:01 UTC 2023 - Imobach Gonzalez Sosa <igonzalezsosa@suse.com>

- Better handling of software repositories
  (gh#openSUSE/agama#414):
  * Report issues when reading the software repositories.
  * Inform the user about the software proposal progress.
  * Do not try to calculate a proposal if there are no
    repositories.

-------------------------------------------------------------------
Fri Jan 20 12:25:56 UTC 2023 - Martin Vidner <mvidner@suse.com>

- Use the upstream version of D-Bus ObjectManager
  (gh#openSUSE/agama#245)

-------------------------------------------------------------------
Wed Jan 18 08:03:40 UTC 2023 - Josef Reidinger <jreidinger@suse.com>

- Save logs and provide the path to the file
  (gh#openSUSE/agama#379)

-------------------------------------------------------------------
Tue Jan 17 10:06:23 UT0 2023 - Josef Reidinger <jreidinger@suse.com>

- Implement validation of software proposal
  (gh#openSUSE/agama#381)

-------------------------------------------------------------------
Mon Jan 16 17:02:21 UTC 2023 - Imobach Gonzalez Sosa <igonzalezsosa@suse.com>

- Check for installed packages in the target system, instead of the
  installation medium (gh#openSUSE/agama#393).

-------------------------------------------------------------------
Mon Jan 16 14:57:59 UTC 2023 - Imobach Gonzalez Sosa <igonzalezsosa@suse.com>

- Simplify the network configuration to just copying the
  NetworkManager connections and enabling the service
  (gh#openSUSE/agama#397).

-------------------------------------------------------------------
Tue Jan 10 10:29:00 UTC 2023 - Imobach Gonzalez Sosa <igonzalezsosa@suse.com>

- Use a dedicated D-Bus server (gh#openSUSE/agama#384).

-------------------------------------------------------------------
Thu Dec 15 13:15:10 UTC 2022 - Imobach Gonzalez Sosa <igonzalezsosa@suse.com>

- Implement the ImportGpgKey libzypp callback
  (gh#openSUSE/agama#371)
- Version 0.6.2

-------------------------------------------------------------------
Wed Dec 14 22:38:24 UTC 2022 - Imobach Gonzalez Sosa <igonzalezsosa@suse.com>

- Implement AcceptUnsignedFile and MediaChange libzypp callbacks
  (gh#openSUSE/agama#369).

-------------------------------------------------------------------
Wed Dec 14 15:29:12 UTC 2022 - Imobach Gonzalez Sosa <igonzalezsosa@suse.com>

- Switch the SELinux policy for ALP to "enforcing"
  (gh#openSUSE/agama#360).
- Fix generic questions handling (gh#openSUSE/agama#362)
- Version 0.6.1

-------------------------------------------------------------------
Wed Dec 14 13:25:22 UTC 2022 - Ancor Gonzalez Sosa <ancor@suse.com>

- Removed previous temporary setting "olaf_luks2_password" and all
  the code supporting it.
- Added new temporary setting "tpm_luks_open" to try to configure
  TPM-based unlocking of the LUKS devices during the first system
  boot (gh#openSUSE/agama#363).

-------------------------------------------------------------------
Mon Dec  5 13:17:56 UTC 2022 - Imobach Gonzalez Sosa <igonzalezsosa@suse.com>

- Write snapshots configuration (gh#openSUSE/agama#350).
- Update to version 0.6.0

-------------------------------------------------------------------
Fri Dec  2 14:52:36 UTC 2022 - José Iván López González <jlopez@suse.com>

- Improve messages of storage validation errors.
- Do not encrypt devices when receiving an empty password from
  D-Bus (gh#openSUSE/agama#321).

-------------------------------------------------------------------
Thu Dec  1 16:22:58 UTC 2022 - Josef Reidinger <jreidinger@suse.com>

- Allow to define products architectures and architecture specific
  installation repositories
- Adapt default d-installer.yml to fix installation on other archs
  (gh#openSUSE/agama#279)

-------------------------------------------------------------------
Wed Nov 30 12:42:42 UTC 2022 - Knut Alejandro Anderssen González <kanderssen@suse.de>

- Add validation for the first user creation (gh#openSUSE/agama#337)

-------------------------------------------------------------------
Wed Nov 30 12:41:26 UTC 2022 - Ancor Gonzalez Sosa <ancor@suse.com>

- Encryption method and pbkdf are now configurable per-product, set
  to LUKS2 and PBKDF2 for ALP (gh#openSUSE/agama#340).
- Improved selection of packages for ALP to boot from encrypted
  devices and LVM (gh#openSUSE/agama#338).
- Temporarily adjusted storage proposal to delete all existing
  partitions and to never reuse LVM (gh#openSUSE/agama#340).

-------------------------------------------------------------------
Fri Nov 18 16:27:43 UTC 2022 - Imobach Gonzalez Sosa <igonzalezsosa@suse.com>

- Update to version 0.5.0:
  * Use D-Bus activation instead of explicit service starting
    (gh#openSUSE/agama#287).
  * Load the configuration from /etc/d-installer.yaml
    (gh#openSUSE/agama#301).
  * Move D-Bus configuration to /usr/share (gh#openSUSE/agama#254).
  * Extract questions and storage handling to separate services
    (gh#openSUSE/agama#248).
  * Add a mechanism to report problems found in the configuration
    (gh#openSUSE/agama#299).
  * Extend the D-Bus API for the storage proposal
    (gh#openSUSE/agama#268).
  * Do not block after software installation if a package cannot
    be installed (gh#openSUSE/agama#322).
  * Add support to install the Adaptable Linux Platform Host OS
    (gh#openSUSE/agama#265).
  * Update Leap Micro to version 5.3 (gh#openSUSE/agama#318).

-------------------------------------------------------------------
Thu Jul 28 08:20:21 UTC 2022 - Imobach Gonzalez Sosa <igonzalezsosa@suse.com>

- Update to version 0.4.2:
  * Prevent the installation from being blocked when the user
    changes the language (gh#openSUSE/agama#239 and
    gh#openSUSE/agama#240).
  * Add a new service org.opensuse.DInstaller.Language to handle
    yast2-country related logic.

-------------------------------------------------------------------
Tue Jul 26 09:56:53 UTC 2022 - Imobach Gonzalez Sosa <igonzalezsosa@suse.com>

- Update to version 0.4.1:
  * Respond to D-Bus messages during software installation
    (gh#openSUSE/agama#223).
  * Prevent the redefined PackagesProposal module from sending a
    nil value over D-Bus.

-------------------------------------------------------------------
Fri Jul 15 07:24:16 UTC 2022 - Imobach Gonzalez Sosa <igonzalezsosa@suse.com>

- Update to version 0.4:
  * Add support for installing multiple products
    (gh#openSUSE/agama#181).
  * Switch to a multi-process architecture (gh#openSUSE/agama#153):
    - Users service (gh#openSUSE/agama#164).
    - Software service (gh#openSUSE/agama#201).
  * Simplify the installation workflow and introduce a new
    status/progress reporting API
    (gh#openSUSE/agama#209).
  * Install packages that are required to configure the LSM
    (gh#openSUSE/agama#222).
- Add dependencies on YaST2 and snapper packages.

-------------------------------------------------------------------
Mon Jun 13 10:17:32 UTC 2022 - Imobach Gonzalez Sosa <igonzalezsosa@suse.com>

- Update to version 0.3:
  * Extend configuration to support:
    - Selecting patterns for installation
      (gh#openSUSE/agama#184).
    - Configuring an LSM (gh#openSUSE/agama#173 and
      gh#openSUSE/agama#184).
    - Specifying the list of storage volumes
      (gh#openSUSE/agama#188).

-------------------------------------------------------------------
Tue May 17 10:58:43 UTC 2022 - Imobach Gonzalez Sosa <igonzalezsosa@suse.com>

- Update to version 0.2:
  * Introduce a YAML-based configuration system
    (gh#openSUSE/agama#132 and gh#openSUSE/agama#158).
  * Add a mechanism to allow user interaction from the service
    (gh#openSUSE/agama#123 and gh#openSUSE/agama#135).
  * Allow setting an SSL certificate for remote installation
    or disabling SSL completely (gh#openSUSE/agama#145).
  * Define the installation repository through a configuration
    file (gh#openSUSE/agama#122).

-------------------------------------------------------------------
Wed Mar 30 07:06:18 UTC 2022 - Imobach Gonzalez Sosa <igonzalezsosa@suse.com>

- First release (version 0.1):
  * Minimal installation of openSUSE Leap or Tumbleweed.
  * Allow setting the language, selecting a product, choosing a disk to
    install into, setting the root authentication mechanism and creating
    a first user.
  * Automatic boot loader installation.
  * Automatic network set up based on the configuration of the
    underlying system.<|MERGE_RESOLUTION|>--- conflicted
+++ resolved
@@ -1,10 +1,10 @@
 -------------------------------------------------------------------
-<<<<<<< HEAD
 Tue May 23 08:05:14 UTC 2023 - José Iván López González <jlopez@suse.com>
 
 - Initial version of storage D-Bus API for exporting system devices.
 - gh#openSUSE/agama#586
-=======
+
+-------------------------------------------------------------------
 Thu May 18 12:19:49 UTC 2023 - Martin Vidner <mvidner@suse.com>
 
 - Update ruby-dbus dependency to 0.22.x (gh#openSUSE/agama#581)
@@ -14,7 +14,6 @@
 
 - Added ppc64le repositories for ALP Bedrock and ALP Micro products
 - gh#openSUSE/agama#577
->>>>>>> 2bb1226f
 
 -------------------------------------------------------------------
 Fri May  5 15:20:25 UTC 2023 - José Iván López González <jlopez@suse.com>
@@ -106,7 +105,7 @@
 
 - Allow to define architecture specific patterns and packages
   (gh#openSUSE/agama#486).
-  
+
 -------------------------------------------------------------------
 Tue Mar 21 16:44:27 UTC 2023 - Ladislav Slezák <lslezak@suse.com>
 
