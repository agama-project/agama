PATH
  remote: .
  specs:
<<<<<<< HEAD
    agama-yast (19.pre)
=======
    agama-yast (18)
>>>>>>> e59725de
      cfa (~> 1.0.2)
      cfa_grub2 (~> 2.0.0)
      cheetah (~> 1.0.0)
      csv (~> 3.2)
      eventmachine (~> 1.2.7)
      fast_gettext (~> 2.3.0)
      logger (~> 1.5)
      nokogiri (~> 1.15)
      prime (~> 0.1)
      rexml (~> 3.2)
      ruby-dbus (>= 0.23.1, < 1.0)

GEM
  remote: https://rubygems.org/
  specs:
    abstract_method (1.2.1)
    ast (2.4.3)
    base64 (0.2.0)
    byebug (11.1.3)
    cfa (1.0.2)
      ruby-augeas
    cfa_grub2 (2.0.0)
      cfa (~> 1.0)
    cheetah (1.0.0)
      abstract_method (~> 1.2)
    csv (3.3.2)
    diff-lcs (1.5.1)
    docile (1.4.1)
    eventmachine (1.2.7)
    fast_gettext (2.3.0)
    forwardable (1.3.3)
    logger (1.6.5)
    mini_portile2 (2.8.8)
    nokogiri (1.16.7)
      mini_portile2 (~> 2.8.2)
      racc (~> 1.4)
    packaging_rake_tasks (1.5.4)
      rake
    parallel (1.27.0)
    parser (3.3.8.0)
      ast (~> 2.4.1)
      racc
    prime (0.1.3)
      forwardable
      singleton
    prism (1.4.0)
    racc (1.8.1)
    rainbow (3.1.1)
    rake (13.0.6)
    regexp_parser (2.10.0)
    rexml (3.2.9)
      strscan
    rspec (3.11.0)
      rspec-core (~> 3.11.0)
      rspec-expectations (~> 3.11.0)
      rspec-mocks (~> 3.11.0)
    rspec-core (3.11.0)
      rspec-support (~> 3.11.0)
    rspec-expectations (3.11.1)
      diff-lcs (>= 1.2.0, < 2.0)
      rspec-support (~> 3.11.0)
    rspec-mocks (3.11.2)
      diff-lcs (>= 1.2.0, < 2.0)
      rspec-support (~> 3.11.0)
    rspec-support (3.11.1)
    rubocop (1.24.1)
      parallel (~> 1.10)
      parser (>= 3.0.0.0)
      rainbow (>= 2.2.2, < 4.0)
      regexp_parser (>= 1.8, < 3.0)
      rexml
      rubocop-ast (>= 1.15.1, < 2.0)
      ruby-progressbar (~> 1.7)
      unicode-display_width (>= 1.4.0, < 3.0)
    rubocop-ast (1.44.1)
      parser (>= 3.3.7.2)
      prism (~> 1.4)
    ruby-augeas (0.6.0)
    ruby-dbus (0.23.1)
      rexml
    ruby-progressbar (1.13.0)
    simplecov (0.21.2)
      docile (~> 1.1)
      simplecov-html (~> 0.11)
      simplecov_json_formatter (~> 0.1)
    simplecov-html (0.12.3)
    simplecov-lcov (0.8.0)
    simplecov_json_formatter (0.1.4)
    singleton (0.3.0)
    strscan (3.1.0)
    unicode-display_width (2.6.0)
    webrick (1.9.1)
    yard (0.9.36)

PLATFORMS
  x86_64-linux
  x86_64-linux-gnu

DEPENDENCIES
  agama-yast!
  base64
  byebug
  packaging_rake_tasks (~> 1.5.1)
  rake (~> 13.0.6)
  rspec (~> 3.11.0)
  rubocop (= 1.24.1)
  simplecov (~> 0.21.2)
  simplecov-lcov (~> 0.8.0)
  webrick
  yard (~> 0.9.0)

BUNDLED WITH
   2.5.11<|MERGE_RESOLUTION|>--- conflicted
+++ resolved
@@ -1,11 +1,7 @@
 PATH
   remote: .
   specs:
-<<<<<<< HEAD
-    agama-yast (19.pre)
-=======
-    agama-yast (18)
->>>>>>> e59725de
+    agama-yast (19.devel95.39d953111)
       cfa (~> 1.0.2)
       cfa_grub2 (~> 2.0.0)
       cheetah (~> 1.0.0)
