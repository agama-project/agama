# frozen_string_literal: true

# Copyright (c) [2022] SUSE LLC
#
# All Rights Reserved.
#
# This program is free software; you can redistribute it and/or modify it
# under the terms of version 2 of the GNU General Public License as published
# by the Free Software Foundation.
#
# This program is distributed in the hope that it will be useful, but WITHOUT
# ANY WARRANTY; without even the implied warranty of MERCHANTABILITY or
# FITNESS FOR A PARTICULAR PURPOSE.  See the GNU General Public License for
# more details.
#
# You should have received a copy of the GNU General Public License along
# with this program; if not, contact SUSE LLC.
#
# To contact SUSE LLC about this file by physical or electronic mail, you may
# find current contact information at www.suse.com.

require "yast"
require "dinstaller/config"
require "dinstaller/network"
require "dinstaller/with_progress"
require "dinstaller/installation_phase"
require "dinstaller/service_status_recorder"
require "dinstaller/dbus/clients/language"
require "dinstaller/dbus/clients/software"
require "dinstaller/dbus/clients/storage"
require "dinstaller/dbus/clients/users"
require "dinstaller/helpers"

Yast.import "Stage"

module DInstaller
  # This class represents the top level installer manager.
  #
  # It is responsible for orchestrating the installation process. For module
  # specific stuff it delegates it to the corresponding module class (e.g.,
  # {DInstaller::Network}, {DInstaller::Storage::Proposal}, etc.) or asks
  # other services via D-Bus (e.g., `org.opensuse.DInstaller.Software`).
  class Manager
    include WithProgress
    include Helpers

    # @return [Logger]
    attr_reader :logger

    # @return [InstallationPhase]
    attr_reader :installation_phase

    # Constructor
    #
    # @param logger [Logger]
    def initialize(config, logger)
      @config = config
      @logger = logger
      @installation_phase = InstallationPhase.new
      @service_status_recorder = ServiceStatusRecorder.new
    end

    # Runs the startup phase
    def startup_phase
      installation_phase.startup
      config_phase if software.selected_product

      logger.info("Startup phase done")
    end

    # Runs the config phase
    def config_phase
      installation_phase.config

      storage.probe
<<<<<<< HEAD
      network.probe
      software.probe

=======
>>>>>>> 9fc1b69a
      logger.info("Config phase done")
    rescue StandardError => e
      logger.error "Startup error: #{e.inspect}. Backtrace: #{e.backtrace}"
      # TODO: report errors
    end

    # Runs the install phase
    # rubocop:disable Metrics/AbcSize
    def install_phase
      installation_phase.install
      start_progress(7)

      Yast::Installation.destdir = "/mnt"

      progress.step("Partitioning") do
        storage.install
        # propose software after /mnt is already separated, so it uses proper
        # target
        software.propose
      end

      progress.step("Installing Software") { software.install }

      on_target do
        progress.step("Writing Users") { users.write }
        progress.step("Writing Network Configuration") { network.install }
        progress.step("Saving Language Settings") { language.finish }
        progress.step("Writing repositories information") { software.finish }
        progress.step("Finishing storage configuration") { storage.finish }
      end

      logger.info("Install phase done")
    end
    # rubocop:enable Metrics/AbcSize

    # Software client
    #
    # @return [DBus::Clients::Software]
    def software
      @software ||= DBus::Clients::Software.new.tap do |client|
        client.on_service_status_change do |status|
          service_status_recorder.save(client.service.name, status)
        end
      end
    end

    # Language manager
    #
    # @return [DBus::Clients::Language]
    def language
      @language ||= DBus::Clients::Language.new
    end

    # Users client
    #
    # @return [DBus::Clients::Users]
    def users
      @users ||= DBus::Clients::Users.new.tap do |client|
        client.on_service_status_change do |status|
          service_status_recorder.save(client.service.name, status)
        end
      end
    end

    # Network manager
    #
    # @return [Network]
    def network
      @network ||= Network.new(logger)
    end

    # Storage manager
    #
    # @return [DBus::Clients::Storage]
    def storage
      @storage ||= DBus::Clients::Storage.new.tap do |client|
        client.on_service_status_change do |status|
          service_status_recorder.save(client.service.name, status)
        end
      end
    end

    # Name of busy services
    #
    # @see ServiceStatusRecorder
    #
    # @return [Array<String>]
    def busy_services
      service_status_recorder.busy_services
    end

    # Registers a callback to be called when the status of a service changes
    #
    # @see ServiceStatusRecorder
    def on_services_status_change(&block)
      service_status_recorder.on_service_status_change(&block)
    end

    # Determines whether the configuration is valid and the system is ready for installation
    #
    # @return [Boolean]
    def valid?
      [storage, users, software].all?(&:valid?)
    end

  private

    attr_reader :config

    # @return [ServiceStatusRecorder]
    attr_reader :service_status_recorder
  end
end<|MERGE_RESOLUTION|>--- conflicted
+++ resolved
@@ -73,12 +73,8 @@
       installation_phase.config
 
       storage.probe
-<<<<<<< HEAD
-      network.probe
       software.probe
 
-=======
->>>>>>> 9fc1b69a
       logger.info("Config phase done")
     rescue StandardError => e
       logger.error "Startup error: #{e.inspect}. Backtrace: #{e.backtrace}"
