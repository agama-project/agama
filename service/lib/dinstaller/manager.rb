# frozen_string_literal: true

# Copyright (c) [2022] SUSE LLC
#
# All Rights Reserved.
#
# This program is free software; you can redistribute it and/or modify it
# under the terms of version 2 of the GNU General Public License as published
# by the Free Software Foundation.
#
# This program is distributed in the hope that it will be useful, but WITHOUT
# ANY WARRANTY; without even the implied warranty of MERCHANTABILITY or
# FITNESS FOR A PARTICULAR PURPOSE.  See the GNU General Public License for
# more details.
#
# You should have received a copy of the GNU General Public License along
# with this program; if not, contact SUSE LLC.
#
# To contact SUSE LLC about this file by physical or electronic mail, you may
# find current contact information at www.suse.com.

require "yast"
require "bootloader/proposal_client"
require "bootloader/finish_client"
require "dinstaller/network"
require "dinstaller/status_manager"
require "dinstaller/progress"
require "dinstaller/software"
require "dinstaller/users"
require "dinstaller/storage"

Yast.import "Stage"

module DInstaller
  # This class represents the top level installer manager.
  #
  # It is responsible for orchestrating the installation process. For module
  # specific stuff it delegates it to the corresponding module class (e.g.,
  # {DInstaller::Software}, {DInstaller::Storage::Proposal}, etc.).
  class Manager
    # @return [Logger]
    attr_reader :logger

    # @return [StatusManager]
    attr_reader :status_manager

    # @return [Progress]
    attr_reader :progress

    # Constructor
    #
    # @param logger [Logger]
    def initialize(logger)
      @logger = logger
      @status_manager = StatusManager.new(Status::Error.new) # temporary status until probing starts
      @progress = Progress.new

      initialize_yast
    end

    # Probes the system
    def probe
      probe_steps
    rescue StandardError => e
      status = Status::Error.new.tap { |s| s.messages << e.message }
      status_manager.change(status)
      logger.error "Probing error: #{e.inspect}"
    end

    # rubocop:disable Metrics/AbcSize
    def install
<<<<<<< HEAD
      status_manager.change(Status::Installing.new)
      progress.init_progress(5, "Partitioning")
      Yast::Installation.destdir = "/mnt"
      # lets propose it here to be sure that software proposal reflects product selection
      # FIXME: maybe repropose after product selection change?
      # first make bootloader proposal to be sure that required packages are installed
      proposal = ::Bootloader::ProposalClient.new.make_proposal({})
      logger.info "Bootloader proposal #{proposal.inspect}"
      software.propose
      storage.install(progress)
      progress.next_step("Installing Software")
      # call inst bootloader to get properly initialized bootloader
      # sysconfig before package installation
      Yast::WFM.CallFunction("inst_bootloader", [])
      software.install(progress)
      handle = Yast::WFM.SCROpen("chroot=#{Yast::Installation.destdir}:scr", false)
      Yast::WFM.SCRSetDefault(handle)
      progress.next_step("Writting Users")
      users.write(progress)
      progress.next_step("Writing Network Configuration")
      network.install(progress)
      progress.next_step("Installing Bootloader")
      ::Bootloader::FinishClient.new.write
      progress.next_step("Installation Finished")
      status_manager.change(Status::Installed.new)
    rescue StandardError => e
      status = Status::Error.new.tap { |s| s.messages << e.message }
      status_manager.change(status)
      logger.error "Installation error: #{e.inspect}"
=======
      Thread.new do
        status_manager.change(Status::Installing.new)
        progress.init_progress(5, "Partitioning")
        Yast::Installation.destdir = "/mnt"
        # lets propose it here to be sure that software proposal reflects product selection
        # FIXME: maybe repropose after product selection change?
        # first make bootloader proposal to be sure that required packages are installed
        proposal = ::Bootloader::ProposalClient.new.make_proposal({})
        logger.info "Bootloader proposal #{proposal.inspect}"
        software.propose
        storage.install(progress)

        # call inst bootloader to get properly initialized bootloader
        # sysconfig before package installation
        Yast::WFM.CallFunction("inst_bootloader", [])

        progress.next_step("Installing Software")
        software.install(progress)

        on_target do
          progress.next_step("Writing Network Configuration")
          network.install(progress)

          progress.next_step("Installing Bootloader")
          ::Bootloader::FinishClient.new.write

          progress.next_step("Saving Language Settings")
          language.install(progress)
        end

        progress.next_step("Installation Finished")
        status_manager.change(Status::Installed.new)
      end
>>>>>>> 5ed9d92d
    end
    # rubocop:enable Metrics/AbcSize

    # Software manager
    #
    # @return [Software]
    def software
      @software ||= Software.new(logger)
    end

    # Language manager
    #
    # @return [Language]
    def language
      @language ||= Language.new(logger)
    end

    # Users manager
    #
    # @return [Users]
    def users
      @users ||= Users.new(logger)
    end

    # Network manager
    #
    # @return [Network]
    def network
      @network ||= Network.new(logger)
    end

    # Storage manager
    #
    # @return [Storage::Manager]
    def storage
      @storage ||= Storage::Manager.new(logger)
    end

  private

    # Initializes YaST
    def initialize_yast
      Yast::Mode.SetUI("commandline")
      Yast::Mode.SetMode("installation")
      # Set stage to initial, so it will act as installer for some cases like
      # proposing installer instead of reading current one
      Yast::Stage.Set("initial")
    end

    # Performs probe steps
    #
    # Status and progress are properly updated during the process.
    def probe_steps
      status_manager.change(Status::Probing.new)

      progress.init_progress(4, "Probing Languages")
      language.probe(progress)

      progress.next_step("Probing Storage")
      storage.probe(progress)

      progress.next_step("Probing Software")
      software.probe(progress)

      progress.next_step("Probing Network")
      network.probe(progress)

      progress.next_step("Probing Finished")

      status_manager.change(Status::Probed.new)
    end

    # Run a block in the target system
    def on_target(&block)
      old_handle = Yast::WFM.SCRGetDefault
      handle = Yast::WFM.SCROpen("chroot=#{Yast::Installation.destdir}:scr", false)
      Yast::WFM.SCRSetDefault(handle)

      begin
        block.call
      rescue StandardError => e
        logger.error "Error while running on target tasks: #{e.inspect}"
      ensure
        Yast::WFM.SCRSetDefault(old_handle)
        Yast::WFM.SCRClose(handle)
      end
    end
  end
end<|MERGE_RESOLUTION|>--- conflicted
+++ resolved
@@ -69,9 +69,8 @@
 
     # rubocop:disable Metrics/AbcSize
     def install
-<<<<<<< HEAD
       status_manager.change(Status::Installing.new)
-      progress.init_progress(5, "Partitioning")
+      progress.init_progress(6, "Partitioning")
       Yast::Installation.destdir = "/mnt"
       # lets propose it here to be sure that software proposal reflects product selection
       # FIXME: maybe repropose after product selection change?
@@ -80,60 +79,30 @@
       logger.info "Bootloader proposal #{proposal.inspect}"
       software.propose
       storage.install(progress)
-      progress.next_step("Installing Software")
+
       # call inst bootloader to get properly initialized bootloader
       # sysconfig before package installation
       Yast::WFM.CallFunction("inst_bootloader", [])
+
+      progress.next_step("Installing Software")
       software.install(progress)
-      handle = Yast::WFM.SCROpen("chroot=#{Yast::Installation.destdir}:scr", false)
-      Yast::WFM.SCRSetDefault(handle)
-      progress.next_step("Writting Users")
-      users.write(progress)
-      progress.next_step("Writing Network Configuration")
-      network.install(progress)
-      progress.next_step("Installing Bootloader")
-      ::Bootloader::FinishClient.new.write
+
+      on_target do
+        progress.next_step("Writting Users")
+        users.write(progress)
+
+        progress.next_step("Writing Network Configuration")
+        network.install(progress)
+
+        progress.next_step("Installing Bootloader")
+        ::Bootloader::FinishClient.new.write
+
+        progress.next_step("Saving Language Settings")
+        language.install(progress)
+      end
+
       progress.next_step("Installation Finished")
       status_manager.change(Status::Installed.new)
-    rescue StandardError => e
-      status = Status::Error.new.tap { |s| s.messages << e.message }
-      status_manager.change(status)
-      logger.error "Installation error: #{e.inspect}"
-=======
-      Thread.new do
-        status_manager.change(Status::Installing.new)
-        progress.init_progress(5, "Partitioning")
-        Yast::Installation.destdir = "/mnt"
-        # lets propose it here to be sure that software proposal reflects product selection
-        # FIXME: maybe repropose after product selection change?
-        # first make bootloader proposal to be sure that required packages are installed
-        proposal = ::Bootloader::ProposalClient.new.make_proposal({})
-        logger.info "Bootloader proposal #{proposal.inspect}"
-        software.propose
-        storage.install(progress)
-
-        # call inst bootloader to get properly initialized bootloader
-        # sysconfig before package installation
-        Yast::WFM.CallFunction("inst_bootloader", [])
-
-        progress.next_step("Installing Software")
-        software.install(progress)
-
-        on_target do
-          progress.next_step("Writing Network Configuration")
-          network.install(progress)
-
-          progress.next_step("Installing Bootloader")
-          ::Bootloader::FinishClient.new.write
-
-          progress.next_step("Saving Language Settings")
-          language.install(progress)
-        end
-
-        progress.next_step("Installation Finished")
-        status_manager.change(Status::Installed.new)
-      end
->>>>>>> 5ed9d92d
     end
     # rubocop:enable Metrics/AbcSize
 
