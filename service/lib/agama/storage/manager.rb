--- conflicted
+++ resolved
@@ -19,13 +19,7 @@
 # To contact SUSE LLC about this file by physical or electronic mail, you may
 # find current contact information at www.suse.com.
 
-<<<<<<< HEAD
-require "agama/dbus/clients/questions"
-require "agama/http/clients/software"
-=======
 require "agama/http/clients"
-require "agama/dbus/clients/software"
->>>>>>> 973191e0
 require "agama/issue"
 require "agama/security"
 require "agama/storage/actions_generator"
