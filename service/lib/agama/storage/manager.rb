--- conflicted
+++ resolved
@@ -106,36 +106,9 @@
 
       # Commits the storage changes.
       #
-<<<<<<< HEAD
-      # @param keep_config [Boolean] Whether to use the current storage config for calculating the
-      #   proposal.
-      # @param keep_activation [Boolean] Whether to keep the current activation (e.g., provided LUKS
-      #   passwords).
-      def probe(keep_config: false, keep_activation: true)
-        start_progress_with_descriptions(
-          _("Activating storage devices"),
-          _("Probing storage devices"),
-          _("Calculating the storage proposal")
-        )
-
-        product_config.pick_product(software.config["product"])
-        # Underlying yast-storage-ng has own mechanism for proposing boot strategies.
-        # However, we don't always want to use BLS when it proposes so. Currently
-        # we want to use BLS only for Tumbleweed / Slowroll
-        prohibit_bls_boot if !product_config.boot_strategy&.casecmp("BLS")
-        check_multipath
-
-        progress.step { activate_devices(keep_activation: keep_activation) }
-        progress.step { probe_devices }
-        progress.step do
-          config_json = proposal.storage_json if keep_config
-          configure(config_json)
-        end
-=======
       # @return [Boolean] true if the all actions were successful.
       def install
         callbacks = Callbacks::Commit.new(questions_client, logger: logger)
->>>>>>> 0b9ab30d
 
         client = Y2Storage::Clients::InstPrepdisk.new(commit_callbacks: callbacks)
         client.run == :next
@@ -172,16 +145,6 @@
         @iscsi ||= ISCSI::Manager.new(progress_manager: progress_manager, logger: logger)
       end
 
-<<<<<<< HEAD
-      # Returns the client to ask the software service
-      #
-      # @return [Agama::DBus::Clients::Software]
-      def software
-        @software ||= HTTP::Clients::Software.new(logger)
-      end
-
-=======
->>>>>>> 0b9ab30d
       # Storage actions.
       #
       # @return [Array<Action>]
