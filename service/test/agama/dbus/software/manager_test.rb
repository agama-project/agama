--- conflicted
+++ resolved
@@ -53,12 +53,8 @@
   let(:issues_interface) { Agama::DBus::Interfaces::Issues::ISSUES_INTERFACE }
 
   before do
-<<<<<<< HEAD
-=======
     stub_const("Agama::Software::Manager::TARGET_DIR", target_dir)
     allow(Yast::PackageCallbacks).to receive(:InitPackageCallbacks)
-    allow(Agama::DBus::Clients::Locale).to receive(:instance).and_return(locale_client)
->>>>>>> 75f18328
     allow(Agama::DBus::Clients::Network).to receive(:new).and_return(network_client)
     allow(backend).to receive(:probe)
     allow(backend).to receive(:propose)
@@ -67,17 +63,10 @@
     allow(subject).to receive(:dbus_properties_changed)
   end
 
-<<<<<<< HEAD
-=======
   after do
     FileUtils.rm_r(target_dir)
   end
 
-  let(:locale_client) do
-    instance_double(Agama::DBus::Clients::Locale, on_language_selected: nil)
-  end
-
->>>>>>> 75f18328
   let(:network_client) do
     instance_double(Agama::DBus::Clients::Network, on_connection_changed: nil)
   end
