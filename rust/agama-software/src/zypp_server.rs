--- conflicted
+++ resolved
@@ -28,13 +28,9 @@
     products::ProductSpec,
     progress, question,
 };
-<<<<<<< HEAD
 use camino::{Utf8Path, Utf8PathBuf};
+use gettextrs::gettext;
 use std::collections::HashMap;
-=======
-use gettextrs::gettext;
-use std::{collections::HashMap, path::Path};
->>>>>>> bc4d8f05
 use tokio::sync::{
     mpsc::{self, UnboundedSender},
     oneshot,
