--- conflicted
+++ resolved
@@ -21,16 +21,12 @@
     ProductChanged {
         id: String,
     },
-<<<<<<< HEAD
     // TODO: it should include the full software proposal or, at least,
     // all the relevant changes.
     SoftwareProposalChanged {
         patterns: HashMap<String, SelectedBy>,
     },
-=======
-    PatternsChanged(HashMap<String, SelectedBy>),
     QuestionsChanged,
->>>>>>> bc95d15d
     InstallationPhaseChanged {
         phase: InstallationPhase,
     },
