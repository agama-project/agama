--- conflicted
+++ resolved
@@ -83,13 +83,8 @@
         .await
         .expect("Could not connect to NetworkManager to read the configuration");
 
-<<<<<<< HEAD
     let products = ProductsRegistry::load().expect("Could not load the products registry.");
     let products = Arc::new(Mutex::new(products));
-
-    let issues = IssuesService::start(dbus.clone(), events.clone()).await;
-=======
->>>>>>> 96430904
     let progress = ProgressService::start(dbus.clone(), events.clone()).await;
 
     let router = MainServiceBuilder::new(events.clone(), web_ui_dir)
@@ -98,19 +93,10 @@
             manager_service(dbus.clone(), progress.clone()).await?,
         )
         .add_service(
-<<<<<<< HEAD
-            "/storage",
-            storage_service(dbus.clone(), issues.clone(), progress).await?,
-=======
             "/v2",
             server_service(events.clone(), Some(dbus.clone())).await?,
         )
         .add_service("/security", security_service(dbus.clone()).await?)
-        .add_service(
-            "/software",
-            software_service(dbus.clone(), events.subscribe(), progress.clone()).await?,
->>>>>>> 96430904
-        )
         .add_service("/storage", storage_service(dbus.clone(), progress).await?)
         .add_service("/iscsi", iscsi_service(dbus.clone()).await?)
         .add_service("/bootloader", bootloader_service(dbus.clone()).await?)
