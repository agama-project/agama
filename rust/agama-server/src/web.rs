--- conflicted
+++ resolved
@@ -32,21 +32,14 @@
     l10n::web::l10n_service,
     manager::web::{manager_service, manager_stream},
     network::{web::network_service, NetworkManagerAdapter},
-<<<<<<< HEAD
     products::ProductsRegistry,
-=======
     profile::web::profile_service,
->>>>>>> cfd94f80
     questions::web::{questions_service, questions_stream},
     scripts::web::scripts_service,
     security::security_service,
     software::web::{software_service, software_streams},
-<<<<<<< HEAD
     software_ng::software_ng_service,
-    storage::web::{storage_service, storage_streams},
-=======
     storage::web::{iscsi::iscsi_service, storage_service, storage_streams},
->>>>>>> cfd94f80
     users::web::{users_service, users_streams},
     web::common::{jobs_stream, service_status_stream},
 };
@@ -91,20 +84,9 @@
         .await
         .expect("Could not connect to NetworkManager to read the configuration");
 
-<<<<<<< HEAD
     let products = ProductsRegistry::load().expect("Could not load the products registry.");
     let products = Arc::new(Mutex::new(products));
 
-    let router = MainServiceBuilder::new(events.clone(), web_ui_dir)
-        .add_service("/l10n", l10n_service(dbus.clone(), events.clone()).await?)
-        .add_service("/manager", manager_service(dbus.clone()).await?)
-        .add_service("/software", software_service(dbus.clone()).await?)
-        .add_service("/storage", storage_service(dbus.clone()).await?)
-        .add_service(
-            "/network",
-            network_service(network_adapter, events.clone()).await?,
-        )
-=======
     let issues = IssuesService::start(dbus.clone(), events.clone()).await;
     let progress = ProgressService::start(dbus.clone(), events.clone()).await;
 
@@ -132,20 +114,16 @@
         .add_service("/iscsi", iscsi_service(dbus.clone(), issues.clone()).await?)
         .add_service("/bootloader", bootloader_service(dbus.clone()).await?)
         .add_service("/network", network_service(network_adapter, events).await?)
->>>>>>> cfd94f80
         .add_service("/questions", questions_service(dbus.clone()).await?)
         .add_service("/users", users_service(dbus.clone(), issues).await?)
         .add_service("/scripts", scripts_service().await?)
-<<<<<<< HEAD
         .add_service(
             "/software_ng",
             software_ng_service(events.clone(), Arc::clone(&products)).await,
         )
-=======
         .add_service("/files", files_service().await?)
         .add_service("/hostname", hostname_service().await?)
         .add_service("/profile", profile_service().await?)
->>>>>>> cfd94f80
         .with_config(config)
         .build();
     Ok(router)
