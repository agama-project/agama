--- conflicted
+++ resolved
@@ -82,13 +82,9 @@
         .await
         .expect("Could not connect to NetworkManager to read the configuration");
 
-<<<<<<< HEAD
     let products = ProductsRegistry::load().expect("Could not load the products registry.");
     let products = Arc::new(Mutex::new(products));
-    let progress = ProgressService::start(dbus.clone(), events.clone()).await;
-=======
     let progress = ProgressService::start(dbus.clone(), old_events.clone()).await;
->>>>>>> 973191e0
 
     let router = MainServiceBuilder::new(events.clone(), old_events.clone(), web_ui_dir)
         .add_service(
@@ -97,26 +93,13 @@
         )
         .add_service("/v2", server_service(events, Some(dbus.clone())).await?)
         .add_service("/security", security_service(dbus.clone()).await?)
-<<<<<<< HEAD
-=======
-        .add_service(
-            "/software",
-            software_service(dbus.clone(), old_events.subscribe(), progress.clone()).await?,
-        )
->>>>>>> 973191e0
         .add_service("/storage", storage_service(dbus.clone(), progress).await?)
         .add_service("/iscsi", iscsi_service(dbus.clone()).await?)
         .add_service("/bootloader", bootloader_service(dbus.clone()).await?)
         .add_service(
             "/network",
-<<<<<<< HEAD
-            network_service(network_adapter, events.clone()).await?,
-        )
-        .add_service("/questions", questions_service(dbus.clone()).await?)
-=======
             network_service(network_adapter, old_events).await?,
         )
->>>>>>> 973191e0
         .add_service("/users", users_service(dbus.clone()).await?)
         .add_service("/scripts", scripts_service().await?)
         .add_service("/files", files_service().await?)
@@ -181,19 +164,6 @@
         )
         .await?,
     );
-<<<<<<< HEAD
-    stream.insert("questions", questions_stream(dbus.clone()).await?);
-=======
-    stream.insert(
-        "software-status",
-        service_status_stream(
-            dbus.clone(),
-            "org.opensuse.Agama.Software1",
-            "/org/opensuse/Agama/Software1",
-        )
-        .await?,
-    );
->>>>>>> 973191e0
 
     tokio::pin!(stream);
     let e = events.clone();
