--- conflicted
+++ resolved
@@ -116,9 +116,7 @@
         )
         .await?,
     );
-<<<<<<< HEAD
     stream.insert("questions", questions_stream(dbus.clone()).await?);
-=======
     stream.insert(
         "software-issues",
         issues_stream(
@@ -137,7 +135,6 @@
         )
         .await?,
     );
->>>>>>> 0cc18acd
 
     tokio::pin!(stream);
     let e = events.clone();
