// Copyright (c) [2025] SUSE LLC
//
// All Rights Reserved.
//
// This program is free software; you can redistribute it and/or modify it
// under the terms of the GNU General Public License as published by the Free
// Software Foundation; either version 2 of the License, or (at your option)
// any later version.
//
// This program is distributed in the hope that it will be useful, but WITHOUT
// ANY WARRANTY; without even the implied warranty of MERCHANTABILITY or
// FITNESS FOR A PARTICULAR PURPOSE.  See the GNU General Public License for
// more details.
//
// You should have received a copy of the GNU General Public License along
// with this program; if not, contact SUSE LLC.
//
// To contact SUSE LLC about this file by physical or electronic mail, you may
// find current contact information at www.suse.com.

use std::collections::HashMap;

use crate::supervisor::{
    l10n, proposal::Proposal, scope::ConfigScope, scope::Scope, service, system_info::SystemInfo,
};
<<<<<<< HEAD
use agama_lib::{install_settings::InstallSettings, issue::Issue};
use agama_utils::actor::Message;
use serde::Deserialize;
=======
use agama_lib::install_settings::InstallSettings;
use agama_utils::{actor::Message, progress::Progress};
use serde::{Deserialize, Serialize};

/// Gets the installation status.
pub struct GetStatus;

#[derive(Serialize, utoipa::ToSchema)]
#[serde(rename_all = "camelCase")]
pub struct Status {
    /// State of the installation
    pub state: service::State,
    #[serde(skip_serializing_if = "Vec::is_empty")]
    /// Active progresses
    pub progresses: Vec<Progress>,
}

impl Message for GetStatus {
    type Reply = Status;
}
>>>>>>> 8d71d271

/// Gets the information of the underlying system.
#[derive(Debug)]
pub struct GetSystem;

impl Message for GetSystem {
    type Reply = SystemInfo;
}

/// Gets the full config.
///
/// It includes user and default values.
#[derive(Debug)]
pub struct GetExtendedConfig;

impl Message for GetExtendedConfig {
    type Reply = InstallSettings;
}

/// Gets a scope from the full config.
#[derive(Debug)]
pub struct GetExtendedConfigScope {
    pub scope: Scope,
}

impl GetExtendedConfigScope {
    pub fn new(scope: Scope) -> Self {
        Self { scope }
    }
}

impl Message for GetExtendedConfigScope {
    type Reply = Option<ConfigScope>;
}

/// Gets the current config set by the user.
#[derive(Debug)]
pub struct GetConfig;

impl Message for GetConfig {
    type Reply = InstallSettings;
}

/// Replaces the config.
#[derive(Debug)]
pub struct SetConfig {
    pub config: InstallSettings,
}

impl SetConfig {
    pub fn new(config: InstallSettings) -> Self {
        Self { config }
    }
}

impl Message for SetConfig {
    type Reply = ();
}

/// Updates the config.
#[derive(Debug)]
pub struct UpdateConfig {
    pub config: InstallSettings,
}

impl UpdateConfig {
    pub fn new(config: InstallSettings) -> Self {
        Self { config }
    }
}

impl Message for UpdateConfig {
    type Reply = ();
}

/// Gets a scope from the config.
#[derive(Debug)]
pub struct GetConfigScope {
    pub scope: Scope,
}

impl GetConfigScope {
    pub fn new(scope: Scope) -> Self {
        Self { scope }
    }
}

impl Message for GetConfigScope {
    type Reply = Option<ConfigScope>;
}

/// Sets a config scope
#[derive(Debug)]
pub struct SetConfigScope {
    pub config: ConfigScope,
}

impl SetConfigScope {
    pub fn new(config: ConfigScope) -> Self {
        Self { config }
    }
}

impl Message for SetConfigScope {
    type Reply = ();
}

/// Updates a config scope
#[derive(Debug)]
pub struct UpdateConfigScope {
    pub config: ConfigScope,
}

impl UpdateConfigScope {
    pub fn new(config: ConfigScope) -> Self {
        Self { config }
    }
}

impl Message for UpdateConfigScope {
    type Reply = ();
}

/// Gets the proposal.
#[derive(Debug)]
pub struct GetProposal;

impl Message for GetProposal {
    type Reply = Option<Proposal>;
}

/// Gets the installation issues.
pub struct GetIssues;

impl Message for GetIssues {
    type Reply = HashMap<String, Vec<Issue>>;
}

/// Runs the given action.
#[derive(Debug)]
pub struct RunAction {
    pub action: Action,
}

impl RunAction {
    pub fn new(action: Action) -> Self {
        Self { action }
    }
}

impl Message for RunAction {
    type Reply = ();
}

#[derive(Debug, Deserialize, utoipa::ToSchema)]
pub enum Action {
    #[serde(rename = "configureL10n")]
    ConfigureL10n(l10n::message::SystemConfig),
    #[serde(rename = "install")]
    Install,
}<|MERGE_RESOLUTION|>--- conflicted
+++ resolved
@@ -23,12 +23,7 @@
 use crate::supervisor::{
     l10n, proposal::Proposal, scope::ConfigScope, scope::Scope, service, system_info::SystemInfo,
 };
-<<<<<<< HEAD
 use agama_lib::{install_settings::InstallSettings, issue::Issue};
-use agama_utils::actor::Message;
-use serde::Deserialize;
-=======
-use agama_lib::install_settings::InstallSettings;
 use agama_utils::{actor::Message, progress::Progress};
 use serde::{Deserialize, Serialize};
 
@@ -48,7 +43,6 @@
 impl Message for GetStatus {
     type Reply = Status;
 }
->>>>>>> 8d71d271
 
 /// Gets the information of the underlying system.
 #[derive(Debug)]
