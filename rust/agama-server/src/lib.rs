--- conflicted
+++ resolved
@@ -28,11 +28,8 @@
 pub mod logs;
 pub mod manager;
 pub mod network;
-<<<<<<< HEAD
 pub mod products;
-=======
 pub mod profile;
->>>>>>> cfd94f80
 pub mod questions;
 pub mod scripts;
 pub mod security;
