--- conflicted
+++ resolved
@@ -37,10 +37,6 @@
 pub mod users;
 pub mod web;
 pub use web::service;
-<<<<<<< HEAD
-
 pub mod software_ng;
-=======
 pub mod server;
-pub(crate) mod supervisor;
->>>>>>> 96430904
+pub(crate) mod supervisor;