--- conflicted
+++ resolved
@@ -18,19 +18,11 @@
 // To contact SUSE LLC about this file by physical or electronic mail, you may
 // find current contact information at www.suse.com.
 
-<<<<<<< HEAD
 mod start;
 pub use start::start;
 
-pub mod handler;
-pub use handler::Handler;
-
-mod service;
-pub use service::Action;
-=======
 pub mod message;
 pub mod service;
->>>>>>> 3a471d69
 
 mod scope;
 pub use scope::{ConfigScope, Scope};
@@ -41,9 +33,6 @@
 mod listener;
 mod proposal;
 
-<<<<<<< HEAD
-use agama_l10n as l10n;
-=======
 pub use agama_l10n as l10n;
 
 use crate::web::EventsSender;
@@ -148,5 +137,4 @@
 
         Ok(())
     }
-}
->>>>>>> 3a471d69
+}