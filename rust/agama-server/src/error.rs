--- conflicted
+++ resolved
@@ -26,15 +26,11 @@
 };
 use serde_json::json;
 
-<<<<<<< HEAD
-use crate::{l10n::LocaleError, questions::QuestionsError, software_ng::SoftwareServiceError};
-=======
 use crate::{
     l10n::LocaleError,
     users::password::PasswordCheckerError,
     web::common::{IssuesServiceError, ProgressServiceError},
 };
->>>>>>> cfd94f80
 
 #[derive(thiserror::Error, Debug)]
 pub enum Error {
@@ -48,17 +44,14 @@
     Questions(QuestionsError),
     #[error("Locale service error: {0}")]
     Locale(#[from] LocaleError),
-<<<<<<< HEAD
     #[error("Software service error: {0}")]
     SoftwareServiceError(#[from] SoftwareServiceError),
-=======
     #[error("Issues service error: {0}")]
     Issues(#[from] IssuesServiceError),
     #[error("Progress service error: {0}")]
     Progress(#[from] ProgressServiceError),
     #[error("Could not check the password")]
     PasswordCheck(#[from] PasswordCheckerError),
->>>>>>> cfd94f80
 }
 
 // This would be nice, but using it for a return type
