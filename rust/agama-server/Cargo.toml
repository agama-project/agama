[package]
name = "agama-server"
version = "0.1.0"
edition = "2021"
rust-version.workspace = true

# See more keys and their definitions at https://doc.rust-lang.org/cargo/reference/manifest.html

[dependencies]
anyhow = "1.0"
agama-lib = { path = "../agama-lib" }
agama-utils = { path = "../agama-utils" }
agama-l10n = { path = "../agama-l10n" }
agama-locale-data = { path = "../agama-locale-data" }
agama-manager = { path = "../agama-manager" }
<<<<<<< HEAD
agama-software = { path = "../agama-software" }
=======
agama-network = { path = "../agama-network" }
>>>>>>> 8742b524
zbus = { version = "5", default-features = false, features = ["tokio"] }
uuid = { version = "1.10.0", features = ["v4"] }
thiserror = "2.0.12"
serde = { version = "1.0.210", features = ["derive"] }
tokio = { version = "1.40.0", features = ["macros", "rt-multi-thread", "sync"] }
tokio-stream = "0.1.16"
gettext-rs = { version = "0.7.1", features = ["gettext-system"] }
regex = "1.11.0"
async-trait = "0.1.83"
axum = { version = "0.7.7", features = ["ws", "macros"] }
serde_json = "1.0.128"
tower-http = { version = "0.6.2", features = [
    "compression-br",
    "fs",
    "trace",
    "set-header",
] }
tracing-subscriber = { version = "0.3.18", features = ["env-filter"] }
tracing-journald = "0.3.0"
tracing = "0.1.40"
clap = { version = "4.5.19", features = ["derive", "wrap_help"] }
tower = { version = "0.5.2", features = ["util"] }
utoipa = { version = "5.2.0", features = ["axum_extras", "uuid"] }
config = "0.15.11"
rand = "0.9.1"
axum-extra = { version = "0.9.4", features = ["cookie", "typed-header"] }
# pam 0.8.0 (2023-11) plus an unreleased commit from 2023-12
# that switches from users to uzers, fixing CVE-2025-5791
pam = { git = "https://github.com/1wilkens/pam.git", rev = "daf26ae" }
serde_with = "3.10.0"
pin-project = "1.1.5"
openssl = "0.10.66"
sd-notify = "0.4.2"
hyper = "1.4.1"
hyper-util = "0.1.9"
tokio-openssl = "0.6.5"
futures-util = { version = "0.3.30", default-features = false, features = [
    "alloc",
] }
libsystemd = "0.7.0"
subprocess = "0.2.9"
gethostname = "1.0.0"
tokio-util = "0.7.12"
zypp-agama = { path = "../zypp-agama" }
glob = "0.3.1"
tempfile = "3.13.0"
url = "2.5.2"
serde_yaml = "0.9.34"
strum = { version = "0.27.2", features = ["derive"] }

[[bin]]
name = "agama-web-server"
path = "src/agama-web-server.rs"

[dev-dependencies]
http-body-util = "0.1.2"
tokio-test = "0.4.4"

[lints.rust]
unexpected_cfgs = { level = "warn", check-cfg = ['cfg(ci)'] }

# here we force runtime for bindgen otherwise pam-sys fails
[build-dependencies]
bindgen = { version = "0.69", features = ["runtime"] }<|MERGE_RESOLUTION|>--- conflicted
+++ resolved
@@ -13,11 +13,8 @@
 agama-l10n = { path = "../agama-l10n" }
 agama-locale-data = { path = "../agama-locale-data" }
 agama-manager = { path = "../agama-manager" }
-<<<<<<< HEAD
+agama-network = { path = "../agama-network" }
 agama-software = { path = "../agama-software" }
-=======
-agama-network = { path = "../agama-network" }
->>>>>>> 8742b524
 zbus = { version = "5", default-features = false, features = ["tokio"] }
 uuid = { version = "1.10.0", features = ["v4"] }
 thiserror = "2.0.12"
