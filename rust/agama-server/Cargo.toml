[package]
name = "agama-server"
version = "0.1.0"
edition = "2021"
rust-version.workspace = true

# See more keys and their definitions at https://doc.rust-lang.org/cargo/reference/manifest.html

[dependencies]
anyhow = "1.0"
agama-locale-data = { path = "../agama-locale-data" }
agama-lib = { path = "../agama-lib" }
agama-utils = { path = "../agama-utils" }
zbus = { version = "5", default-features = false, features = ["tokio"] }
uuid = { version = "1.10.0", features = ["v4"] }
thiserror = "2.0.12"
serde = { version = "1.0.210", features = ["derive"] }
tokio = { version = "1.40.0", features = ["macros", "rt-multi-thread"] }
tokio-stream = "0.1.16"
gettext-rs = { version = "0.7.1", features = ["gettext-system"] }
regex = "1.11.0"
async-trait = "0.1.83"
axum = { version = "0.7.7", features = ["ws"] }
serde_json = "1.0.128"
tower-http = { version = "0.6.2", features = [
    "compression-br",
    "fs",
    "trace",
    "set-header",
] }
tracing-subscriber = { version = "0.3.18", features = ["env-filter"] }
tracing-journald = "0.3.0"
tracing = "0.1.40"
clap = { version = "4.5.19", features = ["derive", "wrap_help"] }
tower = { version = "0.5.2", features = ["util"] }
utoipa = { version = "5.2.0", features = ["axum_extras", "uuid"] }
config = "0.15.11"
rand = "0.9.1"
axum-extra = { version = "0.9.4", features = ["cookie", "typed-header"] }
# pam 0.8.0 (2023-11) plus an unreleased commit from 2023-12
# that switches from users to uzers, fixing CVE-2025-5791
pam = { git = "https://github.com/1wilkens/pam.git", rev = "daf26ae" }
serde_with = "3.10.0"
pin-project = "1.1.5"
openssl = "0.10.66"
sd-notify = "0.4.2"
hyper = "1.4.1"
hyper-util = "0.1.9"
tokio-openssl = "0.6.5"
futures-util = { version = "0.3.30", default-features = false, features = [
    "alloc",
] }
libsystemd = "0.7.0"
subprocess = "0.2.9"
gethostname = "1.0.0"
tokio-util = "0.7.12"
<<<<<<< HEAD
serde_yaml = "0.9.34"
zypp-agama = { path = "../zypp-c-api/rust/zypp-agama" }
glob = "0.3.1"
=======
tempfile = "3.13.0"
url = "2.5.2"
>>>>>>> cfd94f80

[[bin]]
name = "agama-dbus-server"
path = "src/agama-dbus-server.rs"

[[bin]]
name = "agama-web-server"
path = "src/agama-web-server.rs"

[dev-dependencies]
http-body-util = "0.1.2"
tokio-test = "0.4.4"

[lints.rust]
unexpected_cfgs = { level = "warn", check-cfg = ['cfg(ci)'] }<|MERGE_RESOLUTION|>--- conflicted
+++ resolved
@@ -54,14 +54,10 @@
 subprocess = "0.2.9"
 gethostname = "1.0.0"
 tokio-util = "0.7.12"
-<<<<<<< HEAD
-serde_yaml = "0.9.34"
 zypp-agama = { path = "../zypp-c-api/rust/zypp-agama" }
 glob = "0.3.1"
-=======
 tempfile = "3.13.0"
 url = "2.5.2"
->>>>>>> cfd94f80
 
 [[bin]]
 name = "agama-dbus-server"
