[package]
name = "agama-server"
version = "0.1.0"
edition = "2021"
rust-version.workspace = true

# See more keys and their definitions at https://doc.rust-lang.org/cargo/reference/manifest.html

[dependencies]
anyhow = "1.0"
agama-locale-data = { path = "../agama-locale-data" }
agama-lib = { path = "../agama-lib" }
log = "0.4"
simplelog = "0.12.1"
systemd-journal-logger = "1.0"
zbus = { version = "3", default-features = false, features = ["tokio"] }
zbus_macros = "3"
uuid = { version = "1.3.4", features = ["v4"] }
thiserror = "1.0.40"
serde = { version = "1.0.152", features = ["derive"] }
serde_yaml = "0.9.24"
cidr = { version = "0.2.2", features = ["serde"] }
tokio = { version = "1.33.0", features = ["macros", "rt-multi-thread"] }
tokio-stream = "0.1.14"
gettext-rs = { version = "0.7.0", features = ["gettext-system"] }
regex = "1.10.2"
once_cell = "1.18.0"
macaddr = { version = "1.0", features = ["serde_std"] }
async-trait = "0.1.75"
axum = { version = "0.7.4", features = ["ws"] }
serde_json = "1.0.113"
tower-http = { version = "0.5.1", features = ["compression-br", "fs", "trace"] }
tracing-subscriber = "0.3.18"
tracing-journald = "0.3.0"
tracing = "0.1.40"
clap = { version = "4.5.0", features = ["derive", "wrap_help"] }
tower = "0.4.13"
utoipa = { version = "4.2.0", features = ["axum_extras"] }
config = "0.14.0"
rand = "0.8.5"
jsonwebtoken = "9.2.0"
axum-extra = { version = "0.9.2", features = ["cookie", "typed-header"] }
chrono = { version = "0.4.34", default-features = false, features = [
  "now",
  "std",
  "alloc",
  "clock",
] }
pam = "0.8.0"
serde_with = "3.6.1"
<<<<<<< HEAD
pin-project = "1.1.5"
=======
openssl = "0.10.64"
hyper = "1.2.0"
hyper-util = "0.1.3"
tokio-openssl = "0.6.4"
futures-util = { version = "0.3.30", default-features = false, features = ["alloc"] }
>>>>>>> 6291da53

[[bin]]
name = "agama-dbus-server"
path = "src/agama-dbus-server.rs"

[[bin]]
name = "agama-web-server"
path = "src/agama-web-server.rs"

[dev-dependencies]
http-body-util = "0.1.0"
tokio-test = "0.4.3"<|MERGE_RESOLUTION|>--- conflicted
+++ resolved
@@ -48,15 +48,12 @@
 ] }
 pam = "0.8.0"
 serde_with = "3.6.1"
-<<<<<<< HEAD
 pin-project = "1.1.5"
-=======
 openssl = "0.10.64"
 hyper = "1.2.0"
 hyper-util = "0.1.3"
 tokio-openssl = "0.6.4"
 futures-util = { version = "0.3.30", default-features = false, features = ["alloc"] }
->>>>>>> 6291da53
 
 [[bin]]
 name = "agama-dbus-server"
