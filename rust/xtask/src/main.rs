use std::{env, path::PathBuf};

mod tasks {
    use std::{fs::File, io::Write, path::Path};

    use agama_cli::Cli;
    use agama_server::web::docs::{
        ApiDocBuilder, ConfigApiDocBuilder, HostnameApiDocBuilder, ManagerApiDocBuilder,
<<<<<<< HEAD
        MiscApiDocBuilder, NetworkApiDocBuilder, ProfileApiDocBuilder, ScriptsApiDocBuilder,
=======
        MiscApiDocBuilder, ProfileApiDocBuilder, ScriptsApiDocBuilder, SoftwareApiDocBuilder,
>>>>>>> 8742b524
        StorageApiDocBuilder, UsersApiDocBuilder,
    };
    use clap::CommandFactory;
    use clap_complete::aot;
    use clap_markdown::MarkdownOptions;

    use crate::create_output_dir;

    /// Generate auto-completion snippets for common shells.
    pub fn generate_completions() -> std::io::Result<()> {
        let out_dir = create_output_dir("shell")?;

        let mut cmd = Cli::command();
        clap_complete::generate_to(aot::Bash, &mut cmd, "agama", &out_dir)?;
        clap_complete::generate_to(aot::Fish, &mut cmd, "agama", &out_dir)?;
        clap_complete::generate_to(aot::Zsh, &mut cmd, "agama", &out_dir)?;

        println!("Generate shell completions at {}.", out_dir.display());
        Ok(())
    }

    const GENERATED: &'static str =
        "---\nNOTE: This documentation is generated. Run `cargo xtask markdown` to update it.\n";

    /// Generate Agama's CLI documentation in markdown format.
    pub fn generate_markdown() -> std::io::Result<()> {
        let out_dir = create_output_dir("markdown")?;

        let options = MarkdownOptions::new()
            .title("Command-line reference".to_string())
            .show_footer(false);
        let markdown = clap_markdown::help_markdown_custom::<Cli>(&options);

        let filename = out_dir.join("agama.md");
        let mut file = File::create(&filename)?;
        file.write_all(markdown.as_bytes())?;
        file.write_all(GENERATED.as_bytes())?;

        println!("Generate Markdown documentation at {}.", filename.display());
        Ok(())
    }

    /// Generate Agama's CLI man pages.
    pub fn generate_manpages() -> std::io::Result<()> {
        let out_dir = create_output_dir("man")?;

        let cmd = Cli::command();
        clap_mangen::generate_to(cmd, &out_dir)?;

        println!("Generate manpages documentation at {}.", out_dir.display());
        Ok(())
    }

    /// Generate Agama's OpenAPI specification.
    pub fn generate_openapi() -> std::io::Result<()> {
        let out_dir = create_output_dir("openapi")?;

        write_openapi(ConfigApiDocBuilder {}, out_dir.join("config.json"))?;
        write_openapi(HostnameApiDocBuilder {}, out_dir.join("hostname.json"))?;
        write_openapi(ManagerApiDocBuilder {}, out_dir.join("manager.json"))?;
        write_openapi(MiscApiDocBuilder {}, out_dir.join("misc.json"))?;
        write_openapi(ProfileApiDocBuilder {}, out_dir.join("profile.json"))?;
        write_openapi(ScriptsApiDocBuilder {}, out_dir.join("scripts.json"))?;
        write_openapi(StorageApiDocBuilder {}, out_dir.join("storage.json"))?;
        write_openapi(UsersApiDocBuilder {}, out_dir.join("users.json"))?;
        println!(
            "Generate the OpenAPI specification at {}.",
            out_dir.display()
        );
        Ok(())
    }

    fn write_openapi<T, P: AsRef<Path>>(builder: T, path: P) -> std::io::Result<()>
    where
        T: ApiDocBuilder,
    {
        let openapi = builder.build().to_pretty_json()?;
        let mut file = File::create(path)?;
        file.write_all(openapi.as_bytes())?;
        Ok(())
    }
}

fn create_output_dir(name: &str) -> std::io::Result<PathBuf> {
    let out_dir = std::env::var_os("OUT_DIR")
        .map(PathBuf::from)
        .unwrap_or(PathBuf::from("out"))
        .join(name);
    std::fs::create_dir_all(&out_dir)?;
    Ok(out_dir)
}

fn main() -> std::io::Result<()> {
    let Some(task) = env::args().nth(1) else {
        eprintln!("You must specify a xtask");
        std::process::exit(1);
    };

    match task.as_str() {
        "completions" => tasks::generate_completions(),
        "markdown" => tasks::generate_markdown(),
        "manpages" => tasks::generate_manpages(),
        "openapi" => tasks::generate_openapi(),
        other => {
            eprintln!("Unknown task '{}'", other);
            std::process::exit(1);
        }
    }
}<|MERGE_RESOLUTION|>--- conflicted
+++ resolved
@@ -6,12 +6,8 @@
     use agama_cli::Cli;
     use agama_server::web::docs::{
         ApiDocBuilder, ConfigApiDocBuilder, HostnameApiDocBuilder, ManagerApiDocBuilder,
-<<<<<<< HEAD
-        MiscApiDocBuilder, NetworkApiDocBuilder, ProfileApiDocBuilder, ScriptsApiDocBuilder,
-=======
-        MiscApiDocBuilder, ProfileApiDocBuilder, ScriptsApiDocBuilder, SoftwareApiDocBuilder,
->>>>>>> 8742b524
-        StorageApiDocBuilder, UsersApiDocBuilder,
+        MiscApiDocBuilder, ProfileApiDocBuilder, ScriptsApiDocBuilder, StorageApiDocBuilder,
+        UsersApiDocBuilder,
     };
     use clap::CommandFactory;
     use clap_complete::aot;
