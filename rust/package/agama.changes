--- conflicted
+++ resolved
@@ -1,5 +1,4 @@
 -------------------------------------------------------------------
-<<<<<<< HEAD
 Tue Jun 10 09:25:39 UTC 2025 - Martin Vidner <mvidner@suse.com>
 
 - consistent CLI for unattended installation (gh#agama-project/agama#2347)
@@ -8,14 +7,14 @@
     and `agama profile autoyast`
   - `agama config validate` replaces `agama profile validate`, is also automatic
   - More consistency in stdio handling, adding --output option
-=======
+
+-------------------------------------------------------------------
 Mon Jun  9 06:19:39 UTC 2025 - José Iván López González <jlopez@suse.com>
 
 - Extend the HTTP API to get available/candidate drives and MD
   RAIDs (gh#agama-project/agama#2419).
 - Improve storage schema to avoid wrong device base name
   (bsc#1244049).
->>>>>>> 7cc0f216
 
 -------------------------------------------------------------------
 Fri Jun  6 13:22:58 UTC 2025 - Knut Anderssen <kanderssen@suse.com>
