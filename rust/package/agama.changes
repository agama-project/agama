--- conflicted
+++ resolved
@@ -1,15 +1,14 @@
 -------------------------------------------------------------------
-<<<<<<< HEAD
+Mon Sep 15 21:09:06 UTC 2025 - Imobach Gonzalez Sosa <igonzalezsosa@suse.com>
+
+- Do not log the events to prevent leaking passwords (bsc#1249622).
+- Set logs permissions to 0o600.
+
+-------------------------------------------------------------------
 Tue Sep  2 12:24:00 UTC 2025 - Imobach Gonzalez Sosa <igonzalezsosa@suse.com>
 
 - Drop the D-Bus interface to localization configuration
   (gh#agama-project/agama#2684).
-=======
-Mon Sep 15 21:09:06 UTC 2025 - Imobach Gonzalez Sosa <igonzalezsosa@suse.com>
-
-- Do not log the events to prevent leaking passwords (bsc#1249622).
-- Set logs permissions to 0o600.
->>>>>>> 8e82ca30
 
 -------------------------------------------------------------------
 Thu Aug 28 10:15:23 UTC 2025 - Imobach Gonzalez Sosa <igonzalezsosa@suse.com>
