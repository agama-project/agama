--- conflicted
+++ resolved
@@ -1,11 +1,11 @@
 -------------------------------------------------------------------
-<<<<<<< HEAD
 Wed Jul 16 19:05:48 UTC 2025 - Josef Reidinger <jreidinger@suse.com>
 
 - Fix crash when agama profile contain only zfcp section by
   providing better error report when product selection have to be
   done before or in same profile (bsc#1246601)
-=======
+
+-------------------------------------------------------------------
 Wed Jul 16 14:55:00 UTC 2025 - Clemens Famulla-Conrad <cfamullaconrad@suse.com>
 
 - Fix deletion of controller connections (gh#agama-project/agama#2564)
@@ -33,7 +33,6 @@
   command to ignore SSL problems in HTTPS downloads (self-signed
   certificate, non-matching host, unknown CA...)
   (related to bsc#1245393)
->>>>>>> a75a2f73
 
 -------------------------------------------------------------------
 Wed Jul 16 07:30:02 UTC 2025 - Josef Reidinger <jreidinger@suse.com>
