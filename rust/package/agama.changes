--- conflicted
+++ resolved
@@ -1,16 +1,15 @@
 -------------------------------------------------------------------
-<<<<<<< HEAD
-Tue Jun  3 08:35:58 UTC 2025 - Knut Anderssen <kanderssen@suse.com>
+Wed Jun  4 10:22:58 UTC 2025 - Knut Anderssen <kanderssen@suse.com>
 
 - Added support for moving the connections from memory only to disk
   (gh#agama-project/agama#2402).
-=======
+
+-------------------------------------------------------------------
 Tue Jun  3 12:30:40 UTC 2025 - Josef Reidinger <jreidinger@suse.com>
 
 - Add to api/software/config ability to set/get list of additional
   installatio repositories (jsc#AGM-125)
 - Add extraRepositories key to software section in agama profile
->>>>>>> aaa7ada2
 
 -------------------------------------------------------------------
 Fri May 30 15:05:35 UTC 2025 - Jorik Cronenberg <jorik.cronenberg@suse.com>
