-------------------------------------------------------------------
<<<<<<< HEAD
Fri Jan 17 15:50:15 UTC 2025 - Ladislav Slezák <lslezak@suse.com>

- The web server provides /api/software/repositories endpoint
  for reading the currently configured repositories,
  related to (gh#agama-project/agama#1894)
=======
Mon Jan 20 10:35:47 UTC 2025 - Imobach Gonzalez Sosa <igonzalezsosa@suse.com>

- Add support for specifying a license for each product
  (jsc#PED-11987).
>>>>>>> 31823f4a

-------------------------------------------------------------------
Thu Jan 16 13:10:54 UTC 2025 - Imobach Gonzalez Sosa <igonzalezsosa@suse.com>

- Stop the WebSocket handler when the client is disconnected
  (gh#agama-project/agama#1909).
- Log the events.

-------------------------------------------------------------------
Thu Jan 16 09:32:00 UTC 2025 - Martin Vidner <mvidner@suse.com>

- Fix typo in `agama profile import --help` (bsc#1235827)

-------------------------------------------------------------------
Fri Jan 10 21:22:01 UTC 2025 - Imobach Gonzalez Sosa <igonzalezsosa@suse.com>

- Version 11

-------------------------------------------------------------------
Fri Jan 10 08:58:29 UTC 2025 - Imobach Gonzalez Sosa <igonzalezsosa@suse.com>

- Disable the browser cache setting the "Cache-Control" header to
  "no-store" (gh#agama-project/agama#1880).

-------------------------------------------------------------------
Thu Jan  9 12:52:05 UTC 2025 - Josef Reidinger <jreidinger@suse.com>

- Increase disk size in _constraints to fix build on ppc
  (gh#agama-project/agama#1876).

-------------------------------------------------------------------
Wed Jan  8 14:05:34 UTC 2025 - Imobach Gonzalez Sosa <igonzalezsosa@suse.com>

- Add support for products registration (jsc#PED-11192,
  gh#agama-project/agama#1809).

-------------------------------------------------------------------
Fri Dec 20 12:17:26 UTC 2024 - Josef Reidinger <jreidinger@suse.com>

- Add bootloader.stopOnBootMenu section to profile to allow stop
  during boot for openQA (gh#agama-project/agama#1840)

-------------------------------------------------------------------
Thu Dec 19 11:39:14 UTC 2024 - Imobach Gonzalez Sosa <igonzalezsosa@suse.com>

- Fix several validation issues (gh#agama-project/agama#1845).

-------------------------------------------------------------------
Wed Dec 18 12:32:00 UTC 2024 - Imobach Gonzalez Sosa <igonzalezsosa@suse.com>

- Introduce a new AGAMA_LOG environment variable to control what to
  log (gh#agama-project/agama#1843).

-------------------------------------------------------------------
Wed Dec 18 10:11:44 UTC 2024 - Imobach Gonzalez Sosa <igonzalezsosa@suse.com>

- Add jsonnet as a BuildRequires dependency because it is needed
  when running tests (gh#agama-project/agama#1842).

-------------------------------------------------------------------
Thu Dec 12 16:42:18 UTC 2024 - Imobach Gonzalez Sosa <igonzalezsosa@suse.com>

- Fix profile URL handling (bsc#1234362):
  - Follow redirections.
  - Determine the file format from the content instead of the
    extension. It does not apply to AutoYaST profiles, where it still
    uses the extension in the URL for backward compatibility.

-------------------------------------------------------------------
Tue Dec  3 12:58:48 UTC 2024 - Imobach Gonzalez Sosa <igonzalezsosa@suse.com>

- Do not refer to the agama-dbus-monitor because it is part of the
  Ruby package (gh#agama-project/agama#1805).

-------------------------------------------------------------------
Mon Dec  2 11:29:46 UTC 2024 - Imobach Gonzalez Sosa <igonzalezsosa@suse.com>

- Upgrade rustc dependency to version 1.81 because it is needed by
  zbus 5 (gh#agama-project/agama#1797).

-------------------------------------------------------------------
Sun Dec  1 21:53:21 UTC 2024 - David Diaz <dgonzalez@suse.com>

- Rename flag to set password as encrypted
  (gh#agama-project/agama#1787).

-------------------------------------------------------------------
Fri Nov 29 12:14:25 UTC 2024 - Imobach Gonzalez Sosa <igonzalezsosa@suse.com>

- Add support for running user-defined post-scripts in a chroot
 (gh#agama-project/agama#1792).

-------------------------------------------------------------------
Fri Nov 29 08:57:19 UTC 2024 - Michal Filka <mfilka@suse.com>

- several improvements for CLI. agama logs store:
  - collects logs of agama-web-server service
  - collects list of installed packages (e.g. .packages.root or
    rpm -qa)
  - do not add into the archive empty files when log command
    returns nothing
  - do not explicitly set archive permissions on client side
  - do not hide backend errors (e.g. in case of invalid auth token)
- added service for monitoring Agama's D-Bus bus which stores
  errors into a log.

-------------------------------------------------------------------
Thu Nov 28 15:58:59 UTC 2024 - Ladislav Slezák <lslezak@suse.com>

- Drop the handler for the "po.js" path in the HTTP server,
  the web frontend now uses dynamic imports for loading the
  translation files (gh#agama-project/agama#1777)

-------------------------------------------------------------------
Thu Nov 28 11:07:58 UTC 2024 - Imobach Gonzalez Sosa <igonzalezsosa@suse.com>

- Add support for auto-installation "init" scripts
  (gh#agama-project/agama#1788).

-------------------------------------------------------------------
Mon Nov 25 19:51:20 UTC 2024 - Imobach Gonzalez Sosa <igonzalezsosa@suse.com>

- Fix the default path of the D-Bus Questions object and the ISCSI
  Initiator interface (gh#agama-project/agama#1785).

-------------------------------------------------------------------
Fri Nov 15 16:48:44 UTC 2024 - Ladislav Slezák <lslezak@suse.com>

- Allow using encrypted passord for root and the first user
  (gh#agama-project/agama#1771)

-------------------------------------------------------------------
Thu Nov 14 14:45:47 UTC 2024 - Knut Alejandro Anderssen González <kanderssen@suse.com>

- Get some wireless settings as optional in order to not break the
  connections reader (gh#agama-project/agama#1753).

-------------------------------------------------------------------
Wed Nov 13 12:03:02 UTC 2024 - Imobach Gonzalez Sosa <igonzalezsosa@suse.com>

- Properly update the localization settings of the D-Bus services
  (bsc#1233159, bsc#1233160).

-------------------------------------------------------------------
Mon Nov 11 09:52:59 UTC 2024 - Imobach Gonzalez Sosa <igonzalezsosa@suse.com>

- Add many missing elements to the OpenAPI spec
  (gh#agama-project/agama#1700).
- Update to utoipa 5.2 to generate the OpenAPI spec.

-------------------------------------------------------------------
Thu Nov  7 14:20:48 UTC 2024 - Imobach Gonzalez Sosa <igonzalezsosa@suse.com>

- Perform a system re-probing after executing pre-scripts
  (gh#agama-project/agama#1735).

-------------------------------------------------------------------
Mon Nov  4 07:51:55 UTC 2024 - Michal Filka <mfilka@suse.com>

- Follow-up of original fix for gh#agama-project/agama#1495
- Implemented HTTP API for downloading logs
- Adapted CLI command "logs" to use the HTTP API for downloading logs

-------------------------------------------------------------------
Wed Oct 30 15:27:11 UTC 2024 - Jorik Cronenberg <jorik.cronenberg@suse.com>

- Add autoconnect property for network connections
  (gh#agama-project/agama#1715)

-------------------------------------------------------------------
Mon Oct 28 09:24:48 UTC 2024 - Imobach Gonzalez Sosa <igonzalezsosa@suse.com>

- Use the correct method to apply the network configuration from
  the CLI (gh#agama-project/agama#1701).

-------------------------------------------------------------------
Wed Oct 23 15:25:36 UTC 2024 - Imobach Gonzalez Sosa <igonzalezsosa@suse.com>

- Fix the action to download the logs (gh#agama-project/agama#1693).

-------------------------------------------------------------------
Tue Oct 22 09:46:41 UTC 2024 - Imobach Gonzalez Sosa <igonzalezsosa@suse.com>

- Improve OpenAPI specification generation (gh#agama-project/agama#1564):
  - Add a lot of missing elements to make the specification valid.
  - Use a xtask to generate the OpenAPI specification at build time.
  - Ship the specification in a separate package (agama-openapi).

-------------------------------------------------------------------
Wed Oct 16 15:07:33 UTC 2024 - Imobach Gonzalez Sosa <igonzalezsosa@suse.com>

- Add support for running user-defined scripts before and after the
  installation (gh#agama-project/agama#1673).

-------------------------------------------------------------------
Wed Oct 16 07:55:27 UTC 2024 - Michal Filka <mfilka@suse.com>

- Implemented option for providing remote API address for the CLI
  gh#agama-project/agama#1495

-------------------------------------------------------------------
Mon Oct 14 13:53:10 UTC 2024 - Josef Reidinger <jreidinger@suse.com>

- CLI: change format for questions answers file from YAML to JSON
  to be consistent with other commands
  (gh#agama-project/agama#1667).

-------------------------------------------------------------------
Fri Sep 27 13:09:10 UTC 2024 - Jorik Cronenberg <jorik.cronenberg@suse.com>

- Fix optional network settings (gh#agama-project/agama#1641).

-------------------------------------------------------------------
Fri Sep 27 10:44:22 UTC 2024 - Imobach Gonzalez Sosa <igonzalezsosa@suse.com>

- Expose keymaps localized descriptions (gh#agama-project/agama#1643).

-------------------------------------------------------------------
Wed Sep 25 14:33:50 UTC 2024 - Clemens Famulla-Conrad <cfamullaconrad@suse.com>

- Rename wireless key-mgmt value wpa-eap-suite-b192 to
  wpa-eap-suite-b-192 (gh#agama-project/agama#1640)

-------------------------------------------------------------------
Fri Sep 20 11:42:06 UTC 2024 - Imobach Gonzalez Sosa <igonzalezsosa@suse.com>

- Version 10

-------------------------------------------------------------------
Fri Sep 20 11:24:56 UTC 2024 - Imobach Gonzalez Sosa <igonzalezsosa@suse.com>

- Change the license to GPL-2.0-or-later (gh#openSUSE/agama#1621).

-------------------------------------------------------------------
Tue Sep 18 13:20:47 UTC 2024 - Josef Reidinger <jreidinger@suse.com>

- Expose the zFCP D-Bus API through HTTP (gh#openSUSE/agama#1570).

-------------------------------------------------------------------
Wed Sep 18 08:27:13 UTC 2024 - Martin Vidner <mvidner@suse.com>

- For CLI, use HTTP clients instead of D-Bus clients,
  final piece: Storage (gh#openSUSE/agama#1600)
  - added StorageHTTPClient

-------------------------------------------------------------------
Wed Sep 13 12:25:28 UTC 2024 - Jorik Cronenberg <jorik.cronenberg@suse.com>

- Add additional wireless settings (gh#openSUSE/agama#1602).

-------------------------------------------------------------------
Wed Sep 10 15:00:33 UTC 2024 - Jorik Cronenberg <jorik.cronenberg@suse.com>

- Implement 802.1x (EAP) in network settings (gh#openSUSE/agama#1597).

-------------------------------------------------------------------
Mon Sep  9 09:09:54 UTC 2024 - Martin Vidner <mvidner@suse.com>

- For CLI, use HTTP clients instead of D-Bus clients,
  for Product (name and registration) (gh#openSUSE/agama#1548)
  - added ProductHTTPClient

-------------------------------------------------------------------
Thu Sep  5 16:25:00 UTC 2024 - Lubos Kocman <lubos.kocman@suse.com>

- Show product logo in product selector (gh#openSUSE/agama#1415).

-------------------------------------------------------------------
Wed Aug 28 12:37:34 UTC 2024 - Imobach Gonzalez Sosa <igonzalezsosa@suse.com>

- Expose the DASD D-Bus API through HTTP (gh#openSUSE/agama#1532).

-------------------------------------------------------------------
Tue Aug 27 13:57:35 UTC 2024 - José Iván López González <jlopez@suse.com>

- Schema definition for basic storage settings
  (gh#openSUSE/agama#1455).

-------------------------------------------------------------------
Mon Aug 26 11:19:27 UTC 2024 - Martin Vidner <mvidner@suse.com>

- For CLI, use HTTP clients instead of D-Bus clients,
  for Software (gh#openSUSE/agama#1548)
  - added SoftwareHTTPClient

-------------------------------------------------------------------
Thu Aug 15 08:33:02 UTC 2024 - Josef Reidinger <jreidinger@suse.com>

- Use sd_notify for starting agama-web-service to notify systemd
  when service is ready. It helps with race condition in agama-auto
  (gh#openSUSE/agama#1539)
- improve systemd dependencies of agama-web-service to ensure that
  agama service runs

-------------------------------------------------------------------
Fri Aug  9 08:50:31 UTC 2024 - Martin Vidner <mvidner@suse.com>

- For CLI, use HTTP clients instead of D-Bus clients,
  for Users and Localization (gh#openSUSE/agama#1438)
  - service clients used by CLI:
    - added UsersHTTPClient, LocalizationHTTPClient
    - removed LocalizationClient
    - BaseHTTPClient API reworked:
      - return () or deserialized objects
      - added PUT and PATCH
  - web service:
    - PUT /api/users/first: do report backend errors
    - PATCH /api/users/root: report the (potential) backend errors
  - tests:
    - added tests using httpmock
    - env_logger added to dev-dependencies

-------------------------------------------------------------------
Mon Jul 22 15:27:44 UTC 2024 - Josef Reidinger <jreidinger@suse.com>

- Fix `agama questions list` to list only unaswered questions and
  improve its performance
  (gh#openSUSE/agama#1476)

-------------------------------------------------------------------
Wed Jul 17 11:15:33 UTC 2024 - Jorik Cronenberg <jorik.cronenberg@suse.com>

- Add dns search domains and ignore-auto-dns to network settings
  (gh#openSUSE/agama#1330).

-------------------------------------------------------------------
Tue Jul 16 11:56:29 UTC 2024 - Josef Reidinger <jreidinger@suse.com>

- CLI:
-- Add `agama questions list` to get list of unanswered questions
-- Add `agama questions ask` to ask for question and wait for
   answer
- agama-lib:
-- Add BaseHTTPClient that is base for clients that communicate
   with agama-web-server
   (gh#openSUSE/agama#1457)

-------------------------------------------------------------------
Wed Jul 10 20:11:39 UTC 2024 - Josef Reidinger <jreidinger@suse.com>

- Add to HTTP API a method to remove questions
- Add to HTTP API method to get the answer to a question
  (gh#openSUSE/agama#1453)

-------------------------------------------------------------------
Wed Jul 10 10:01:18 UTC 2024 - Josef Reidinger <jreidinger@suse.com>

- Add to HTTP API method POST for question to ask new question
  (gh#openSUSE/agama#1451)

-------------------------------------------------------------------
Fri Jul  5 13:17:17 UTC 2024 - José Iván López González <jlopez@suse.com>

- Adapt storage model to changes in D-Bus API
  (gh#openSUSE/agama#1428).

-------------------------------------------------------------------
Mon Jul  1 15:50:40 UTC 2024 - José Iván López González <jlopez@suse.com>

- Schema definition for guided and AutoYaST storage proposals
  (gh#openSUSE/agama#1263).

-------------------------------------------------------------------
Fri Jun 28 06:56:02 UTC 2024 - Martin Vidner <mvidner@suse.com>

- Use gzip (.gz) instead of bzip2 (.bz2) to compress logs
  so that they can be attached to GitHub issues
  (gh#openSUSE/agama#1378)

-------------------------------------------------------------------
Thu Jun 27 13:22:51 UTC 2024 - Imobach Gonzalez Sosa <igonzalezsosa@suse.com>

- Version 9

-------------------------------------------------------------------
Thu Jun 27 07:02:29 UTC 2024 - Imobach Gonzalez Sosa <igonzalezsosa@suse.com>

- Improve the prompt to introduce the password in the "auth login"
  command (gh#openSUSE/agama#1271).

-------------------------------------------------------------------
Wed Jun 26 12:56:31 UTC 2024 - Knut Anderssen <kanderssen@suse.com>

- Filter only external configured connections
  (gh#openSUSE/agama#1383).
- Expose more details about devices status in the API
  (gh#openSUSE/agama#1365).

-------------------------------------------------------------------
Wed Jun 26 10:29:05 UTC 2024 - José Iván López González <jlopez@suse.com>

- Set and get storage config (gh#openSUSE/agama#1293).

-------------------------------------------------------------------
Tue Jun 25 15:16:33 UTC 2024 - Imobach Gonzalez Sosa <igonzalezsosa@suse.com>

- Use the new SetLocale D-Bus method to change the language and the
  keyboard layout (gh#openSUSE/agama#1375).

-------------------------------------------------------------------
Tue Jun 25 15:04:20 UTC 2024 - David Diaz <dgonzalez@suse.com>

- Add resize actions to storage model (gh#openSUSE/agama#1354).

-------------------------------------------------------------------
Thu Jun 21 15:00:00 UTC 2024 - Clemens Famulla-Conrad <cfamullaconrad@suse.de>

- Add tun/tap model (gh#openSUSE/agama#1353)

-------------------------------------------------------------------
Thu Jun 20 12:58:32 UTC 2024 - Imobach Gonzalez Sosa <igonzalezsosa@suse.com>

- Add a new "config edit" command allows editing installation
  settings using an external editor (gh#openSUSE/agama#1360).
- Remove the "--format" option (gh#openSUSE/agama#1360).

-------------------------------------------------------------------
Thu Jun 20 05:32:42 UTC 2024 - Imobach Gonzalez Sosa <igonzalezsosa@suse.com>

- Add support for progress sequences with pre-defined descriptions
  (gh#openSUSE/agama#1356).
- Fix the "Progress" signal to use camelCase
  (gh#openSUSE/agama#1356).

-------------------------------------------------------------------
Fri Jun 14 06:17:52 UTC 2024 - Imobach Gonzalez Sosa <igonzalezsosa@suse.com>

- Remove references to the old "config add/set" subcommands
  (gh#openSUSE/agama/#1338).

-------------------------------------------------------------------
Thu Jun 13 10:50:44 UTC 2024 - Knut Anderssen <kanderssen@suse.com>

- Apply network changes when connecting or disconnecting
  (gh#openSUSE/agama#1320).

-------------------------------------------------------------------
Thu Jun 13 10:39:57 UTC 2024 - Imobach Gonzalez Sosa <igonzalezsosa@suse.com>

- Expose Issues API in users-related interface
  (gh#openSUSE/agama#1202).
- Drop the old validations API.

-------------------------------------------------------------------
Wed Jun 12 10:15:33 UTC 2024 - Jorik Cronenberg <jorik.cronenberg@suse.com>

- Allow writing to loopback connection in agama-server
  (gh#openSUSE/agama#1318).

-------------------------------------------------------------------
Tue Jun 11 21:35:00 UTC 2024 - Imobach Gonzalez Sosa <igonzalezsosa@suse.com>

- CLI: use the master token /run/agama/token if available and
  readable (gh#openSUSE/agama#1287).
- CLI: remove the "config add/set" subcommands
  (gh#openSUSE/agama#1314).

-------------------------------------------------------------------
Mon Jun 10 14:24:33 UTC 2024 - Jorik Cronenberg <jorik.cronenberg@suse.com>

- Add mtu property for network connections
  (gh#openSUSE/agama#1101).

-------------------------------------------------------------------
Fri Jun  7 05:58:48 UTC 2024 - Michal Filka <mfilka@suse.com>

- Improvements in HTTPS setup
  - self-signed certificate contains hostname
  - self-signed certificate is stored into default location
  - before creating new self-signed certificate a default location
    (/etc/agama.d/ssl) is checked for a certificate
  - gh#openSUSE/agama#1228

-------------------------------------------------------------------
Wed Jun  5 13:53:59 UTC 2024 - José Iván López González <jlopez@suse.com>

- Process the legacyAutoyastStorage section of the profile
  (gh#openSUSE/agama#1284).

-------------------------------------------------------------------
Mon Jun  3 07:49:16 UTC 2024 - Josef Reidinger <jreidinger@suse.com>

- CLI: Add new commands "agama download" and
  "agama profile autoyast" and remove "agama profile download" to
  separate common curl-like download and autoyast specific one
  which do conversion to json (gh#openSUSE/agama#1279)

-------------------------------------------------------------------
Wed May 29 12:15:37 UTC 2024 - Josef Reidinger <jreidinger@suse.com>

- CLI: Add new command "agama profile import" that does the whole
  autoinstallation processing and loads the configuration
  (gh#openSUSE/agama#1270).

-------------------------------------------------------------------
Wed May 29 11:16:11 UTC 2024 - Imobach Gonzalez Sosa <igonzalezsosa@suse.com>

- Improve command-line interface help (gh#openSUSE/agama#1269 and
  (gh#openSUSE/agama#1273).
- agama-web-server connects to D-Bus only when needed
  (gh#openSUSE/agama#1273).

-------------------------------------------------------------------
Wed May 29 10:40:21 UTC 2024 - Imobach Gonzalez Sosa <igonzalezsosa@suse.com>

- The HTTP request to perform a probing is not blocking anymore
  (gh#openSUSE/agama#1272).

-------------------------------------------------------------------
Mon May 27 14:11:55 UTC 2024 - Imobach Gonzalez Sosa <igonzalezsosa@suse.com>

- The "agama auth" command reads the password from the standard
  input (gh#openSUSE/agama#1265).

-------------------------------------------------------------------
Mon May 27 05:49:46 UTC 2024 - Imobach Gonzalez Sosa <igonzalezsosa@suse.com>

- Add agama.libssonnet to the spec file (gh#openSUSE/agama#1261).

-------------------------------------------------------------------
Thu May 23 15:47:28 UTC 2024 - Ladislav Slezák <lslezak@suse.com>

- Avoid deadlock when "setxkbmap" call gets stucked, use a timeout
  (gh#openSUSE/agama#1249)

-------------------------------------------------------------------
Wed May 22 12:31:25 UTC 2024 - Josef Reidinger <jreidinger@suse.com>

- autoinstallation jsonnet: Inject complete lshw json output and
  provide helper functions for filtering it (gh#openSUSE/agama#1242)

-------------------------------------------------------------------
Fri May 17 09:52:25 UTC 2024 - Imobach Gonzalez Sosa <igonzalezsosa@suse.com>

- Version 8

-------------------------------------------------------------------
Tue May 16 12:48:42 UTC 2024 - Knut Anderssen <kanderssen@suse.com>

- Allow to download Agama logs through the manager HTTP API
  (gh#openSUSE/agama#1216).

-------------------------------------------------------------------
Thu May 16 12:34:43 UTC 2024 - Imobach Gonzalez Sosa <igonzalezsosa@suse.com>

- Restarting agama.service causes agama-web-server.service to be
  restarted too (gh#openSUSE/agama#1222).

-------------------------------------------------------------------
Thu May 16 12:24:26 UTC 2024 - José Iván López González <jlopez@suse.com>

- Small changes in the storage HTTP API (gh#openSUSE/agama#1208):
  - /storage/proposal/usable_devices (get): returns a list of SIDs
    instead of device names.
  - /storage/proposal/settings (put): returns whether the proposal
    was successfully calculated.

-------------------------------------------------------------------
Thu May 16 10:31:38 UTC 2024 - Imobach Gonzalez Sosa <igonzalezsosa@suse.com>

- The CLI does not fail when the storage proposal is missing
  (gh#openSUSE/agama#1220).
- Properly detect whether LVM is activated.

-------------------------------------------------------------------
Thu May 16 06:19:36 UTC 2024 - Imobach Gonzalez Sosa <igonzalezsosa@suse.com>

- Change the web server to listen on port 80 by default
  (gh#openSUSE/agama#1217).

-------------------------------------------------------------------
Wed May 15 15:21:30 UTC 2024 - Imobach Gonzalez Sosa <igonzalezsosa@suse.com>

- Improve logging in the D-Bus and web servers
  (gh#openSUSE/agama#1215):
  - Write to the stdout if they are not connected to
    systemd-journald.
  - The stdout logger includes the file/line (it was already
    included when logging to systemd-journald).

-------------------------------------------------------------------
Wed May 15 14:08:26 UTC 2024 - Imobach Gonzalez Sosa <igonzalezsosa@suse.com>

- Do not crash if the /etc/agama.d/locales file does not contain
  any valid locale (gh#openSUSE/agama#1213).

-------------------------------------------------------------------
Tue May 14 12:39:49 UTC 2024 - Imobach Gonzalez Sosa <igonzalezsosa@suse.com>

- If present, read the locales list from the /etc/agama.d/locales
  file (gh#openSUSE/agama#1205).

-------------------------------------------------------------------
Tue May 14 10:48:42 UTC 2024 - Knut Anderssen <kanderssen@suse.com>

- Dropped the network D-Bus service as it is not needed anymore
  (gh#openSUSE/agama#1199).

-------------------------------------------------------------------
Mon May 13 09:01:21 UTC 2024 - Imobach Gonzalez Sosa <igonzalezsosa@suse.com>

- Extend the storage HTTP API to support handling the iSCSI
  configuration (gh#openSUSE/agama#1187).

-------------------------------------------------------------------
Mon May 13 08:47:27 UTC 2024 - José Iván López González <jlopez@suse.com>

- Provide HTTP API for storage (gh#openSUSE/agama#1175).

-------------------------------------------------------------------
Mon May  6 05:13:54 UTC 2024 - Imobach Gonzalez Sosa <igonzalezsosa@suse.com>

- Extend the HTTP/JSON API:
  - Localization (gh#openSUSE/agama#1047, gh#openSUSE/agama#1120).
  - Networking (gh#openSUSE/agama#1064).
  - Software (gh#openSUSE/agama#1069).
  - Manager service (gh#openSUSE/agama#1089).
  - Questions (gh#openSUSE/agama#1091).
  - Progress interface (gh#openSUSE/agama#1092).
  - Issues interface (gh#openSUSE/agama#1100).
  - Users (gh#openSUSE/agama#1117).
  - Product registration (gh#openSUSE/agama#1146).
- Add an "agama-web-server" service (gh#openSUSE/agama/1119).
- Fix the generation of the self-signed certificate
  (gh#openSUSE/agama#1131).
- Improve agama-server logging (gh#openSUSE/agama#1143).
- Provide frontend translations via the /po.js path
  (gh#openSUSE/agama#1126).

-------------------------------------------------------------------
Wed Mar  13 12:42:58 UTC 2024 - Jorik Cronenberg <jorik.cronenberg@suse.com>

- Add infiniband to network model (gh#openSUSE/agama#1032).

-------------------------------------------------------------------
Thu Mar  7 10:52:58 UTC 2024 - Michal Filka <mfilka@suse.com>

- CLI: added auth command with login / logout / show subcommands
  for handling authentication token management with new agama web
  server

-------------------------------------------------------------------
Thu Feb 29 09:49:18 UTC 2024 - Ladislav Slezák <lslezak@suse.com>

- Web server:
  - Accept also IPv6 connections (gh#openSUSE/agama#1057)
  - Added SSL (HTTPS) support (gh#openSUSE/agama#1062)
    - Use either the cerfificate specified via command line
      arguments or generate a self-signed certificate
    - Redirect external HTTP requests to HTTPS
    - Allow HTTP for internal connections (http://localhost)
  - Optionally listen on a secondary address
    (to allow listening on both HTTP/80 and HTTPS/433 ports)

-------------------------------------------------------------------
Tue Feb 27 15:55:28 UTC 2024 - Imobach Gonzalez Sosa <igonzalezsosa@suse.com>

- Reorganize RPM packages (gh#openSUSE/agama#1056):
  * agama is now the main package and it contains agama-dbus-server
    and agama-web-server.
  * agama-cli is a subpackage.

-------------------------------------------------------------------
Wed Feb  7 11:49:02 UTC 2024 - Imobach Gonzalez Sosa <igonzalezsosa@suse.com>

- Add preliminary support to import AutoYaST profiles
  (gh#openSUSE/agama#1029).

-------------------------------------------------------------------
Mon Jan 29 15:53:56 UTC 2024 - Imobach Gonzalez Sosa <igonzalezsosa@suse.com>

- Better network configuration handling (gh#openSUSE/agama#1006):
  * Write only changed connections.
  * Roll back when updating the NetworkManager configuration
    failed.
  * Improved error handling when reading or writing the changes.
  * Properly remove deleted connections from the D-Bus tree.
  * Use the UUID to identify connections.
  * Do not support multiple connections with the same ID.

-------------------------------------------------------------------
Mon Jan 29 15:37:56 UTC 2024 - Jorik Cronenberg <jorik.cronenberg@suse.com>

- Add hidden property for wireless in network model
  (gh#openSUSE/agama#1024).

-------------------------------------------------------------------
Mon Jan 29 10:22:49 UTC 2024 - Jorik Cronenberg <jorik.cronenberg@suse.com>

- Add more wireless options to network model
  (gh#openSUSE/agama#1014).

-------------------------------------------------------------------
Thu Jan 23 18:00:00 UTC 2024 - Clemens Famulla-Conrad <cfamullaconrad@suse.de>

- Add Bridge model (gh#openSUSE/agama#1008)

-------------------------------------------------------------------
Thu Jan 23 17:38:23 UTC 2024 - Clemens Famulla-Conrad <cfamullaconrad@suse.de>

- Add VLAN model (gh#openSUSE/agama#918)

-------------------------------------------------------------------
Thu Jan 11 15:34:15 UTC 2024 - Imobach Gonzalez Sosa <igonzalezsosa@suse.com>

- Include the encoding as part of the locales (gh#openSUSE/agama#987).

-------------------------------------------------------------------
Mon Jan  8 17:02:40 UTC 2024 - José Iván López González <jlopez@suse.com>

- Fix the list of keymaps to avoid duplicated values
  (gh#openSUSE/agama#981).

-------------------------------------------------------------------
Thu Dec 21 14:23:33 UTC 2023 - Imobach Gonzalez Sosa <igonzalezsosa@suse.com>

- Version 7

-------------------------------------------------------------------
Thu Dec 21 11:12:45 UTC 2023 - Ancor Gonzalez Sosa <ancor@suse.com>

- The result of ListTimezones includes the localized country name
  for each timezone (gh#openSUSE/agama#946)

-------------------------------------------------------------------
Fri Dec 15 16:29:20 UTC 2023 - Imobach Gonzalez Sosa <igonzalezsosa@suse.com>

- Update agama-cli dependencies including the zerocopy crate to
  address a security alert (see gh#google/zerocopy#716).

-------------------------------------------------------------------
Wed Dec 13 22:41:34 UTC 2023 - Knut Anderssen <kanderssen@suse.com>

- Add support for bonding connections (gh#openSUSE/agama#885).

-------------------------------------------------------------------
Fri Dec  8 09:23:09 UTC 2023 - Josef Reidinger <jreidinger@suse.com>

- Change the config in a way that: (gh#openSUSE/agama#919)
  1. product is moved to own section and is now under product.id
  2. in product section is now also registrationCode and registrationEmail
  3. in software section is now patterns to select patterns to install
- adapt profile.schema according to above changes
- org.opensuse.Agama.Software1 API changed to report missing patterns

-------------------------------------------------------------------
Tue Dec  5 11:18:41 UTC 2023 - Jorik Cronenberg <jorik.cronenberg@suse.com>

- Add ability to assign a custom MAC address for network
  connections (gh#openSUSE/agama#893)

-------------------------------------------------------------------
Tue Dec  5 09:46:48 UTC 2023 - José Iván López González <jlopez@suse.com>

- Explicitly add dependencies instead of relying on the live ISO
  to provide the required packages (gh#openSUSE/agama/911).

-------------------------------------------------------------------
Tue Dec  5 08:56:13 UTC 2023 - Jorik Cronenberg <jorik.cronenberg@suse.com>

- Add support for dummy network devices although they are not
  exposed on D-Bus yet (gh#openSUSE/agama#913).

-------------------------------------------------------------------
Sun Dec  3 15:53:34 UTC 2023 - Imobach Gonzalez Sosa <igonzalezsosa@suse.com>

- Use a single call to systemd-firstboot to write the localization
  settings (gh#openSUSE/agama#903).

-------------------------------------------------------------------
Sat Dec  2 18:05:54 UTC 2023 - Imobach Gonzalez Sosa <igonzalezsosa@suse.com>

- Version 6

-------------------------------------------------------------------
Wed Nov 29 11:19:51 UTC 2023 - Imobach Gonzalez Sosa <igonzalezsosa@suse.com>

- Rework the org.opensuse.Agama1.Locale interface
  (gh#openSUSE/agama#881):
  * Replace LabelsForLocales function with ListLocales.
  * Add a ListKeymaps function.
  * Extend the ListTimezone function to include the translation of
    each part.
  * Drop ListUILocales and ListVConsoleKeyboards functions.
  * Remove the SupportedLocales and VConsoleKeyboard properties.
  * Do not read the lists of locales, keymaps and timezones on
    each request.
  * Peform some validation when trying to change the Locales,
    Keymap and Timezone properties.

-------------------------------------------------------------------
Thu Nov 16 11:06:30 UTC 2023 - Imobach Gonzalez Sosa <igonzalezsosa@suse.com>

- Update dependencies to compatible versions
  (gh#openSUSE/agama#874).
- Replace tempdir with tempfile to prevent RUSTSEC-2023-0018.

-------------------------------------------------------------------
Wed Nov 15 12:35:32 UTC 2023 - José Iván López González <jlopez@suse.com>

- Adapt to changes in software D-Bus API (gh#openSUSE/agama#869).

-------------------------------------------------------------------

Wed Nov 15 11:27:10 UTC 2023 - Michal Filka <mfilka@suse.com>

- Improved "agama logs store" (gh#openSUSE/agama#823)
  - added an option which allows to define the archive destination

-------------------------------------------------------------------
Tue Nov 14 15:44:15 UTC 2023 - Jorik Cronenberg <jorik.cronenberg@suse.com>

- Add support for routing to the network model (gh#openSUSE/agama#824)

-------------------------------------------------------------------
Mon Oct 23 14:43:59 UTC 2023 - Michal Filka <mfilka@suse.com>

- Improved "agama logs store" (gh#openSUSE/agama#812)
  - the archive file owner is root:root
  - the permissions is set to r/w for the owner

-------------------------------------------------------------------
Mon Oct 23 11:33:40 UTC 2023 - Imobach Gonzalez Sosa <igonzalezsosa@suse.com>

- Version 5

-------------------------------------------------------------------
Mon Oct 10 07:37:00 UTC 2023 - Michal Filka <mfilka@suse.com>

- Improve file and directory names in "agama logs store".
- Add an "agama logs list" subcommand.

-------------------------------------------------------------------
Tue Sep 26 15:57:14 UTC 2023 - Imobach Gonzalez Sosa <igonzalezsosa@suse.com>

- Version 4

-------------------------------------------------------------------
Tue Sep 26 12:05:52 UTC 2023 - Imobach Gonzalez Sosa <igonzalezsosa@suse.com>

- Wait until the manager is ready before probing
  (gh#openSUSE/agama#771).

-------------------------------------------------------------------
Mon Sep 25 11:32:53 UTC 2023 - Imobach Gonzalez Sosa <igonzalezsosa@suse.com>

- Add support for IPv6 network settings (gh#openSUSE/agama#761).

-------------------------------------------------------------------
Mon Sep 25 10:46:53 UTC 2023 - Michal Filka <mfilka@suse.com>

- CLI: added (sub)commands for handling logs. "store" subcommand is
  similar to what old save_y2logs did. (gh#openSUSE/agama#757)

-------------------------------------------------------------------
Tue Sep 19 11:16:16 UTC 2023 - José Iván López González <jlopez@suse.com>

- Adapt to new storage D-Bus API and explicitly call to probe after
  selecting a new product (gh#openSUSE/agama#748).

-------------------------------------------------------------------
Thu Sep 14 19:44:57 UTC 2023 - Josef Reidinger <jreidinger@suse.com>

- Improve questions CLI help text (gh#openSUSE/agama#754)

-------------------------------------------------------------------
Thu Sep 14 10:10:37 UTC 2023 - Imobach Gonzalez Sosa <igonzalezsosa@suse.com>

- Use a single D-Bus service to connect to the manager and the
  users API (gh#openSUSE/agama#753, follow-up of
  gh#openSUSE/agama#729).

-------------------------------------------------------------------
Wed Sep 13 09:27:22 UTC 2023 - Knut Anderssen <kanderssen@suse.com>

- Allow to bind a connection to an specific interface through its
  name or through a set of match settings (gh#opensSUSE/agama#723).

-------------------------------------------------------------------
Thu Aug 31 10:30:28 UTC 2023 - Imobach Gonzalez Sosa <igonzalezsosa@suse.com>

- Use a single D-Bus service to expose locale, network and
  questions settings (gh#openSUSE/agama#729).

-------------------------------------------------------------------
Wed Aug 30 12:57:59 UTC 2023 - Josef Reidinger <jreidinger@suse.com>

- Locale service: add value for UI locale (gh#openSUSE/agama#725)

-------------------------------------------------------------------
Thu Aug  3 08:34:14 UTC 2023 - Imobach Gonzalez Sosa <igonzalezsosa@suse.com>

- Move the settings functionality to a separate package,
  agama-settings (gh#openSUSE/agama#666).
- Make the "Settings" derive macro reusable from other crates.
- Extend the "Settings" derive macro to generate code for
  InstallSettings and NetworkSettings.
- Improve error reporting when working with the "config"
  subcommand.

-------------------------------------------------------------------
Wed Aug  2 10:03:18 UTC 2023 - Imobach Gonzalez Sosa <igonzalezsosa@suse.com>

- Version 3

-------------------------------------------------------------------
Wed Jul 26 11:08:09 UTC 2023 - Josef Reidinger <jreidinger@suse.com>

- CLI: add to "questions" command "answers" subcommand to set
  file with predefined answers
- dbus-server: add "AddAnswersFile" method to Questions service
  (gh#openSUSE/agama#669)

-------------------------------------------------------------------
Tue Jul 18 13:32:04 UTC 2023 - Josef Reidinger <jreidinger@suse.com>

- Add to CLI "questions" subcommand with mode option to set
  interactive and non-interactive mode (gh#openSUSE/agama#668)

-------------------------------------------------------------------
Mon Jul 17 13:36:56 UTC 2023 - Imobach Gonzalez Sosa <igonzalezsosa@suse.com>

- Fix the logic to decide which network connections to write
  due to a bug introduced in gh#openSUSE/agama#662
  (gh#openSUSE/agama#667).

-------------------------------------------------------------------
Mon Jul 17 09:16:38 UTC 2023 - Josef Reidinger <jreidinger@suse.com>

- Adapt to new questions D-Bus API to allow automatic answering of
  questions when requested (gh#openSUSE/agama#637, reverts
  gh#openSUSE/agama#649 as now default option is mandatory)

-------------------------------------------------------------------
Thu Jul 13 10:22:36 UTC 2023 - Imobach Gonzalez Sosa <igonzalezsosa@suse.com>

- Improve error reporting in the command-line interface
  (gh#openSUSE/agama#659 and gh#openSUSE/agama#660).

-------------------------------------------------------------------
Thu Jul 13 08:56:40 UTC 2023 - José Iván López González <jlopez@suse.com>

- Read the storage candidate devices and show them with
  "agama config show" (gh#openSUSE/agama#658).

-------------------------------------------------------------------
Fri Jul  7 14:12:03 UTC 2023 - Imobach Gonzalez Sosa <igonzalezsosa@suse.com>

- Improve the progress reporting (gh#openSUSE/agama#653).

-------------------------------------------------------------------
Thu Jul  6 09:13:47 UTC 2023 - Imobach Gonzalez Sosa <igonzalezsosa@suse.com>

- Improve the waiting logic and implement a retry mechanism for the
  "agama install" command (bsc#1213047).

-------------------------------------------------------------------
Wed Jul  5 11:11:20 UTC 2023 - Imobach Gonzalez Sosa <igonzalezsosa@suse.com>

- Fix the questions service to handle questions with no default
  option (gh#openSUSE/agama#649).

-------------------------------------------------------------------
Thu Jun  1 08:14:14 UTC 2023 - Imobach Gonzalez Sosa <igonzalezsosa@suse.com>

- Add a localization D-Bus service (gh#openSUSE/agama#533).
- Add a network D-Bus service (gh#openSUSE/agama#571).

-------------------------------------------------------------------
Tue May 23 11:51:26 UTC 2023 - Martin Vidner <mvidner@suse.com>

- Version 2.1

-------------------------------------------------------------------
Mon May 22 12:29:20 UTC 2023 - Martin Vidner <mvidner@suse.com>

- Version 2

-------------------------------------------------------------------
Thu May 11 11:00:11 UTC 2023 - Imobach Gonzalez Sosa <igonzalezsosa@suse.com>

- Import root authentication settings when reading a Jsonnet file
  (bsc#1211300, gh#openSUSE/agama#573).
- Do not export the SSH public key as an empty string when it is
  not defined.

-------------------------------------------------------------------
Fri Mar 24 14:36:36 UTC 2023 - Imobach Gonzalez Sosa <igonzalezsosa@suse.com>

- Version 0.2:
  * Add validation for software and users settings
    (gh#yast/agama-cli#48, gh#yast/agama-cli#51).
  * Better error reporting when the bus is not found
    (gh#yast/agama-cli#48).
  * Improve the progress reporting mechanism, although it is still
    a work in progress (gh#yast/agama-cli#50).

-------------------------------------------------------------------
Wed Mar 22 09:39:29 UTC 2023 - Imobach Gonzalez Sosa <igonzalezsosa@suse.com>

- Add support for setting root authentication mechanisms
  (gh#yast/agama-cli#47).

-------------------------------------------------------------------
Tue Mar 21 16:06:02 UTC 2023 - Martin Vidner <mvidner@suse.com>

- Do not fall back to the system D-Bus (gh#yast/agama-cli#45).

-------------------------------------------------------------------
Wed Mar 21 13:28:01 UTC 2023 - Imobach Gonzalez Sosa <igonzalezsosa@suse.com>

- Use JSON as the default format (gh#yast/agama-cli#46).

-------------------------------------------------------------------
Tue Mar 21 08:55:39 UTC 2023 - Josef Reidinger <jreidinger@suse.com>

- Fix the path of the JSON schema (gh#yast/agama-cli#44).

-------------------------------------------------------------------
Thu Mar 16 11:56:42 UTC 2023 - Imobach Gonzalez Sosa <igonzalezsosa@suse.com>

- First version of the package:
  * Querying and setting simple values.
  * Adding elements to collections
  * Handling of auto-installation profiles.
  * Basic error handling
- 0.1<|MERGE_RESOLUTION|>--- conflicted
+++ resolved
@@ -1,16 +1,15 @@
 -------------------------------------------------------------------
-<<<<<<< HEAD
-Fri Jan 17 15:50:15 UTC 2025 - Ladislav Slezák <lslezak@suse.com>
+Mon Jan 20 16:44:02 UTC 2025 - Ladislav Slezák <lslezak@suse.com>
 
 - The web server provides /api/software/repositories endpoint
   for reading the currently configured repositories,
   related to (gh#agama-project/agama#1894)
-=======
+
+-------------------------------------------------------------------
 Mon Jan 20 10:35:47 UTC 2025 - Imobach Gonzalez Sosa <igonzalezsosa@suse.com>
 
 - Add support for specifying a license for each product
   (jsc#PED-11987).
->>>>>>> 31823f4a
 
 -------------------------------------------------------------------
 Thu Jan 16 13:10:54 UTC 2025 - Imobach Gonzalez Sosa <igonzalezsosa@suse.com>
