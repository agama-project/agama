-------------------------------------------------------------------
<<<<<<< HEAD
Mon Jun 16 07:36:50 UTC 2025 - Knut Anderssen <kanderssen@suse.com>

- Allow to bind a connection to an specific device mac address
   (bsc#1244259).
=======
Wed Jun 18 07:17:30 UTC 2025 - Imobach Gonzalez Sosa <igonzalezsosa@suse.com>

- Preserve AutoYaST pre-scripts artifacts (bsc#1243776, gh#agama-project/agama#2344).

-------------------------------------------------------------------
Tue Jun 17 12:21:43 UTC 2025 - Imobach Gonzalez Sosa <igonzalezsosa@suse.com>

- Improve logging of WebSocket events (gh#agama-project/agama#2479).

-------------------------------------------------------------------
Mon Jun 16 14:28:22 UTC 2025 - Ancor Gonzalez Sosa <ancor@suse.com>

- Extend the storage schema to allow sorting storage devices as
  part of the search (gh#agama-project/agama#2474).
>>>>>>> e200a925

-------------------------------------------------------------------
Fri Jun 13 12:45:49 UTC 2025 - Ladislav Slezák <lslezak@suse.com>

- Configure the console font so the non-ASCII characters are
  displayed properly (bsc#1239462)

-------------------------------------------------------------------
Fri Jun 13 10:42:48 UTC 2025 - Imobach Gonzalez Sosa <igonzalezsosa@suse.com>

- The "logs store" saves all journald logs on a single file (related
  to gh#agama-project/agama#2466).

-------------------------------------------------------------------
Fri Jun 13 08:24:39 UTC 2025 - Josef Reidinger <jreidinger@suse.com>

- Split registration key and registered status to support RMT with
  empty registration key (gh#agama-project/agama#2469)

-------------------------------------------------------------------
Thu Jun 12 14:59:52 UTC 2025 - Imobach Gonzalez Sosa <igonzalezsosa@suse.com>

- Use "localectl" instead of "setxkbmap" to change the keymap
  (gh#agama-project/agama#2470).

-------------------------------------------------------------------
Wed Jun 11 13:12:12 UTC 2025 - Imobach Gonzalez Sosa <igonzalezsosa@suse.com>

- Consider `hashedPassword` as `false` when it is not specified
  (gh#agama-project/agama#2464).

-------------------------------------------------------------------
Tue Jun 10 13:33:09 UTC 2025 - Imobach Gonzalez Sosa <igonzalezsosa@suse.com>

- Expose the user and the root password when exporting the configuration
  (bsc#1235602).
- Do not export the "user" section unless a first user is defined.
- Do not export the "root" section unless an authentication mechanism
  is defined.

-------------------------------------------------------------------
Tue Jun 10 09:25:39 UTC 2025 - Martin Vidner <mvidner@suse.com>

- consistent CLI for unattended installation (gh#agama-project/agama#2347)
  - `agama config generate | agama config load` replaces `agama profile import`
  - `agama config generate` replaces `agama profile evaluate`
    and `agama profile autoyast`
  - `agama config validate` replaces `agama profile validate`, is also automatic
  - More consistency in stdio handling, adding --output option

-------------------------------------------------------------------
Mon Jun  9 06:19:39 UTC 2025 - José Iván López González <jlopez@suse.com>

- Extend the HTTP API to get available/candidate drives and MD
  RAIDs (gh#agama-project/agama#2419).
- Improve storage schema to avoid wrong device base name
  (bsc#1244049).

-------------------------------------------------------------------
Fri Jun  6 13:22:58 UTC 2025 - Knut Anderssen <kanderssen@suse.com>

- Added support for moving the connections from memory only to disk
  (gh#agama-project/agama#2402).

-------------------------------------------------------------------
Tue Jun  5 16:03:31 UTC 2025 - Jorik Cronenberg <jorik.cronenberg@suse.com>

- Use slave-type instead of port-type for NM<1.46.0 (gh#agama-project/agama#2433).

-------------------------------------------------------------------
Thu Jun  5 15:42:13 UTC 2025 - Josef Reidinger <jreidinger@suse.com>

- Add support to specify for extra repositories if it can be
  unsigned or list of GPG fingerprints that are trusted
  (jsc#AGM-125)

-------------------------------------------------------------------
Thu Jun  5 12:57:11 UTC 2025 - Imobach Gonzalez Sosa <igonzalezsosa@suse.com>

- Use camel case for the extra repositories key (gh#agama-project/agama#2442).

-------------------------------------------------------------------
Wed Jun  4 13:18:35 UTC 2025 - Imobach Gonzalez Sosa <igonzalezsosa@suse.com>

- Drop the autologin property from the JSON schema
  (gh#agama-project/agama#2438).

-------------------------------------------------------------------
Tue Jun  3 12:30:40 UTC 2025 - Josef Reidinger <jreidinger@suse.com>

- Add to api/software/config ability to set/get list of additional
  installatio repositories (jsc#AGM-125)
- Add extraRepositories key to software section in agama profile

-------------------------------------------------------------------
Fri May 30 15:05:35 UTC 2025 - Jorik Cronenberg <jorik.cronenberg@suse.com>

- Send different NM dbus values depending on version (gh#agama-project/agama#2356).

-------------------------------------------------------------------
Thu May 29 09:00:00 UTC 2025 - Clemens Famulla-Conrad <cfamullaconrad@suse.com>

- Fix bridge port config (bridge-port.priority and
  brdige-port.path_cost)

-------------------------------------------------------------------
Wed May 28 14:53:51 UTC 2025 - Ladislav Slezák <lslezak@suse.com>

- Refresh the software cache after resolving conflicts to
  show the correct current status
  (followup for gh#agama-project/agama#2348)

-------------------------------------------------------------------
Wed May 28 13:29:51 UTC 2025 - Imobach Gonzalez Sosa <igonzalezsosa@suse.com>

- Stop serving the web UI from $HOME/.local/share/agama
  (gh#agama-project/agama#2414).

-------------------------------------------------------------------
Mon May 26 19:51:52 UTC 2025 - Imobach Gonzalez Sosa <igonzalezsosa@suse.com>

- Version 15

-------------------------------------------------------------------
Fri May 23 13:22:15 UTC 2025 - Imobach Gonzalez Sosa <igonzalezsosa@suse.com>

- Proper handling of WebSocket secure connections (gh#agama-project/agama#2391):
  - "agama monitor" does not use "insecure" by default.
  - Do not encrypt the connection when using ws: URLs.

-------------------------------------------------------------------
Fri May 23 10:17:32 UTC 2025 - Imobach Gonzalez Sosa <igonzalezsosa@suse.com>

- Cache progress reporting to avoid blocking the clients
  (gh#agama-project/agama#2389).

-------------------------------------------------------------------
Thu May 22 17:19:10 UTC 2025 - Ancor Gonzalez Sosa <ancor@suse.com>

- Update schema of the storage model (gh#agama-project/agama#2346).

-------------------------------------------------------------------
Thu May 22 16:16:54 UTC 2025 - Josef Reidinger <jreidinger@suse.com>

- Provide software conflicts HTTP API (gh#agama-project/agama#2348)

-------------------------------------------------------------------
Thu May 22 13:16:49 UTC 2025 - Imobach Gonzalez Sosa <igonzalezsosa@suse.com>

- Cache issues to avoid blocking the clients
  (gh#agama-project/agama#2379).

-------------------------------------------------------------------
Tue May 20 14:54:17 UTC 2025 - Ladislav Slezák <lslezak@suse.com>

- Cache the software configuration and products in the web server,
  the software backend is blocked during package installation
  (bsc#1241208)

-------------------------------------------------------------------
Wed May 19 15:20:42 UTC 2025 - Knut Anderssen <kanderssen@suse.com>

- Add support for bridge connections (gh#openSUSE/agama#2258).

-------------------------------------------------------------------
Mon May 19 14:02:50 UTC 2025 - Imobach Gonzalez Sosa <igonzalezsosa@suse.com>

- Do not crash when network events do not contain "addresses",
  "nameservers", "dnsSearchlist", "routes4" or "routes6"
  (gh#agama-project/agama#2371).

-------------------------------------------------------------------
Mon May 19 12:02:46 UTC 2025 - Imobach Gonzalez Sosa <igonzalezsosa@suse.com>

- Adapt "install", "probe" and "finish" to use the HTTP API
  (gh#agama-project/agama#2368).
- Add commands for monitoring Agama (gh#agama-project/agama#2368):
  - "monitor": to display the progress.
  - "events": to display the events in JSON format.

-------------------------------------------------------------------
Wed May 14 15:17:25 UTC 2025 - José Iván López González <jlopez@suse.com>

- Add search conditions to storage schema
  (gh#agama-project/agama#2338).

-------------------------------------------------------------------
Wed May 14 12:28:57 UTC 2025 - Imobach Gonzalez Sosa <igonzalezsosa@suse.com>

- Extract network and utilities to the new agama-network and agama-utils
  packages (gh#agama-project/agama#2357).

-------------------------------------------------------------------
Tue May 13 09:28:46 UTC 2025 - Imobach Gonzalez Sosa <igonzalezsosa@suse.com>

- Fix setting the mode for questions (bsc#1242441).

-------------------------------------------------------------------
Mon May 12 12:55:40 UTC 2025 - Ladislav Slezák <lslezak@suse.com>

- Remove the delay between selecting the product and registering it,
  the problem has been fixed in the web UI
  (removed workaround for gh#agama-project/agama#2274)

-------------------------------------------------------------------
Wed May  7 21:04:24 UTC 2025 - Imobach Gonzalez Sosa <igonzalezsosa@suse.com>

- Fix automatic answer of questions with password (gh#agama-project/agama#2332).

-------------------------------------------------------------------
Wed May  7 15:08:36 UTC 2025 - Imobach Gonzalez Sosa <igonzalezsosa@suse.com>

- Fix agama-dbus-server to write to journald logs (gh#agama-project/agama#2339).

-------------------------------------------------------------------
Wed May  7 12:52:42 UTC 2025 - Imobach Gonzalez Sosa <igonzalezsosa@suse.com>

- Add validation of the product/addons section (gh#agama-project/agama#2336).

-------------------------------------------------------------------
Wed May  7 06:35:19 UTC 2025 - José Iván López González <jlopez@suse.com>

- Add MD RAIDs to the storage schema (gh#agama-project/agama#2286).

-------------------------------------------------------------------
Mon May  5 06:38:07 UTC 2025 - Imobach Gonzalez Sosa <igonzalezsosa@suse.com>

- Add the iscsi.schema.json to the agama-cli package (gh#agama-project/agama#2324).

-------------------------------------------------------------------
Fri May  2 07:42:21 UTC 2025 - Imobach Gonzalez Sosa <igonzalezsosa@suse.com>

- Update dependencies (gh#agama-project/agama#2317).

-------------------------------------------------------------------
Wed Apr 30 08:18:10 UTC 2025 - Imobach Gonzalez Sosa <igonzalezsosa@suse.com>

- Add support for relative URLs in files and scripts definitions
  (gh#agama-project/agama#2305).

-------------------------------------------------------------------
Fri Apr 25 10:50:01 UTC 2025 - Imobach Gonzalez Sosa <igonzalezsosa@suse.com>

- Refactor HTTP clients to simplify error handling
  (gh#agama-project/agama#2292).

-------------------------------------------------------------------
Thu Apr 24 14:13:19 UTC 2025 - Josef Reidinger <jreidinger@suse.com>

- Allow to specify in Agama profile SSL certificate fingerprint
  to handle self-signed certificates used for non default
  registration server
- Allow to specify registration server URL via Agama profile
  gh#agama-project/agama#2270


-------------------------------------------------------------------
Tue Apr 22 14:14:52 UTC 2025 - Imobach Gonzalez Sosa <igonzalezsosa@suse.com>

- Version 14

-------------------------------------------------------------------
Tue Apr 22 11:16:29 UTC 2025 - Ladislav Slezák <lslezak@suse.com>

- CLI: wait a bit between selecting the product to install and
  registering it so the Web UI has enough time to process all
  events (gh#agama-project/agama#2274)

-------------------------------------------------------------------
Mon Apr 21 13:42:13 UTC 2025 - Imobach Gonzalez Sosa <igonzalezsosa@suse.com>

- Allow to log in into multiple systems (gh#agama-project/agama#2261).
- Do not interactively ask for accepting insecure connections.

-------------------------------------------------------------------
Mon Apr 21 12:46:07 UTC 2025 - Imobach Gonzalez Sosa <igonzalezsosa@suse.com>

- Report and emit changes to the connections states. (gh#agama-project/agama#2247).
- Do not write wireless security settings when they are not used.

-------------------------------------------------------------------
Wed Apr 16 10:45:33 UTC 2025 - José Iván López González <jlopez@suse.com>

- Add missing help to finish command (gh#agama-project/agama#2272).

-------------------------------------------------------------------
Wed Apr 16 05:40:39 UTC 2025 - José Iván López González <jlopez@suse.com>

- Replace --api option by --host (gh#agama-project/agama#2271).

-------------------------------------------------------------------
Fri Apr 11 06:53:04 UTC 2025 - Imobach Gonzalez Sosa <igonzalezsosa@suse.com>

- Prevent agama-web-server from getting stuck in the POST
  /api/profile/autoyast calls (gh#agama-project/agama#2259).
- Temporarily disable AutoYaST profiles fetch errors.

-------------------------------------------------------------------
Thu Apr 10 20:24:06 UTC 2025 - Josef Reidinger <jreidinger@suse.com>

- Allow to specify extra kernel parameters in profile
  (jsc#PED-10810)

-------------------------------------------------------------------
Wed Apr  9 09:06:18 UTC 2025 - Martin Vidner <mvidner@suse.com>

- Made `--api URL` work with `agama profile`
  (gh#agama-project/agama#2103)
  - Added /api/profile on the backend
  - JSON validation error are more readable now
  - Error messages do not start with "Anyhow(...)"
  - Backend errors include causes

-------------------------------------------------------------------
Wed Apr  9 05:35:22 UTC 2025 - José Iván López González <jlopez@suse.com>

- Add HTTP API for configuring iSCSI (gh#agama-project/agama#2231).

-------------------------------------------------------------------
Tue Apr  8 22:04:03 UTC 2025 - Imobach Gonzalez Sosa <igonzalezsosa@suse.com>

- "agama download" do not crash if it cannot mount a file system
  (gh#agama-project/agama#2253).

-------------------------------------------------------------------
Mon Apr  7 14:02:57 UTC 2025 - Josef Reidinger <jreidinger@suse.com>

- Skip exporting scripts, files, bootloader and softare section
  in profile if they are empty (gh#agama-project/agama#2250)

-------------------------------------------------------------------
Tue Apr  1 12:44:57 UTC 2025 - Ladislav Slezák <lslezak@suse.com>

- Make the extension version attribute optional, search the version
  automatically if it is missing (related to jsc#AGM-100)

-------------------------------------------------------------------
Fri Mar 28 21:45:05 UTC 2025 - Josef Reidinger <jreidinger@suse.com>

- Allow to specify bootloader timeout in profile (jsc#PED-10810)

-------------------------------------------------------------------
Mon Mar 27 13:27:19 UTC 2025 - Jorik Cronenberg <jorik.cronenberg@suse.com>

- Add NM dhcp settings to network model (gh#agama-project/agama#2189).

-------------------------------------------------------------------
Thu Mar 27 12:40:02 UTC 2025 - Imobach Gonzalez Sosa <igonzalezsosa@suse.com>

- Version 13

-------------------------------------------------------------------
Tue Mar 25 12:12:50 UTC 2025 - Josef Reidinger <jreidinger@suse.com>

- Support for manual files deployment in unattended mode
  (gh#agama-project/agama#2121)

-------------------------------------------------------------------
Sat Mar 22 22:58:09 UTC 2025 - Imobach Gonzalez Sosa <igonzalezsosa@suse.com>

- Do not try to connect to the HTTP server when it is not needed
  (gh#agama-project/agama#2192).

-------------------------------------------------------------------
Fri Mar 21 16:37:32 UTC 2025 - Ladislav Slezák <lslezak@suse.com>

- Add extensions from the registration server (automatic
  installation only) (jsc#AGM-100)

-------------------------------------------------------------------
Thu Mar 20 09:05:26 UTC 2025 - Imobach Gonzalez Sosa <igonzalezsosa@suse.com>

- Improve init scripts execution (gh#agama-project/agama#2161):
  * Properly run the scripts (gh#agama-project/agama#2144).
  * Allow setting the scripts path with the SCRIPTS_DIR
    environment variable.
  * Do not exit with an error if there are not scripts.
  * Make agama-scripts.sh idempotent.

-------------------------------------------------------------------
Fri Mar 14 12:32:42 UTC 2025 - Imobach Gonzalez Sosa <igonzalezsosa@suse.com>

- Allow selecting individual packages through a configuration file
  (gh#agama-project/agama#2153).

-------------------------------------------------------------------
Wed Mar 12 17:12:10 UTC 2025 - Knut Alejandro Anderssen González <kanderssen@suse.com>

- Introduced the hostname model in order to start managing it
  (gh#agama-project/agama#2118).

-------------------------------------------------------------------
Wed Mar 12 13:09:52 UTC 2025 - Imobach Gonzalez Sosa <igonzalezsosa@suse.com>

- Set the extension in the disposition "filename" so Chrome uses
  the correct name (gh#agama-project/agama#2141).

-------------------------------------------------------------------
Mon Mar 10 12:13:19 UTC 2025 - José Iván López González <jlopez@suse.com>

- Package and install the storage model schema
  (gh#agama-project/agama#2135).

-------------------------------------------------------------------
Fri Mar  7 11:40:56 UTC 2025 - José Iván López González <jlopez@suse.com>

- Extend storage model schema with LVM (gh#agama-project/agama#2089).

-------------------------------------------------------------------
Thu Mar  6 12:51:42 UTC 2025 - Imobach Gonzalez Sosa <igonzalezsosa@suse.com>

- Extend agama download to support most of YaST-like URLs
  (device:, usb:, label:, cd:, dvd: and hd:) (gh#agama-project/agama#2118).

-------------------------------------------------------------------
Tue Mar  4 13:34:13 UTC 2025 - Martin Vidner <mvidner@suse.com>

- install and package also storage.schema.json (bsc#1238367)

-------------------------------------------------------------------
Wed Feb 26 06:52:52 UTC 2025 - José Iván López González <jlopez@suse.com>

- Extend storage model schema to support file system label (needed
  for jsc#AGM-122 and bsc#1237165).

-------------------------------------------------------------------
Wed Feb 26 06:51:37 UTC 2025 - Imobach Gonzalez Sosa <igonzalezsosa@suse.com>

- Version 12

-------------------------------------------------------------------
Tue Feb 25 22:36:38 UTC 2025 - Imobach Gonzalez Sosa <igonzalezsosa@suse.com>

- Add the missing shebang line to the agama-scripts.sh shell script
  (gh#agama-project/agama#2077).
- Save logs after running post installation scripts
  (gh#agama-project/agama#2078).

-------------------------------------------------------------------
Mon Feb 24 14:42:28 UTC 2025 - Imobach Gonzalez Sosa <igonzalezsosa@suse.com>

- Keep the encoding when storing the locale (gh#agama-project/agama#2062).

-------------------------------------------------------------------
Fri Feb 21 14:00:47 UTC 2025 - José Iván López González <jlopez@suse.com>

- Extend storage model schema to support global encryption
  (gh#agama-project/agama#2031).

-------------------------------------------------------------------
Thu Feb 20 12:58:09 UTC 2025 - Ancor Gonzalez Sosa <ancor@suse.com>

- Introduce the storage model to support the new storage user
  interface (gh#openSUSE/agama#2033)

-------------------------------------------------------------------
Tue Feb 18 12:05:56 UTC 2025 - Imobach Gonzalez Sosa <igonzalezsosa@suse.com>

- Expose root and first user passwords (gh#agama-project/agama#2005).
- Remove support for auto-login.

-------------------------------------------------------------------
Mon Feb 17 17:18:35 UTC 2025 - Knut Anderssen <kanderssen@suse.com>

- Added reboot command to the CLI (gh#agama-project/agama#1970)

-------------------------------------------------------------------
Fri Feb 14 17:00:33 UTC 2025 - Imobach Gonzalez Sosa <igonzalezsosa@suse.com>

- Set console and X11 keymaps when changing the installer keymap
  (bsc#1236174).
- Use the "dashed" form of the keymap identifier when calling
  systemd-firstboot (bsc#1236174).

-------------------------------------------------------------------
Mon Feb 10 13:28:34 UTC 2025 - Ladislav Slezák <lslezak@suse.com>

- Fixup: Make the "lang" URL query optional, do not fail when it
  is missing. This fixes crash on non-UEFI systems.

-------------------------------------------------------------------
Fri Feb  7 11:03:29 UTC 2025 - Ladislav Slezák <lslezak@suse.com>

- Forward the "lang" URL query parameter when redirecting in the
  "/login" endpoint (this allows to define the default language
  in the Firefox configuration file in local installation)

-------------------------------------------------------------------
Thu Feb  6 12:52:11 UTC 2025 - Imobach Gonzalez Sosa <igonzalezsosa@suse.com>

- Describe licenses API in OpenAPI documentation
  (gh#agama-project/agama#1929).

-------------------------------------------------------------------
Fri Jan 24 09:33:31 UTC 2025 - Imobach Gonzalez Sosa <igonzalezsosa@suse.com>

- Introduce a new installation phase "finish"
  (gh#agama-project/agama#1616).

-------------------------------------------------------------------
Fri Jan 24 06:43:05 UTC 2025 - Imobach Gonzalez Sosa <igonzalezsosa@suse.com>

- Change the registration property in a product's definition to a
  boolean (gh#agama-project/agama#1938).

-------------------------------------------------------------------
Wed Jan 22 14:49:56 UTC 2025 - Ladislav Slezák <lslezak@suse.com>

- Added a workaround for stuck web UI when importing auto
  installation profile with unreachable software repository
  (gh#agama-project/agama#1933)

-------------------------------------------------------------------
Mon Jan 20 16:44:02 UTC 2025 - Ladislav Slezák <lslezak@suse.com>

- The web server provides /api/software/repositories endpoint
  for reading the currently configured repositories,
  related to (gh#agama-project/agama#1894)

-------------------------------------------------------------------
Mon Jan 20 10:35:47 UTC 2025 - Imobach Gonzalez Sosa <igonzalezsosa@suse.com>

- Add support for specifying a license for each product
  (jsc#PED-11987).

-------------------------------------------------------------------
Thu Jan 16 13:10:54 UTC 2025 - Imobach Gonzalez Sosa <igonzalezsosa@suse.com>

- Stop the WebSocket handler when the client is disconnected
  (gh#agama-project/agama#1909).
- Log the events.

-------------------------------------------------------------------
Thu Jan 16 09:32:00 UTC 2025 - Martin Vidner <mvidner@suse.com>

- Fix typo in `agama profile import --help` (bsc#1235827)

-------------------------------------------------------------------
Fri Jan 10 21:22:01 UTC 2025 - Imobach Gonzalez Sosa <igonzalezsosa@suse.com>

- Version 11

-------------------------------------------------------------------
Fri Jan 10 08:58:29 UTC 2025 - Imobach Gonzalez Sosa <igonzalezsosa@suse.com>

- Disable the browser cache setting the "Cache-Control" header to
  "no-store" (gh#agama-project/agama#1880).

-------------------------------------------------------------------
Thu Jan  9 12:52:05 UTC 2025 - Josef Reidinger <jreidinger@suse.com>

- Increase disk size in _constraints to fix build on ppc
  (gh#agama-project/agama#1876).

-------------------------------------------------------------------
Wed Jan  8 14:05:34 UTC 2025 - Imobach Gonzalez Sosa <igonzalezsosa@suse.com>

- Add support for products registration (jsc#PED-11192,
  gh#agama-project/agama#1809).

-------------------------------------------------------------------
Fri Dec 20 12:17:26 UTC 2024 - Josef Reidinger <jreidinger@suse.com>

- Add bootloader.stopOnBootMenu section to profile to allow stop
  during boot for openQA (gh#agama-project/agama#1840)

-------------------------------------------------------------------
Thu Dec 19 11:39:14 UTC 2024 - Imobach Gonzalez Sosa <igonzalezsosa@suse.com>

- Fix several validation issues (gh#agama-project/agama#1845).

-------------------------------------------------------------------
Wed Dec 18 12:32:00 UTC 2024 - Imobach Gonzalez Sosa <igonzalezsosa@suse.com>

- Introduce a new AGAMA_LOG environment variable to control what to
  log (gh#agama-project/agama#1843).

-------------------------------------------------------------------
Wed Dec 18 10:11:44 UTC 2024 - Imobach Gonzalez Sosa <igonzalezsosa@suse.com>

- Add jsonnet as a BuildRequires dependency because it is needed
  when running tests (gh#agama-project/agama#1842).

-------------------------------------------------------------------
Thu Dec 12 16:42:18 UTC 2024 - Imobach Gonzalez Sosa <igonzalezsosa@suse.com>

- Fix profile URL handling (bsc#1234362):
  - Follow redirections.
  - Determine the file format from the content instead of the
    extension. It does not apply to AutoYaST profiles, where it still
    uses the extension in the URL for backward compatibility.

-------------------------------------------------------------------
Tue Dec  3 12:58:48 UTC 2024 - Imobach Gonzalez Sosa <igonzalezsosa@suse.com>

- Do not refer to the agama-dbus-monitor because it is part of the
  Ruby package (gh#agama-project/agama#1805).

-------------------------------------------------------------------
Mon Dec  2 11:29:46 UTC 2024 - Imobach Gonzalez Sosa <igonzalezsosa@suse.com>

- Upgrade rustc dependency to version 1.81 because it is needed by
  zbus 5 (gh#agama-project/agama#1797).

-------------------------------------------------------------------
Sun Dec  1 21:53:21 UTC 2024 - David Diaz <dgonzalez@suse.com>

- Rename flag to set password as encrypted
  (gh#agama-project/agama#1787).

-------------------------------------------------------------------
Fri Nov 29 12:14:25 UTC 2024 - Imobach Gonzalez Sosa <igonzalezsosa@suse.com>

- Add support for running user-defined post-scripts in a chroot
 (gh#agama-project/agama#1792).

-------------------------------------------------------------------
Fri Nov 29 08:57:19 UTC 2024 - Michal Filka <mfilka@suse.com>

- several improvements for CLI. agama logs store:
  - collects logs of agama-web-server service
  - collects list of installed packages (e.g. .packages.root or
    rpm -qa)
  - do not add into the archive empty files when log command
    returns nothing
  - do not explicitly set archive permissions on client side
  - do not hide backend errors (e.g. in case of invalid auth token)
- added service for monitoring Agama's D-Bus bus which stores
  errors into a log.

-------------------------------------------------------------------
Thu Nov 28 15:58:59 UTC 2024 - Ladislav Slezák <lslezak@suse.com>

- Drop the handler for the "po.js" path in the HTTP server,
  the web frontend now uses dynamic imports for loading the
  translation files (gh#agama-project/agama#1777)

-------------------------------------------------------------------
Thu Nov 28 11:07:58 UTC 2024 - Imobach Gonzalez Sosa <igonzalezsosa@suse.com>

- Add support for auto-installation "init" scripts
  (gh#agama-project/agama#1788).

-------------------------------------------------------------------
Mon Nov 25 19:51:20 UTC 2024 - Imobach Gonzalez Sosa <igonzalezsosa@suse.com>

- Fix the default path of the D-Bus Questions object and the ISCSI
  Initiator interface (gh#agama-project/agama#1785).

-------------------------------------------------------------------
Fri Nov 15 16:48:44 UTC 2024 - Ladislav Slezák <lslezak@suse.com>

- Allow using encrypted passord for root and the first user
  (gh#agama-project/agama#1771)

-------------------------------------------------------------------
Thu Nov 14 14:45:47 UTC 2024 - Knut Alejandro Anderssen González <kanderssen@suse.com>

- Get some wireless settings as optional in order to not break the
  connections reader (gh#agama-project/agama#1753).

-------------------------------------------------------------------
Wed Nov 13 12:03:02 UTC 2024 - Imobach Gonzalez Sosa <igonzalezsosa@suse.com>

- Properly update the localization settings of the D-Bus services
  (bsc#1233159, bsc#1233160).

-------------------------------------------------------------------
Mon Nov 11 09:52:59 UTC 2024 - Imobach Gonzalez Sosa <igonzalezsosa@suse.com>

- Add many missing elements to the OpenAPI spec
  (gh#agama-project/agama#1700).
- Update to utoipa 5.2 to generate the OpenAPI spec.

-------------------------------------------------------------------
Thu Nov  7 14:20:48 UTC 2024 - Imobach Gonzalez Sosa <igonzalezsosa@suse.com>

- Perform a system re-probing after executing pre-scripts
  (gh#agama-project/agama#1735).

-------------------------------------------------------------------
Mon Nov  4 07:51:55 UTC 2024 - Michal Filka <mfilka@suse.com>

- Follow-up of original fix for gh#agama-project/agama#1495
- Implemented HTTP API for downloading logs
- Adapted CLI command "logs" to use the HTTP API for downloading logs

-------------------------------------------------------------------
Wed Oct 30 15:27:11 UTC 2024 - Jorik Cronenberg <jorik.cronenberg@suse.com>

- Add autoconnect property for network connections
  (gh#agama-project/agama#1715)

-------------------------------------------------------------------
Mon Oct 28 09:24:48 UTC 2024 - Imobach Gonzalez Sosa <igonzalezsosa@suse.com>

- Use the correct method to apply the network configuration from
  the CLI (gh#agama-project/agama#1701).

-------------------------------------------------------------------
Thu Oct 24 14:19:46 UTC 2024 - José Iván López González <jlopez@suse.com>

- Storage: extend the HTTP API to allow getting the solved storage
  config (gh#agama-project/agama#1692).

-------------------------------------------------------------------
Wed Oct 23 15:25:36 UTC 2024 - Imobach Gonzalez Sosa <igonzalezsosa@suse.com>

- Fix the action to download the logs (gh#agama-project/agama#1693).

-------------------------------------------------------------------
Tue Oct 22 09:46:41 UTC 2024 - Imobach Gonzalez Sosa <igonzalezsosa@suse.com>

- Improve OpenAPI specification generation (gh#agama-project/agama#1564):
  - Add a lot of missing elements to make the specification valid.
  - Use a xtask to generate the OpenAPI specification at build time.
  - Ship the specification in a separate package (agama-openapi).

-------------------------------------------------------------------
Wed Oct 16 15:07:33 UTC 2024 - Imobach Gonzalez Sosa <igonzalezsosa@suse.com>

- Add support for running user-defined scripts before and after the
  installation (gh#agama-project/agama#1673).

-------------------------------------------------------------------
Wed Oct 16 07:55:27 UTC 2024 - Michal Filka <mfilka@suse.com>

- Implemented option for providing remote API address for the CLI
  gh#agama-project/agama#1495

-------------------------------------------------------------------
Mon Oct 14 13:53:10 UTC 2024 - Josef Reidinger <jreidinger@suse.com>

- CLI: change format for questions answers file from YAML to JSON
  to be consistent with other commands
  (gh#agama-project/agama#1667).

-------------------------------------------------------------------
Fri Sep 27 13:09:10 UTC 2024 - Jorik Cronenberg <jorik.cronenberg@suse.com>

- Fix optional network settings (gh#agama-project/agama#1641).

-------------------------------------------------------------------
Fri Sep 27 10:44:22 UTC 2024 - Imobach Gonzalez Sosa <igonzalezsosa@suse.com>

- Expose keymaps localized descriptions (gh#agama-project/agama#1643).

-------------------------------------------------------------------
Wed Sep 25 14:33:50 UTC 2024 - Clemens Famulla-Conrad <cfamullaconrad@suse.com>

- Rename wireless key-mgmt value wpa-eap-suite-b192 to
  wpa-eap-suite-b-192 (gh#agama-project/agama#1640)

-------------------------------------------------------------------
Fri Sep 20 11:42:06 UTC 2024 - Imobach Gonzalez Sosa <igonzalezsosa@suse.com>

- Version 10

-------------------------------------------------------------------
Fri Sep 20 11:24:56 UTC 2024 - Imobach Gonzalez Sosa <igonzalezsosa@suse.com>

- Change the license to GPL-2.0-or-later (gh#openSUSE/agama#1621).

-------------------------------------------------------------------
Tue Sep 18 13:20:47 UTC 2024 - Josef Reidinger <jreidinger@suse.com>

- Expose the zFCP D-Bus API through HTTP (gh#openSUSE/agama#1570).

-------------------------------------------------------------------
Wed Sep 18 08:27:13 UTC 2024 - Martin Vidner <mvidner@suse.com>

- For CLI, use HTTP clients instead of D-Bus clients,
  final piece: Storage (gh#openSUSE/agama#1600)
  - added StorageHTTPClient

-------------------------------------------------------------------
Wed Sep 13 12:25:28 UTC 2024 - Jorik Cronenberg <jorik.cronenberg@suse.com>

- Add additional wireless settings (gh#openSUSE/agama#1602).

-------------------------------------------------------------------
Wed Sep 10 15:00:33 UTC 2024 - Jorik Cronenberg <jorik.cronenberg@suse.com>

- Implement 802.1x (EAP) in network settings (gh#openSUSE/agama#1597).

-------------------------------------------------------------------
Mon Sep  9 09:09:54 UTC 2024 - Martin Vidner <mvidner@suse.com>

- For CLI, use HTTP clients instead of D-Bus clients,
  for Product (name and registration) (gh#openSUSE/agama#1548)
  - added ProductHTTPClient

-------------------------------------------------------------------
Thu Sep  5 16:25:00 UTC 2024 - Lubos Kocman <lubos.kocman@suse.com>

- Show product logo in product selector (gh#openSUSE/agama#1415).

-------------------------------------------------------------------
Wed Aug 28 12:37:34 UTC 2024 - Imobach Gonzalez Sosa <igonzalezsosa@suse.com>

- Expose the DASD D-Bus API through HTTP (gh#openSUSE/agama#1532).

-------------------------------------------------------------------
Tue Aug 27 13:57:35 UTC 2024 - José Iván López González <jlopez@suse.com>

- Schema definition for basic storage settings
  (gh#openSUSE/agama#1455).

-------------------------------------------------------------------
Mon Aug 26 11:19:27 UTC 2024 - Martin Vidner <mvidner@suse.com>

- For CLI, use HTTP clients instead of D-Bus clients,
  for Software (gh#openSUSE/agama#1548)
  - added SoftwareHTTPClient

-------------------------------------------------------------------
Thu Aug 15 08:33:02 UTC 2024 - Josef Reidinger <jreidinger@suse.com>

- Use sd_notify for starting agama-web-service to notify systemd
  when service is ready. It helps with race condition in agama-auto
  (gh#openSUSE/agama#1539)
- improve systemd dependencies of agama-web-service to ensure that
  agama service runs

-------------------------------------------------------------------
Fri Aug  9 08:50:31 UTC 2024 - Martin Vidner <mvidner@suse.com>

- For CLI, use HTTP clients instead of D-Bus clients,
  for Users and Localization (gh#openSUSE/agama#1438)
  - service clients used by CLI:
    - added UsersHTTPClient, LocalizationHTTPClient
    - removed LocalizationClient
    - BaseHTTPClient API reworked:
      - return () or deserialized objects
      - added PUT and PATCH
  - web service:
    - PUT /api/users/first: do report backend errors
    - PATCH /api/users/root: report the (potential) backend errors
  - tests:
    - added tests using httpmock
    - env_logger added to dev-dependencies

-------------------------------------------------------------------
Mon Jul 22 15:27:44 UTC 2024 - Josef Reidinger <jreidinger@suse.com>

- Fix `agama questions list` to list only unaswered questions and
  improve its performance
  (gh#openSUSE/agama#1476)

-------------------------------------------------------------------
Wed Jul 17 11:15:33 UTC 2024 - Jorik Cronenberg <jorik.cronenberg@suse.com>

- Add dns search domains and ignore-auto-dns to network settings
  (gh#openSUSE/agama#1330).

-------------------------------------------------------------------
Tue Jul 16 11:56:29 UTC 2024 - Josef Reidinger <jreidinger@suse.com>

- CLI:
-- Add `agama questions list` to get list of unanswered questions
-- Add `agama questions ask` to ask for question and wait for
   answer
- agama-lib:
-- Add BaseHTTPClient that is base for clients that communicate
   with agama-web-server
   (gh#openSUSE/agama#1457)

-------------------------------------------------------------------
Wed Jul 10 20:11:39 UTC 2024 - Josef Reidinger <jreidinger@suse.com>

- Add to HTTP API a method to remove questions
- Add to HTTP API method to get the answer to a question
  (gh#openSUSE/agama#1453)

-------------------------------------------------------------------
Wed Jul 10 10:01:18 UTC 2024 - Josef Reidinger <jreidinger@suse.com>

- Add to HTTP API method POST for question to ask new question
  (gh#openSUSE/agama#1451)

-------------------------------------------------------------------
Fri Jul  5 13:17:17 UTC 2024 - José Iván López González <jlopez@suse.com>

- Adapt storage model to changes in D-Bus API
  (gh#openSUSE/agama#1428).

-------------------------------------------------------------------
Mon Jul  1 15:50:40 UTC 2024 - José Iván López González <jlopez@suse.com>

- Schema definition for guided and AutoYaST storage proposals
  (gh#openSUSE/agama#1263).

-------------------------------------------------------------------
Fri Jun 28 06:56:02 UTC 2024 - Martin Vidner <mvidner@suse.com>

- Use gzip (.gz) instead of bzip2 (.bz2) to compress logs
  so that they can be attached to GitHub issues
  (gh#openSUSE/agama#1378)

-------------------------------------------------------------------
Thu Jun 27 13:22:51 UTC 2024 - Imobach Gonzalez Sosa <igonzalezsosa@suse.com>

- Version 9

-------------------------------------------------------------------
Thu Jun 27 07:02:29 UTC 2024 - Imobach Gonzalez Sosa <igonzalezsosa@suse.com>

- Improve the prompt to introduce the password in the "auth login"
  command (gh#openSUSE/agama#1271).

-------------------------------------------------------------------
Wed Jun 26 12:56:31 UTC 2024 - Knut Anderssen <kanderssen@suse.com>

- Filter only external configured connections
  (gh#openSUSE/agama#1383).
- Expose more details about devices status in the API
  (gh#openSUSE/agama#1365).

-------------------------------------------------------------------
Wed Jun 26 10:29:05 UTC 2024 - José Iván López González <jlopez@suse.com>

- Set and get storage config (gh#openSUSE/agama#1293).

-------------------------------------------------------------------
Tue Jun 25 15:16:33 UTC 2024 - Imobach Gonzalez Sosa <igonzalezsosa@suse.com>

- Use the new SetLocale D-Bus method to change the language and the
  keyboard layout (gh#openSUSE/agama#1375).

-------------------------------------------------------------------
Tue Jun 25 15:04:20 UTC 2024 - David Diaz <dgonzalez@suse.com>

- Add resize actions to storage model (gh#openSUSE/agama#1354).

-------------------------------------------------------------------
Thu Jun 21 15:00:00 UTC 2024 - Clemens Famulla-Conrad <cfamullaconrad@suse.de>

- Add tun/tap model (gh#openSUSE/agama#1353)

-------------------------------------------------------------------
Thu Jun 20 12:58:32 UTC 2024 - Imobach Gonzalez Sosa <igonzalezsosa@suse.com>

- Add a new "config edit" command allows editing installation
  settings using an external editor (gh#openSUSE/agama#1360).
- Remove the "--format" option (gh#openSUSE/agama#1360).

-------------------------------------------------------------------
Thu Jun 20 05:32:42 UTC 2024 - Imobach Gonzalez Sosa <igonzalezsosa@suse.com>

- Add support for progress sequences with pre-defined descriptions
  (gh#openSUSE/agama#1356).
- Fix the "Progress" signal to use camelCase
  (gh#openSUSE/agama#1356).

-------------------------------------------------------------------
Fri Jun 14 06:17:52 UTC 2024 - Imobach Gonzalez Sosa <igonzalezsosa@suse.com>

- Remove references to the old "config add/set" subcommands
  (gh#openSUSE/agama/#1338).

-------------------------------------------------------------------
Thu Jun 13 10:50:44 UTC 2024 - Knut Anderssen <kanderssen@suse.com>

- Apply network changes when connecting or disconnecting
  (gh#openSUSE/agama#1320).

-------------------------------------------------------------------
Thu Jun 13 10:39:57 UTC 2024 - Imobach Gonzalez Sosa <igonzalezsosa@suse.com>

- Expose Issues API in users-related interface
  (gh#openSUSE/agama#1202).
- Drop the old validations API.

-------------------------------------------------------------------
Wed Jun 12 10:15:33 UTC 2024 - Jorik Cronenberg <jorik.cronenberg@suse.com>

- Allow writing to loopback connection in agama-server
  (gh#openSUSE/agama#1318).

-------------------------------------------------------------------
Tue Jun 11 21:35:00 UTC 2024 - Imobach Gonzalez Sosa <igonzalezsosa@suse.com>

- CLI: use the master token /run/agama/token if available and
  readable (gh#openSUSE/agama#1287).
- CLI: remove the "config add/set" subcommands
  (gh#openSUSE/agama#1314).

-------------------------------------------------------------------
Mon Jun 10 14:24:33 UTC 2024 - Jorik Cronenberg <jorik.cronenberg@suse.com>

- Add mtu property for network connections
  (gh#openSUSE/agama#1101).

-------------------------------------------------------------------
Fri Jun  7 05:58:48 UTC 2024 - Michal Filka <mfilka@suse.com>

- Improvements in HTTPS setup
  - self-signed certificate contains hostname
  - self-signed certificate is stored into default location
  - before creating new self-signed certificate a default location
    (/etc/agama.d/ssl) is checked for a certificate
  - gh#openSUSE/agama#1228

-------------------------------------------------------------------
Wed Jun  5 13:53:59 UTC 2024 - José Iván López González <jlopez@suse.com>

- Process the legacyAutoyastStorage section of the profile
  (gh#openSUSE/agama#1284).

-------------------------------------------------------------------
Mon Jun  3 07:49:16 UTC 2024 - Josef Reidinger <jreidinger@suse.com>

- CLI: Add new commands "agama download" and
  "agama profile autoyast" and remove "agama profile download" to
  separate common curl-like download and autoyast specific one
  which do conversion to json (gh#openSUSE/agama#1279)

-------------------------------------------------------------------
Wed May 29 12:15:37 UTC 2024 - Josef Reidinger <jreidinger@suse.com>

- CLI: Add new command "agama profile import" that does the whole
  autoinstallation processing and loads the configuration
  (gh#openSUSE/agama#1270).

-------------------------------------------------------------------
Wed May 29 11:16:11 UTC 2024 - Imobach Gonzalez Sosa <igonzalezsosa@suse.com>

- Improve command-line interface help (gh#openSUSE/agama#1269 and
  (gh#openSUSE/agama#1273).
- agama-web-server connects to D-Bus only when needed
  (gh#openSUSE/agama#1273).

-------------------------------------------------------------------
Wed May 29 10:40:21 UTC 2024 - Imobach Gonzalez Sosa <igonzalezsosa@suse.com>

- The HTTP request to perform a probing is not blocking anymore
  (gh#openSUSE/agama#1272).

-------------------------------------------------------------------
Mon May 27 14:11:55 UTC 2024 - Imobach Gonzalez Sosa <igonzalezsosa@suse.com>

- The "agama auth" command reads the password from the standard
  input (gh#openSUSE/agama#1265).

-------------------------------------------------------------------
Mon May 27 05:49:46 UTC 2024 - Imobach Gonzalez Sosa <igonzalezsosa@suse.com>

- Add agama.libssonnet to the spec file (gh#openSUSE/agama#1261).

-------------------------------------------------------------------
Thu May 23 15:47:28 UTC 2024 - Ladislav Slezák <lslezak@suse.com>

- Avoid deadlock when "setxkbmap" call gets stucked, use a timeout
  (gh#openSUSE/agama#1249)

-------------------------------------------------------------------
Wed May 22 12:31:25 UTC 2024 - Josef Reidinger <jreidinger@suse.com>

- autoinstallation jsonnet: Inject complete lshw json output and
  provide helper functions for filtering it (gh#openSUSE/agama#1242)

-------------------------------------------------------------------
Fri May 17 09:52:25 UTC 2024 - Imobach Gonzalez Sosa <igonzalezsosa@suse.com>

- Version 8

-------------------------------------------------------------------
Tue May 16 12:48:42 UTC 2024 - Knut Anderssen <kanderssen@suse.com>

- Allow to download Agama logs through the manager HTTP API
  (gh#openSUSE/agama#1216).

-------------------------------------------------------------------
Thu May 16 12:34:43 UTC 2024 - Imobach Gonzalez Sosa <igonzalezsosa@suse.com>

- Restarting agama.service causes agama-web-server.service to be
  restarted too (gh#openSUSE/agama#1222).

-------------------------------------------------------------------
Thu May 16 12:24:26 UTC 2024 - José Iván López González <jlopez@suse.com>

- Small changes in the storage HTTP API (gh#openSUSE/agama#1208):
  - /storage/proposal/usable_devices (get): returns a list of SIDs
    instead of device names.
  - /storage/proposal/settings (put): returns whether the proposal
    was successfully calculated.

-------------------------------------------------------------------
Thu May 16 10:31:38 UTC 2024 - Imobach Gonzalez Sosa <igonzalezsosa@suse.com>

- The CLI does not fail when the storage proposal is missing
  (gh#openSUSE/agama#1220).
- Properly detect whether LVM is activated.

-------------------------------------------------------------------
Thu May 16 06:19:36 UTC 2024 - Imobach Gonzalez Sosa <igonzalezsosa@suse.com>

- Change the web server to listen on port 80 by default
  (gh#openSUSE/agama#1217).

-------------------------------------------------------------------
Wed May 15 15:21:30 UTC 2024 - Imobach Gonzalez Sosa <igonzalezsosa@suse.com>

- Improve logging in the D-Bus and web servers
  (gh#openSUSE/agama#1215):
  - Write to the stdout if they are not connected to
    systemd-journald.
  - The stdout logger includes the file/line (it was already
    included when logging to systemd-journald).

-------------------------------------------------------------------
Wed May 15 14:08:26 UTC 2024 - Imobach Gonzalez Sosa <igonzalezsosa@suse.com>

- Do not crash if the /etc/agama.d/locales file does not contain
  any valid locale (gh#openSUSE/agama#1213).

-------------------------------------------------------------------
Tue May 14 12:39:49 UTC 2024 - Imobach Gonzalez Sosa <igonzalezsosa@suse.com>

- If present, read the locales list from the /etc/agama.d/locales
  file (gh#openSUSE/agama#1205).

-------------------------------------------------------------------
Tue May 14 10:48:42 UTC 2024 - Knut Anderssen <kanderssen@suse.com>

- Dropped the network D-Bus service as it is not needed anymore
  (gh#openSUSE/agama#1199).

-------------------------------------------------------------------
Mon May 13 09:01:21 UTC 2024 - Imobach Gonzalez Sosa <igonzalezsosa@suse.com>

- Extend the storage HTTP API to support handling the iSCSI
  configuration (gh#openSUSE/agama#1187).

-------------------------------------------------------------------
Mon May 13 08:47:27 UTC 2024 - José Iván López González <jlopez@suse.com>

- Provide HTTP API for storage (gh#openSUSE/agama#1175).

-------------------------------------------------------------------
Mon May  6 05:13:54 UTC 2024 - Imobach Gonzalez Sosa <igonzalezsosa@suse.com>

- Extend the HTTP/JSON API:
  - Localization (gh#openSUSE/agama#1047, gh#openSUSE/agama#1120).
  - Networking (gh#openSUSE/agama#1064).
  - Software (gh#openSUSE/agama#1069).
  - Manager service (gh#openSUSE/agama#1089).
  - Questions (gh#openSUSE/agama#1091).
  - Progress interface (gh#openSUSE/agama#1092).
  - Issues interface (gh#openSUSE/agama#1100).
  - Users (gh#openSUSE/agama#1117).
  - Product registration (gh#openSUSE/agama#1146).
- Add an "agama-web-server" service (gh#openSUSE/agama/1119).
- Fix the generation of the self-signed certificate
  (gh#openSUSE/agama#1131).
- Improve agama-server logging (gh#openSUSE/agama#1143).
- Provide frontend translations via the /po.js path
  (gh#openSUSE/agama#1126).

-------------------------------------------------------------------
Wed Mar  13 12:42:58 UTC 2024 - Jorik Cronenberg <jorik.cronenberg@suse.com>

- Add infiniband to network model (gh#openSUSE/agama#1032).

-------------------------------------------------------------------
Thu Mar  7 10:52:58 UTC 2024 - Michal Filka <mfilka@suse.com>

- CLI: added auth command with login / logout / show subcommands
  for handling authentication token management with new agama web
  server

-------------------------------------------------------------------
Thu Feb 29 09:49:18 UTC 2024 - Ladislav Slezák <lslezak@suse.com>

- Web server:
  - Accept also IPv6 connections (gh#openSUSE/agama#1057)
  - Added SSL (HTTPS) support (gh#openSUSE/agama#1062)
    - Use either the cerfificate specified via command line
      arguments or generate a self-signed certificate
    - Redirect external HTTP requests to HTTPS
    - Allow HTTP for internal connections (http://localhost)
  - Optionally listen on a secondary address
    (to allow listening on both HTTP/80 and HTTPS/433 ports)

-------------------------------------------------------------------
Tue Feb 27 15:55:28 UTC 2024 - Imobach Gonzalez Sosa <igonzalezsosa@suse.com>

- Reorganize RPM packages (gh#openSUSE/agama#1056):
  * agama is now the main package and it contains agama-dbus-server
    and agama-web-server.
  * agama-cli is a subpackage.

-------------------------------------------------------------------
Wed Feb  7 11:49:02 UTC 2024 - Imobach Gonzalez Sosa <igonzalezsosa@suse.com>

- Add preliminary support to import AutoYaST profiles
  (gh#openSUSE/agama#1029).

-------------------------------------------------------------------
Mon Jan 29 15:53:56 UTC 2024 - Imobach Gonzalez Sosa <igonzalezsosa@suse.com>

- Better network configuration handling (gh#openSUSE/agama#1006):
  * Write only changed connections.
  * Roll back when updating the NetworkManager configuration
    failed.
  * Improved error handling when reading or writing the changes.
  * Properly remove deleted connections from the D-Bus tree.
  * Use the UUID to identify connections.
  * Do not support multiple connections with the same ID.

-------------------------------------------------------------------
Mon Jan 29 15:37:56 UTC 2024 - Jorik Cronenberg <jorik.cronenberg@suse.com>

- Add hidden property for wireless in network model
  (gh#openSUSE/agama#1024).

-------------------------------------------------------------------
Mon Jan 29 10:22:49 UTC 2024 - Jorik Cronenberg <jorik.cronenberg@suse.com>

- Add more wireless options to network model
  (gh#openSUSE/agama#1014).

-------------------------------------------------------------------
Thu Jan 23 18:00:00 UTC 2024 - Clemens Famulla-Conrad <cfamullaconrad@suse.de>

- Add Bridge model (gh#openSUSE/agama#1008)

-------------------------------------------------------------------
Thu Jan 23 17:38:23 UTC 2024 - Clemens Famulla-Conrad <cfamullaconrad@suse.de>

- Add VLAN model (gh#openSUSE/agama#918)

-------------------------------------------------------------------
Thu Jan 11 15:34:15 UTC 2024 - Imobach Gonzalez Sosa <igonzalezsosa@suse.com>

- Include the encoding as part of the locales (gh#openSUSE/agama#987).

-------------------------------------------------------------------
Mon Jan  8 17:02:40 UTC 2024 - José Iván López González <jlopez@suse.com>

- Fix the list of keymaps to avoid duplicated values
  (gh#openSUSE/agama#981).

-------------------------------------------------------------------
Thu Dec 21 14:23:33 UTC 2023 - Imobach Gonzalez Sosa <igonzalezsosa@suse.com>

- Version 7

-------------------------------------------------------------------
Thu Dec 21 11:12:45 UTC 2023 - Ancor Gonzalez Sosa <ancor@suse.com>

- The result of ListTimezones includes the localized country name
  for each timezone (gh#openSUSE/agama#946)

-------------------------------------------------------------------
Fri Dec 15 16:29:20 UTC 2023 - Imobach Gonzalez Sosa <igonzalezsosa@suse.com>

- Update agama-cli dependencies including the zerocopy crate to
  address a security alert (see gh#google/zerocopy#716).

-------------------------------------------------------------------
Wed Dec 13 22:41:34 UTC 2023 - Knut Anderssen <kanderssen@suse.com>

- Add support for bonding connections (gh#openSUSE/agama#885).

-------------------------------------------------------------------
Fri Dec  8 09:23:09 UTC 2023 - Josef Reidinger <jreidinger@suse.com>

- Change the config in a way that: (gh#openSUSE/agama#919)
  1. product is moved to own section and is now under product.id
  2. in product section is now also registrationCode and registrationEmail
  3. in software section is now patterns to select patterns to install
- adapt profile.schema according to above changes
- org.opensuse.Agama.Software1 API changed to report missing patterns

-------------------------------------------------------------------
Tue Dec  5 11:18:41 UTC 2023 - Jorik Cronenberg <jorik.cronenberg@suse.com>

- Add ability to assign a custom MAC address for network
  connections (gh#openSUSE/agama#893)

-------------------------------------------------------------------
Tue Dec  5 09:46:48 UTC 2023 - José Iván López González <jlopez@suse.com>

- Explicitly add dependencies instead of relying on the live ISO
  to provide the required packages (gh#openSUSE/agama/911).

-------------------------------------------------------------------
Tue Dec  5 08:56:13 UTC 2023 - Jorik Cronenberg <jorik.cronenberg@suse.com>

- Add support for dummy network devices although they are not
  exposed on D-Bus yet (gh#openSUSE/agama#913).

-------------------------------------------------------------------
Sun Dec  3 15:53:34 UTC 2023 - Imobach Gonzalez Sosa <igonzalezsosa@suse.com>

- Use a single call to systemd-firstboot to write the localization
  settings (gh#openSUSE/agama#903).

-------------------------------------------------------------------
Sat Dec  2 18:05:54 UTC 2023 - Imobach Gonzalez Sosa <igonzalezsosa@suse.com>

- Version 6

-------------------------------------------------------------------
Wed Nov 29 11:19:51 UTC 2023 - Imobach Gonzalez Sosa <igonzalezsosa@suse.com>

- Rework the org.opensuse.Agama1.Locale interface
  (gh#openSUSE/agama#881):
  * Replace LabelsForLocales function with ListLocales.
  * Add a ListKeymaps function.
  * Extend the ListTimezone function to include the translation of
    each part.
  * Drop ListUILocales and ListVConsoleKeyboards functions.
  * Remove the SupportedLocales and VConsoleKeyboard properties.
  * Do not read the lists of locales, keymaps and timezones on
    each request.
  * Peform some validation when trying to change the Locales,
    Keymap and Timezone properties.

-------------------------------------------------------------------
Thu Nov 16 11:06:30 UTC 2023 - Imobach Gonzalez Sosa <igonzalezsosa@suse.com>

- Update dependencies to compatible versions
  (gh#openSUSE/agama#874).
- Replace tempdir with tempfile to prevent RUSTSEC-2023-0018.

-------------------------------------------------------------------
Wed Nov 15 12:35:32 UTC 2023 - José Iván López González <jlopez@suse.com>

- Adapt to changes in software D-Bus API (gh#openSUSE/agama#869).

-------------------------------------------------------------------
Wed Nov 15 11:27:10 UTC 2023 - Michal Filka <mfilka@suse.com>

- Improved "agama logs store" (gh#openSUSE/agama#823)
  - added an option which allows to define the archive destination

-------------------------------------------------------------------
Tue Nov 14 15:44:15 UTC 2023 - Jorik Cronenberg <jorik.cronenberg@suse.com>

- Add support for routing to the network model (gh#openSUSE/agama#824)

-------------------------------------------------------------------
Mon Oct 23 14:43:59 UTC 2023 - Michal Filka <mfilka@suse.com>

- Improved "agama logs store" (gh#openSUSE/agama#812)
  - the archive file owner is root:root
  - the permissions is set to r/w for the owner

-------------------------------------------------------------------
Mon Oct 23 11:33:40 UTC 2023 - Imobach Gonzalez Sosa <igonzalezsosa@suse.com>

- Version 5

-------------------------------------------------------------------
Mon Oct 10 07:37:00 UTC 2023 - Michal Filka <mfilka@suse.com>

- Improve file and directory names in "agama logs store".
- Add an "agama logs list" subcommand.

-------------------------------------------------------------------
Tue Sep 26 15:57:14 UTC 2023 - Imobach Gonzalez Sosa <igonzalezsosa@suse.com>

- Version 4

-------------------------------------------------------------------
Tue Sep 26 12:05:52 UTC 2023 - Imobach Gonzalez Sosa <igonzalezsosa@suse.com>

- Wait until the manager is ready before probing
  (gh#openSUSE/agama#771).

-------------------------------------------------------------------
Mon Sep 25 11:32:53 UTC 2023 - Imobach Gonzalez Sosa <igonzalezsosa@suse.com>

- Add support for IPv6 network settings (gh#openSUSE/agama#761).

-------------------------------------------------------------------
Mon Sep 25 10:46:53 UTC 2023 - Michal Filka <mfilka@suse.com>

- CLI: added (sub)commands for handling logs. "store" subcommand is
  similar to what old save_y2logs did. (gh#openSUSE/agama#757)

-------------------------------------------------------------------
Tue Sep 19 11:16:16 UTC 2023 - José Iván López González <jlopez@suse.com>

- Adapt to new storage D-Bus API and explicitly call to probe after
  selecting a new product (gh#openSUSE/agama#748).

-------------------------------------------------------------------
Thu Sep 14 19:44:57 UTC 2023 - Josef Reidinger <jreidinger@suse.com>

- Improve questions CLI help text (gh#openSUSE/agama#754)

-------------------------------------------------------------------
Thu Sep 14 10:10:37 UTC 2023 - Imobach Gonzalez Sosa <igonzalezsosa@suse.com>

- Use a single D-Bus service to connect to the manager and the
  users API (gh#openSUSE/agama#753, follow-up of
  gh#openSUSE/agama#729).

-------------------------------------------------------------------
Wed Sep 13 09:27:22 UTC 2023 - Knut Anderssen <kanderssen@suse.com>

- Allow to bind a connection to an specific interface through its
  name or through a set of match settings (gh#opensSUSE/agama#723).

-------------------------------------------------------------------
Thu Aug 31 10:30:28 UTC 2023 - Imobach Gonzalez Sosa <igonzalezsosa@suse.com>

- Use a single D-Bus service to expose locale, network and
  questions settings (gh#openSUSE/agama#729).

-------------------------------------------------------------------
Wed Aug 30 12:57:59 UTC 2023 - Josef Reidinger <jreidinger@suse.com>

- Locale service: add value for UI locale (gh#openSUSE/agama#725)

-------------------------------------------------------------------
Thu Aug  3 08:34:14 UTC 2023 - Imobach Gonzalez Sosa <igonzalezsosa@suse.com>

- Move the settings functionality to a separate package,
  agama-settings (gh#openSUSE/agama#666).
- Make the "Settings" derive macro reusable from other crates.
- Extend the "Settings" derive macro to generate code for
  InstallSettings and NetworkSettings.
- Improve error reporting when working with the "config"
  subcommand.

-------------------------------------------------------------------
Wed Aug  2 10:03:18 UTC 2023 - Imobach Gonzalez Sosa <igonzalezsosa@suse.com>

- Version 3

-------------------------------------------------------------------
Wed Jul 26 11:08:09 UTC 2023 - Josef Reidinger <jreidinger@suse.com>

- CLI: add to "questions" command "answers" subcommand to set
  file with predefined answers
- dbus-server: add "AddAnswersFile" method to Questions service
  (gh#openSUSE/agama#669)

-------------------------------------------------------------------
Tue Jul 18 13:32:04 UTC 2023 - Josef Reidinger <jreidinger@suse.com>

- Add to CLI "questions" subcommand with mode option to set
  interactive and non-interactive mode (gh#openSUSE/agama#668)

-------------------------------------------------------------------
Mon Jul 17 13:36:56 UTC 2023 - Imobach Gonzalez Sosa <igonzalezsosa@suse.com>

- Fix the logic to decide which network connections to write
  due to a bug introduced in gh#openSUSE/agama#662
  (gh#openSUSE/agama#667).

-------------------------------------------------------------------
Mon Jul 17 09:16:38 UTC 2023 - Josef Reidinger <jreidinger@suse.com>

- Adapt to new questions D-Bus API to allow automatic answering of
  questions when requested (gh#openSUSE/agama#637, reverts
  gh#openSUSE/agama#649 as now default option is mandatory)

-------------------------------------------------------------------
Thu Jul 13 10:22:36 UTC 2023 - Imobach Gonzalez Sosa <igonzalezsosa@suse.com>

- Improve error reporting in the command-line interface
  (gh#openSUSE/agama#659 and gh#openSUSE/agama#660).

-------------------------------------------------------------------
Thu Jul 13 08:56:40 UTC 2023 - José Iván López González <jlopez@suse.com>

- Read the storage candidate devices and show them with
  "agama config show" (gh#openSUSE/agama#658).

-------------------------------------------------------------------
Fri Jul  7 14:12:03 UTC 2023 - Imobach Gonzalez Sosa <igonzalezsosa@suse.com>

- Improve the progress reporting (gh#openSUSE/agama#653).

-------------------------------------------------------------------
Thu Jul  6 09:13:47 UTC 2023 - Imobach Gonzalez Sosa <igonzalezsosa@suse.com>

- Improve the waiting logic and implement a retry mechanism for the
  "agama install" command (bsc#1213047).

-------------------------------------------------------------------
Wed Jul  5 11:11:20 UTC 2023 - Imobach Gonzalez Sosa <igonzalezsosa@suse.com>

- Fix the questions service to handle questions with no default
  option (gh#openSUSE/agama#649).

-------------------------------------------------------------------
Thu Jun  1 08:14:14 UTC 2023 - Imobach Gonzalez Sosa <igonzalezsosa@suse.com>

- Add a localization D-Bus service (gh#openSUSE/agama#533).
- Add a network D-Bus service (gh#openSUSE/agama#571).

-------------------------------------------------------------------
Tue May 23 11:51:26 UTC 2023 - Martin Vidner <mvidner@suse.com>

- Version 2.1

-------------------------------------------------------------------
Mon May 22 12:29:20 UTC 2023 - Martin Vidner <mvidner@suse.com>

- Version 2

-------------------------------------------------------------------
Thu May 11 11:00:11 UTC 2023 - Imobach Gonzalez Sosa <igonzalezsosa@suse.com>

- Import root authentication settings when reading a Jsonnet file
  (bsc#1211300, gh#openSUSE/agama#573).
- Do not export the SSH public key as an empty string when it is
  not defined.

-------------------------------------------------------------------
Fri Mar 24 14:36:36 UTC 2023 - Imobach Gonzalez Sosa <igonzalezsosa@suse.com>

- Version 0.2:
  * Add validation for software and users settings
    (gh#yast/agama-cli#48, gh#yast/agama-cli#51).
  * Better error reporting when the bus is not found
    (gh#yast/agama-cli#48).
  * Improve the progress reporting mechanism, although it is still
    a work in progress (gh#yast/agama-cli#50).

-------------------------------------------------------------------
Wed Mar 22 09:39:29 UTC 2023 - Imobach Gonzalez Sosa <igonzalezsosa@suse.com>

- Add support for setting root authentication mechanisms
  (gh#yast/agama-cli#47).

-------------------------------------------------------------------
Tue Mar 21 16:06:02 UTC 2023 - Martin Vidner <mvidner@suse.com>

- Do not fall back to the system D-Bus (gh#yast/agama-cli#45).

-------------------------------------------------------------------
Wed Mar 21 13:28:01 UTC 2023 - Imobach Gonzalez Sosa <igonzalezsosa@suse.com>

- Use JSON as the default format (gh#yast/agama-cli#46).

-------------------------------------------------------------------
Tue Mar 21 08:55:39 UTC 2023 - Josef Reidinger <jreidinger@suse.com>

- Fix the path of the JSON schema (gh#yast/agama-cli#44).

-------------------------------------------------------------------
Thu Mar 16 11:56:42 UTC 2023 - Imobach Gonzalez Sosa <igonzalezsosa@suse.com>

- First version of the package:
  * Querying and setting simple values.
  * Adding elements to collections
  * Handling of auto-installation profiles.
  * Basic error handling
- 0.1<|MERGE_RESOLUTION|>--- conflicted
+++ resolved
@@ -1,10 +1,10 @@
 -------------------------------------------------------------------
-<<<<<<< HEAD
-Mon Jun 16 07:36:50 UTC 2025 - Knut Anderssen <kanderssen@suse.com>
+Wed Jun 18 14:36:50 UTC 2025 - Knut Anderssen <kanderssen@suse.com>
 
 - Allow to bind a connection to an specific device mac address
    (bsc#1244259).
-=======
+
+-------------------------------------------------------------------
 Wed Jun 18 07:17:30 UTC 2025 - Imobach Gonzalez Sosa <igonzalezsosa@suse.com>
 
 - Preserve AutoYaST pre-scripts artifacts (bsc#1243776, gh#agama-project/agama#2344).
@@ -19,7 +19,6 @@
 
 - Extend the storage schema to allow sorting storage devices as
   part of the search (gh#agama-project/agama#2474).
->>>>>>> e200a925
 
 -------------------------------------------------------------------
 Fri Jun 13 12:45:49 UTC 2025 - Ladislav Slezák <lslezak@suse.com>
