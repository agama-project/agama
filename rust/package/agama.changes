--- conflicted
+++ resolved
@@ -1,51 +1,9 @@
 -------------------------------------------------------------------
-<<<<<<< HEAD
-Mon Nov  3 14:36:55 UTC 2025 - José Iván López González <jlopez@suse.com>
-
-- Add storage service to support the new HTTP API
-  (gh#agama-project/agama#2816).
-
--------------------------------------------------------------------
-Fri Oct 17 13:14:31 UTC 2025 - Imobach Gonzalez Sosa <igonzalezsosa@suse.com>
-
-- Add a new HTTP resource to register questions (gh#agama-project/agama#2813).
-
--------------------------------------------------------------------
-Thu Oct 16 04:46:20 UTC 2025 - José Iván López González <jlopez@suse.com>
-
-- Move API types to agama-utils, simplify events code, emit event
-  when the installation state changes, and add progress information
-  to the progress changed event (gh#agama-project/agama#2801).
-
--------------------------------------------------------------------
-Thu Oct  9 10:24:03 UTC 2025 - José Iván López González <jlopez@suse.com>
-
-- Extract supervisor to agama-manager package (gh#agama-project/agama#2793).
-
--------------------------------------------------------------------
-Wed Oct  8 06:48:47 UTC 2025 - Imobach Gonzalez Sosa <igonzalezsosa@suse.com>
-
-- Introduce a new "installation issues" API. The issues for all
-  services are exposed through a /issues resource (gh#agama-project/agama#2775).
-
--------------------------------------------------------------------
-Wed Oct  8 06:27:14 UTC 2025 - José Iván López González <jlopez@suse.com>
-
-- Add service for reporting progress and extend HTTP API to allow
-  getting the installation status (gh#agama-project/agama#2787).
-
--------------------------------------------------------------------
-Fri Oct  3 20:11:26 UTC 2025 - Imobach Gonzalez Sosa <igonzalezsosa@suse.com>
-
-- Introduce the new HTTP API (gh#agama-project/agama#2715).
-- Reimplement the localization service as part of the new API,
-  following the new actors-based approach.
-=======
 Tue Nov 18 08:47:11 UTC 2025 - Michal Filka <mfilka@suse.com>
 
 - Fixed passing arguments when "agama config generate" with an
   AutoYast profile.
-- Removed unhandled unwrap, reorganized validation result reporting 
+- Removed unhandled unwrap, reorganized validation result reporting
   (gh#agama-project/agama#2893).
 
 -------------------------------------------------------------------
@@ -56,13 +14,13 @@
 -------------------------------------------------------------------
 Wed Nov 12 13:14:21 UTC 2025 - Michal Filka <mfilka@suse.com>
 
-- Fixed output of "agama config generate" 
+- Fixed output of "agama config generate"
 
 -------------------------------------------------------------------
 Mon Nov 10 14:35:25 UTC 2025 - Michal Filka <mfilka@suse.com>
 
 - Created ProfileClient based on HTTP API base client for profile
-  validation requests and refactored / cleaned relevant code 
+  validation requests and refactored / cleaned relevant code
   (gh#agama-project/agaam#2778).
 
 -------------------------------------------------------------------
@@ -76,7 +34,6 @@
 
 - Add IpConfig.link_local4 to specify ZeroConf/AutoIP behavior.
   (gh#agama-project/agama#2792).
->>>>>>> e59725de
 
 -------------------------------------------------------------------
 Wed Oct  1 13:45:23 UTC 2025 - Ladislav Slezák <lslezak@suse.com>
