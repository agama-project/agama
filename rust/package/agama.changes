--- conflicted
+++ resolved
@@ -1,19 +1,13 @@
 -------------------------------------------------------------------
-<<<<<<< HEAD
-Tue Jun 25 14:25:26 UTC 2024 - Imobach Gonzalez Sosa <igonzalezsosa@suse.com>
+Tue Jun 25 15:16:33 UTC 2024 - Imobach Gonzalez Sosa <igonzalezsosa@suse.com>
 
 - Use the new SetLocale D-Bus method to change the language and the
   keyboard layout (gh#openSUSE/agama#1375).
-=======
+
+-------------------------------------------------------------------
 Tue Jun 25 15:04:20 UTC 2024 - David Diaz <dgonzalez@suse.com>
 
 - Add resize actions to storage model (gh#openSUSE/agama#1354).
-
--------------------------------------------------------------------
-Mon Jun 24 20:35:00 UTC 2024 - Lubos Kocman <lubos.kocman@suse.com>
-
-- Add Leap 16 (gh#openSUSE/agama#1371)
->>>>>>> 29b4ffd6
 
 -------------------------------------------------------------------
 Thu Jun 21 15:00:00 UTC 2024 - Clemens Famulla-Conrad <cfamullaconrad@suse.de>
