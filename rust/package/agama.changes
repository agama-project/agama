--- conflicted
+++ resolved
@@ -1,5 +1,10 @@
 -------------------------------------------------------------------
-<<<<<<< HEAD
+Tue Oct 14 10:36:49 UTC 2025 - Imobach Gonzalez Sosa <igonzalezsosa@suse.com>
+
+- Do not log errors when retrieving NetworkManager secrets to prevent
+  leaking them (bsc#1251898).
+
+-------------------------------------------------------------------
 Tue Oct  7 09:55:46 UTC 2025 - Clemens Famulla-Conrad <cfamullaconrad@suse.com>
 
 - Add IpConfig.link_local4 to specify ZeroConf/AutoIP behavior.
@@ -14,12 +19,6 @@
     some editors like VSCode uses that for validaing the file
     automatically
   - Use "agama-project" in the GitHub URLs
-=======
-Tue Oct 14 10:36:49 UTC 2025 - Imobach Gonzalez Sosa <igonzalezsosa@suse.com>
-
-- Do not log errors when retrieving NetworkManager secrets to prevent
-  leaking them (bsc#1251898).
->>>>>>> dbd875e0
 
 -------------------------------------------------------------------
 Mon Sep 15 21:09:06 UTC 2025 - Imobach Gonzalez Sosa <igonzalezsosa@suse.com>
