-------------------------------------------------------------------
<<<<<<< HEAD
Wed Oct  1 13:45:23 UTC 2025 - Ladislav Slezák <lslezak@suse.com>

- Autoinstallation schema improvements (gh#agama-project/agama#2773):
  - Added product name examples
  - Allow using "$schema" key for linking the schema definition,
    some editors like VSCode uses that for validaing the file
    automatically
  - Use "agama-project" in the GitHub URLs
=======
Wed Oct  8 06:48:47 UTC 2025 - Imobach Gonzalez Sosa <igonzalezsosa@suse.com>

- Introduce a new "installation issues" API. The issues for all
  services are exposed through a /issues resource (gh#agama-project/agama#2775).

-------------------------------------------------------------------
Wed Oct  8 06:27:14 UTC 2025 - José Iván López González <jlopez@suse.com>

- Add service for reporting progress and extend HTTP API to allow
  getting the installation status (gh#agama-project/agama#2787).

-------------------------------------------------------------------
Fri Oct  3 20:11:26 UTC 2025 - Imobach Gonzalez Sosa <igonzalezsosa@suse.com>

- Introduce the new HTTP API (gh#agama-project/agama#2715).
- Reimplement the localization service as part of the new API,
  following the new actors-based approach.
>>>>>>> 96430904

-------------------------------------------------------------------
Mon Sep 15 21:09:06 UTC 2025 - Imobach Gonzalez Sosa <igonzalezsosa@suse.com>

- Do not log the events to prevent leaking passwords (bsc#1249622).
- Set logs permissions to 0o600.

-------------------------------------------------------------------
Tue Sep  2 12:24:00 UTC 2025 - Imobach Gonzalez Sosa <igonzalezsosa@suse.com>

- Drop the D-Bus interface to localization configuration
  (gh#agama-project/agama#2684).

-------------------------------------------------------------------
Thu Aug 28 10:15:23 UTC 2025 - Imobach Gonzalez Sosa <igonzalezsosa@suse.com>

- Update the software cache when the patterns selection changes (bsc#1248826).

-------------------------------------------------------------------
Thu Aug 28 05:26:06 UTC 2025 - Imobach Gonzalez Sosa <igonzalezsosa@suse.com>

- Include the output of the "agama config" commands when
  agama-autoinstall fails (related to bsc#1248779).

-------------------------------------------------------------------
Wed Aug 27 08:57:02 UTC 2025 - Knut Anderssen <kanderssen@suse.com>

- Add the zFCP controller internal id to the device when some
  update is notified (bsc#1247445).

-------------------------------------------------------------------
Mon Aug 25 16:13:43 UTC 2025 - Michal Filka <mfilka@suse.com>

- bsc#1247424
  - introduced --local option for agama config validate CLI command
    to make validation working without connecting to remote agama
    server

-------------------------------------------------------------------
Tue Aug 19 12:38:40 UTC 2025 - Imobach Gonzalez Sosa <igonzalezsosa@suse.com>

- Fix software configuration cache (bsc#1247933).

-------------------------------------------------------------------
Wed Aug 13 15:16:25 UTC 2025 - Josef Reidinger <jreidinger@suse.com>

- Allow to specify "bootloader" and "files" section in agama
  profile without specified product (bsc#1247248)

-------------------------------------------------------------------
Thu Aug  7 11:47:55 UTC 2025 - Knut Anderssen <kanderssen@suse.com>

- Allow to "add" or "remove" patterns from the current or defined
  user selection patterns list (bsc#1247456).

-------------------------------------------------------------------
Wed Aug  6 15:37:52 UTC 2025 - Ladislav Slezák <lslezak@suse.com>

- Automatically retry registration when a network error happens
  during autoinstallation (bsc#1246990)

-------------------------------------------------------------------
Wed Aug  6 12:52:41 UTC 2025 - José Iván López González <jlopez@suse.com>

- Emit HTTP event when storage is configured, including the client
  id (gh#agama-project/agama#2640).

-------------------------------------------------------------------
Mon Aug  4 09:29:29 UTC 2025 - Knut Anderssen <kanderssen@suse.com>

- Do not return an Err when a connection is not activated or
  deactivated when adding or updating it but just log the error
  and write the connections profiles (bsc#1245548).

-------------------------------------------------------------------
Fri Aug  1 10:10:40 UTC 2025 - Martin Vidner <mvidner@suse.com>

- Fixed "agama config edit" when used with a remote --host option
  (gh#agama-project/agama#2628).

-------------------------------------------------------------------
Thu Jul 31 11:54:49 UTC 2025 - Imobach Gonzalez Sosa <igonzalezsosa@suse.com>

- Add support for a "questions" section in the Agama configuration
  that allows defining how to answer questions (bsc#1246997).

-------------------------------------------------------------------
Tue Jul 29 09:50:59 UTC 2025 - Imobach Gonzalez Sosa <igonzalezsosa@suse.com>

- Do not complain about missing a selected product when it is not
  required (bsc#1247248).

-------------------------------------------------------------------
Mon Jul 28 12:40:40 UTC 2025 - Martin Vidner <mvidner@suse.com>

- update pam crate not to use a vulnerable users dependency
  (bsc#1244200, CVE-2025-5791)

-------------------------------------------------------------------
Mon Jul 28 08:18:09 UTC 2025 - Imobach Gonzalez Sosa <igonzalezsosa@suse.com>

- When the files in inst.auto or inst.script cannot be downloaded,
  write the errors earlier (gh#agama-project/agama#2168).

-------------------------------------------------------------------
Thu Jul 24 13:19:52 UTC 2025 - Imobach Gonzalez Sosa <igonzalezsosa@suse.com>

- Introduce inst.auto_insecure and inst.script_insecure to disable
  SSL checks for inst.auto and inst.script (bsc#1246836).

-------------------------------------------------------------------
Wed Jul 23 14:48:53 UTC 2025 - Ladislav Slezák <lslezak@suse.com>

- Added "--insecure" option to "agama config load" and
  "agama config generate" commands (related to bsc#1246836)

-------------------------------------------------------------------
Wed Jul 23 11:37:04 UTC 2025 - Knut Anderssen <kanderssen@suse.com>

- Fix CLI connection update when using an special character in
  the connection ID (bsc#1246930, gh#agama-project/agama#2605).

-------------------------------------------------------------------
Thu Jul 22 11:00:00 UTC 2025 - Clemens Famulla-Conrad <cfamullaconrad@suse.com>

- Fixed a potential race condition when deleting network connections
  in deactivate_connection() (gh#agama-project/agama#2582).

-------------------------------------------------------------------
Tue Jul 22 10:47:36 UTC 2025 - Imobach Gonzalez Sosa <igonzalezsosa@suse.com>

- Log ProgressChanged events (gh#agama-project/agama#2597).

-------------------------------------------------------------------
Tue Jul 22 07:53:34 UTC 2025 - Martin Vidner <mvidner@suse.com>

- fix .changes errors reported by obs-service-source_validator
  (gh#agama-project/agama#2593)

-------------------------------------------------------------------
Mon Jul 21 15:07:40 UTC 2025 - Imobach Gonzalez Sosa <igonzalezsosa@suse.com>

- Version 17

-------------------------------------------------------------------
Mon Jul 21 14:35:57 UTC 2025 - Imobach Gonzalez Sosa <igonzalezsosa@suse.com>

- Add support for an inst.script option that allows to run an
  arbitrary script (bsc#1246702, gh#agama-project/agama#2589).

-------------------------------------------------------------------
Mon Jul 21 14:17:25 UTC 2025 - Josef Reidinger <jreidinger@suse.com>

- Ensure software cache is updated even if part of its config
  cause error (gh#agama-project/agama#2585)

-------------------------------------------------------------------
Mon Jul 21 10:56:54 UTC 2025 - Knut Anderssen <kanderssen@suse.com>

- Fix device type detection when reading a VLAN connection
  (gh#agama-project/agama#2586).

-------------------------------------------------------------------
Fri Jul 18 06:54:08 UTC 2025 - Knut Anderssen <kanderssen@suse.com>

- Add support to configure VLANs through the CLI or HTTP API
  (gh#agama-project/agama#2580).

-------------------------------------------------------------------
Thu Jul 17 10:35:10 UTC 2025 - Imobach Gonzalez Sosa <igonzalezsosa@suse.com>

- Adjust the information included in the logs (gh#agama-project/agama#2575).

-------------------------------------------------------------------
Wed Jul 16 19:05:48 UTC 2025 - Josef Reidinger <jreidinger@suse.com>

- Fix crash when an Agama profile contains only the zfcp section by
  providing better error report when product selection have to be
  done before or in the same profile (bsc#1246601)

-------------------------------------------------------------------
Wed Jul 16 15:37:34 UTC 2025 - Imobach Gonzalez Sosa <igonzalezsosa@suse.com>

- When searching for a translation of a license, use the first
  language in the same territory as fallback (bsc#1238364,
  gh#agama-project/agama#2571).
- Add the language tag to the /licences/:id endpoint.

-------------------------------------------------------------------
Wed Jul 16 14:55:00 UTC 2025 - Clemens Famulla-Conrad <cfamullaconrad@suse.com>

- Fix deletion of controller connections (gh#agama-project/agama#2564)

-------------------------------------------------------------------
Wed Jul 16 14:21:30 UTC 2025 - Knut Anderssen <kanderssen@suse.com>

- Make the method4 and method6 default to be "auto" in case of
  absense (bsc#1246194).

-------------------------------------------------------------------
Wed Jul  16 13:22:07 UTC 2025 - Clemens Famulla-Conrad <cfamullaconrad@suse.com>

- Add initial support for ovs in agama network model (gh#agama-project/agama#2536).

-------------------------------------------------------------------
Wed Jul 16 13:17:22 UTC 2025 - Jorik Cronenberg <jorik.cronenberg@suse.com>

- Add dns priority to network model (gh#agama-project/agama#2533).

-------------------------------------------------------------------
Wed Jul 16 08:42:59 UTC 2025 - Ladislav Slezák <lslezak@suse.com>

- Added -i/--insecure optional argument to the "agama download"
  command to ignore SSL problems in HTTPS downloads (self-signed
  certificate, non-matching host, unknown CA...)
  (related to bsc#1245393)

-------------------------------------------------------------------
Wed Jul 16 07:30:02 UTC 2025 - Josef Reidinger <jreidinger@suse.com>

- Add support for activating zFCP disks to Agama unattended profile
  (gh#agama-project/agama#2551)
- Fix export of empty DASD section leading to failure on non s390
  system (bsc#1246102)

-------------------------------------------------------------------
Tue Jul 15 09:00:00 UTC 2025 - Clemens Famulla-Conrad <cfamullaconrad@suse.com>

- Fix autoconnect setting for port interfaces (bsc#1246070).

-------------------------------------------------------------------
Fri Jul 11 06:56:29 UTC 2025 - Imobach Gonzalez Sosa <igonzalezsosa@suse.com>

- Do not exported null values for localization, hostname
  and product settings (gh#agama-project/agama#2543).

-------------------------------------------------------------------
Wed Jul  9 12:25:08 UTC 2025 - Josef Reidinger <jreidinger@suse.com>

- unattended installation: allow registration to RMT when
  registration code is ommited (bsc#1246069)

-------------------------------------------------------------------
Mon Jul  7 13:22:05 UTC 2025 - Imobach Gonzalez Sosa <igonzalezsosa@suse.com>

- Improve handling of the inst.auto option (gh#agama-project/agama#2534):
  - Replace the "agama-auto" service with "agama-autoinstall".
  - Report when the configuration could not be loaded.
  - Allow importing multiple configurations.
- Add a new `inst.install` option to stop the installation after
  loading the configuration.

-------------------------------------------------------------------
Fri Jul  4 11:33:44 UTC 2025 - José Iván López González <jlopez@suse.com>

- Reprobe the system after registering the product
  (gh#agama-project/agama#2532, bsc#1245400).

-------------------------------------------------------------------
Wed Jul  2 16:02:07 UTC 2025 - Imobach Gonzalez Sosa <igonzalezsosa@suse.com>

- Cache the list of products during the startup (bsc#1241208).

-------------------------------------------------------------------
Mon Jun 30 15:51:35 UTC 2025 - Imobach Gonzalez Sosa <igonzalezsosa@suse.com>

- Version 16

-------------------------------------------------------------------
Fri Jun 27 10:02:43 UTC 2025 - José Iván López González <jlopez@suse.com>

- Reprobe storage if need while loading a config (bsc#1245114).

-------------------------------------------------------------------
Fri Jun 27 06:29:46 UTC 2025 - Imobach Gonzalez Sosa <igonzalezsosa@suse.com>

- Add an end-point to check passwords strenght (bsc#1237480).

-------------------------------------------------------------------
Fri Jun 27 05:29:26 UTC 2025 - Imobach Gonzalez Sosa <igonzalezsosa@suse.com>

- Fix error messages formatting (gh#agama-project/agama#2471).

-------------------------------------------------------------------
Wed Jun 25 07:56:57 UTC 2025 - Josef Reidinger <jreidinger@suse.com>

- Allow to specify onlyRequired in software config and in software
  section of agama profile (jsc#AGM-154)

-------------------------------------------------------------------
Wed Jun 18 14:36:50 UTC 2025 - Knut Anderssen <kanderssen@suse.com>

- Allow to bind a connection to an specific device mac address
   (bsc#1244259).

-------------------------------------------------------------------
Wed Jun 18 07:17:30 UTC 2025 - Imobach Gonzalez Sosa <igonzalezsosa@suse.com>

- Preserve AutoYaST pre-scripts artifacts (bsc#1243776, gh#agama-project/agama#2344).

-------------------------------------------------------------------
Tue Jun 17 12:21:43 UTC 2025 - Imobach Gonzalez Sosa <igonzalezsosa@suse.com>

- Improve logging of WebSocket events (gh#agama-project/agama#2479).

-------------------------------------------------------------------
Mon Jun 16 14:28:22 UTC 2025 - Ancor Gonzalez Sosa <ancor@suse.com>

- Extend the storage schema to allow sorting storage devices as
  part of the search (gh#agama-project/agama#2474).

-------------------------------------------------------------------
Fri Jun 13 12:45:49 UTC 2025 - Ladislav Slezák <lslezak@suse.com>

- Configure the console font so the non-ASCII characters are
  displayed properly (bsc#1239462)

-------------------------------------------------------------------
Fri Jun 13 10:42:48 UTC 2025 - Imobach Gonzalez Sosa <igonzalezsosa@suse.com>

- The "logs store" saves all journald logs on a single file (related
  to gh#agama-project/agama#2466).

-------------------------------------------------------------------
Fri Jun 13 08:24:39 UTC 2025 - Josef Reidinger <jreidinger@suse.com>

- Split registration key and registered status to support RMT with
  empty registration key (gh#agama-project/agama#2469)

-------------------------------------------------------------------
Thu Jun 12 14:59:52 UTC 2025 - Imobach Gonzalez Sosa <igonzalezsosa@suse.com>

- Use "localectl" instead of "setxkbmap" to change the keymap
  (gh#agama-project/agama#2470).

-------------------------------------------------------------------
Wed Jun 11 13:12:12 UTC 2025 - Imobach Gonzalez Sosa <igonzalezsosa@suse.com>

- Consider `hashedPassword` as `false` when it is not specified
  (gh#agama-project/agama#2464).

-------------------------------------------------------------------
Tue Jun 10 13:33:09 UTC 2025 - Imobach Gonzalez Sosa <igonzalezsosa@suse.com>

- Expose the user and the root password when exporting the configuration
  (bsc#1235602).
- Do not export the "user" section unless a first user is defined.
- Do not export the "root" section unless an authentication mechanism
  is defined.

-------------------------------------------------------------------
Tue Jun 10 09:25:39 UTC 2025 - Martin Vidner <mvidner@suse.com>

- consistent CLI for unattended installation (gh#agama-project/agama#2347)
  - `agama config generate | agama config load` replaces `agama profile import`
  - `agama config generate` replaces `agama profile evaluate`
    and `agama profile autoyast`
  - `agama config validate` replaces `agama profile validate`, is also automatic
  - More consistency in stdio handling, adding --output option

-------------------------------------------------------------------
Mon Jun  9 06:19:39 UTC 2025 - José Iván López González <jlopez@suse.com>

- Extend the HTTP API to get available/candidate drives and MD
  RAIDs (gh#agama-project/agama#2419).
- Improve storage schema to avoid wrong device base name
  (bsc#1244049).

-------------------------------------------------------------------
Fri Jun  6 13:22:58 UTC 2025 - Knut Anderssen <kanderssen@suse.com>

- Added support for moving the connections from memory only to disk
  (gh#agama-project/agama#2402).

-------------------------------------------------------------------
Tue Jun  5 16:03:31 UTC 2025 - Jorik Cronenberg <jorik.cronenberg@suse.com>

- Use slave-type instead of port-type for NM<1.46.0 (gh#agama-project/agama#2433).

-------------------------------------------------------------------
Thu Jun  5 15:42:13 UTC 2025 - Josef Reidinger <jreidinger@suse.com>

- Add support to specify for extra repositories if it can be
  unsigned or list of GPG fingerprints that are trusted
  (jsc#AGM-125)

-------------------------------------------------------------------
Thu Jun  5 12:57:11 UTC 2025 - Imobach Gonzalez Sosa <igonzalezsosa@suse.com>

- Use camel case for the extra repositories key (gh#agama-project/agama#2442).

-------------------------------------------------------------------
Wed Jun  4 13:18:35 UTC 2025 - Imobach Gonzalez Sosa <igonzalezsosa@suse.com>

- Drop the autologin property from the JSON schema
  (gh#agama-project/agama#2438).

-------------------------------------------------------------------
Tue Jun  3 12:30:40 UTC 2025 - Josef Reidinger <jreidinger@suse.com>

- Add to api/software/config ability to set/get list of additional
  installatio repositories (jsc#AGM-125)
- Add extraRepositories key to software section in agama profile

-------------------------------------------------------------------
Fri May 30 15:05:35 UTC 2025 - Jorik Cronenberg <jorik.cronenberg@suse.com>

- Send different NM dbus values depending on version (gh#agama-project/agama#2356).

-------------------------------------------------------------------
Thu May 29 09:00:00 UTC 2025 - Clemens Famulla-Conrad <cfamullaconrad@suse.com>

- Fix bridge port config (bridge-port.priority and
  brdige-port.path_cost)

-------------------------------------------------------------------
Wed May 28 14:53:51 UTC 2025 - Ladislav Slezák <lslezak@suse.com>

- Refresh the software cache after resolving conflicts to
  show the correct current status
  (followup for gh#agama-project/agama#2348)

-------------------------------------------------------------------
Wed May 28 13:29:51 UTC 2025 - Imobach Gonzalez Sosa <igonzalezsosa@suse.com>

- Stop serving the web UI from $HOME/.local/share/agama
  (gh#agama-project/agama#2414).

-------------------------------------------------------------------
Mon May 26 19:51:52 UTC 2025 - Imobach Gonzalez Sosa <igonzalezsosa@suse.com>

- Version 15

-------------------------------------------------------------------
Fri May 23 13:22:15 UTC 2025 - Imobach Gonzalez Sosa <igonzalezsosa@suse.com>

- Proper handling of WebSocket secure connections (gh#agama-project/agama#2391):
  - "agama monitor" does not use "insecure" by default.
  - Do not encrypt the connection when using ws: URLs.

-------------------------------------------------------------------
Fri May 23 10:17:32 UTC 2025 - Imobach Gonzalez Sosa <igonzalezsosa@suse.com>

- Cache progress reporting to avoid blocking the clients
  (gh#agama-project/agama#2389).

-------------------------------------------------------------------
Thu May 22 17:19:10 UTC 2025 - Ancor Gonzalez Sosa <ancor@suse.com>

- Update schema of the storage model (gh#agama-project/agama#2346).

-------------------------------------------------------------------
Thu May 22 16:16:54 UTC 2025 - Josef Reidinger <jreidinger@suse.com>

- Provide software conflicts HTTP API (gh#agama-project/agama#2348)

-------------------------------------------------------------------
Thu May 22 13:16:49 UTC 2025 - Imobach Gonzalez Sosa <igonzalezsosa@suse.com>

- Cache issues to avoid blocking the clients
  (gh#agama-project/agama#2379).

-------------------------------------------------------------------
Tue May 20 14:54:17 UTC 2025 - Ladislav Slezák <lslezak@suse.com>

- Cache the software configuration and products in the web server,
  the software backend is blocked during package installation
  (bsc#1241208)

-------------------------------------------------------------------
Wed May 19 15:20:42 UTC 2025 - Knut Anderssen <kanderssen@suse.com>

- Add support for bridge connections (gh#openSUSE/agama#2258).

-------------------------------------------------------------------
Mon May 19 14:02:50 UTC 2025 - Imobach Gonzalez Sosa <igonzalezsosa@suse.com>

- Do not crash when network events do not contain "addresses",
  "nameservers", "dnsSearchlist", "routes4" or "routes6"
  (gh#agama-project/agama#2371).

-------------------------------------------------------------------
Mon May 19 12:02:46 UTC 2025 - Imobach Gonzalez Sosa <igonzalezsosa@suse.com>

- Adapt "install", "probe" and "finish" to use the HTTP API
  (gh#agama-project/agama#2368).
- Add commands for monitoring Agama (gh#agama-project/agama#2368):
  - "monitor": to display the progress.
  - "events": to display the events in JSON format.

-------------------------------------------------------------------
Wed May 14 15:17:25 UTC 2025 - José Iván López González <jlopez@suse.com>

- Add search conditions to storage schema
  (gh#agama-project/agama#2338).

-------------------------------------------------------------------
Wed May 14 12:28:57 UTC 2025 - Imobach Gonzalez Sosa <igonzalezsosa@suse.com>

- Extract network and utilities to the new agama-network and agama-utils
  packages (gh#agama-project/agama#2357).

-------------------------------------------------------------------
Tue May 13 09:28:46 UTC 2025 - Imobach Gonzalez Sosa <igonzalezsosa@suse.com>

- Fix setting the mode for questions (bsc#1242441).

-------------------------------------------------------------------
Mon May 12 12:55:40 UTC 2025 - Ladislav Slezák <lslezak@suse.com>

- Remove the delay between selecting the product and registering it,
  the problem has been fixed in the web UI
  (removed workaround for gh#agama-project/agama#2274)

-------------------------------------------------------------------
Wed May  7 21:04:24 UTC 2025 - Imobach Gonzalez Sosa <igonzalezsosa@suse.com>

- Fix automatic answer of questions with password (gh#agama-project/agama#2332).

-------------------------------------------------------------------
Wed May  7 15:08:36 UTC 2025 - Imobach Gonzalez Sosa <igonzalezsosa@suse.com>

- Fix agama-dbus-server to write to journald logs (gh#agama-project/agama#2339).

-------------------------------------------------------------------
Wed May  7 12:52:42 UTC 2025 - Imobach Gonzalez Sosa <igonzalezsosa@suse.com>

- Add validation of the product/addons section (gh#agama-project/agama#2336).

-------------------------------------------------------------------
Wed May  7 06:35:19 UTC 2025 - José Iván López González <jlopez@suse.com>

- Add MD RAIDs to the storage schema (gh#agama-project/agama#2286).

-------------------------------------------------------------------
Mon May  5 06:38:07 UTC 2025 - Imobach Gonzalez Sosa <igonzalezsosa@suse.com>

- Add the iscsi.schema.json to the agama-cli package (gh#agama-project/agama#2324).

-------------------------------------------------------------------
Fri May  2 07:42:21 UTC 2025 - Imobach Gonzalez Sosa <igonzalezsosa@suse.com>

- Update dependencies (gh#agama-project/agama#2317).

-------------------------------------------------------------------
Wed Apr 30 08:18:10 UTC 2025 - Imobach Gonzalez Sosa <igonzalezsosa@suse.com>

- Add support for relative URLs in files and scripts definitions
  (gh#agama-project/agama#2305).

-------------------------------------------------------------------
Fri Apr 25 10:50:01 UTC 2025 - Imobach Gonzalez Sosa <igonzalezsosa@suse.com>

- Refactor HTTP clients to simplify error handling
  (gh#agama-project/agama#2292).

-------------------------------------------------------------------
Thu Apr 24 14:13:19 UTC 2025 - Josef Reidinger <jreidinger@suse.com>

- Allow to specify in Agama profile SSL certificate fingerprint
  to handle self-signed certificates used for non default
  registration server
- Allow to specify registration server URL via Agama profile
  gh#agama-project/agama#2270


-------------------------------------------------------------------
Tue Apr 22 14:14:52 UTC 2025 - Imobach Gonzalez Sosa <igonzalezsosa@suse.com>

- Version 14

-------------------------------------------------------------------
Tue Apr 22 11:16:29 UTC 2025 - Ladislav Slezák <lslezak@suse.com>

- CLI: wait a bit between selecting the product to install and
  registering it so the Web UI has enough time to process all
  events (gh#agama-project/agama#2274)

-------------------------------------------------------------------
Mon Apr 21 13:42:13 UTC 2025 - Imobach Gonzalez Sosa <igonzalezsosa@suse.com>

- Allow to log in into multiple systems (gh#agama-project/agama#2261).
- Do not interactively ask for accepting insecure connections.

-------------------------------------------------------------------
Mon Apr 21 12:46:07 UTC 2025 - Imobach Gonzalez Sosa <igonzalezsosa@suse.com>

- Report and emit changes to the connections states. (gh#agama-project/agama#2247).
- Do not write wireless security settings when they are not used.

-------------------------------------------------------------------
Wed Apr 16 10:45:33 UTC 2025 - José Iván López González <jlopez@suse.com>

- Add missing help to finish command (gh#agama-project/agama#2272).

-------------------------------------------------------------------
Wed Apr 16 05:40:39 UTC 2025 - José Iván López González <jlopez@suse.com>

- Replace --api option by --host (gh#agama-project/agama#2271).

-------------------------------------------------------------------
Fri Apr 11 06:53:04 UTC 2025 - Imobach Gonzalez Sosa <igonzalezsosa@suse.com>

- Prevent agama-web-server from getting stuck in the POST
  /api/profile/autoyast calls (gh#agama-project/agama#2259).
- Temporarily disable AutoYaST profiles fetch errors.

-------------------------------------------------------------------
Thu Apr 10 20:24:06 UTC 2025 - Josef Reidinger <jreidinger@suse.com>

- Allow to specify extra kernel parameters in profile
  (jsc#PED-10810)

-------------------------------------------------------------------
Wed Apr  9 09:06:18 UTC 2025 - Martin Vidner <mvidner@suse.com>

- Made `--api URL` work with `agama profile`
  (gh#agama-project/agama#2103)
  - Added /api/profile on the backend
  - JSON validation error are more readable now
  - Error messages do not start with "Anyhow(...)"
  - Backend errors include causes

-------------------------------------------------------------------
Wed Apr  9 05:35:22 UTC 2025 - José Iván López González <jlopez@suse.com>

- Add HTTP API for configuring iSCSI (gh#agama-project/agama#2231).

-------------------------------------------------------------------
Tue Apr  8 22:04:03 UTC 2025 - Imobach Gonzalez Sosa <igonzalezsosa@suse.com>

- "agama download" do not crash if it cannot mount a file system
  (gh#agama-project/agama#2253).

-------------------------------------------------------------------
Mon Apr  7 14:02:57 UTC 2025 - Josef Reidinger <jreidinger@suse.com>

- Skip exporting scripts, files, bootloader and softare section
  in profile if they are empty (gh#agama-project/agama#2250)

-------------------------------------------------------------------
Tue Apr  1 12:44:57 UTC 2025 - Ladislav Slezák <lslezak@suse.com>

- Make the extension version attribute optional, search the version
  automatically if it is missing (related to jsc#AGM-100)

-------------------------------------------------------------------
Fri Mar 28 21:45:05 UTC 2025 - Josef Reidinger <jreidinger@suse.com>

- Allow to specify bootloader timeout in profile (jsc#PED-10810)

-------------------------------------------------------------------
Mon Mar 27 13:27:19 UTC 2025 - Jorik Cronenberg <jorik.cronenberg@suse.com>

- Add NM dhcp settings to network model (gh#agama-project/agama#2189).

-------------------------------------------------------------------
Thu Mar 27 12:40:02 UTC 2025 - Imobach Gonzalez Sosa <igonzalezsosa@suse.com>

- Version 13

-------------------------------------------------------------------
Tue Mar 25 12:12:50 UTC 2025 - Josef Reidinger <jreidinger@suse.com>

- Support for manual files deployment in unattended mode
  (gh#agama-project/agama#2121)

-------------------------------------------------------------------
Sat Mar 22 22:58:09 UTC 2025 - Imobach Gonzalez Sosa <igonzalezsosa@suse.com>

- Do not try to connect to the HTTP server when it is not needed
  (gh#agama-project/agama#2192).

-------------------------------------------------------------------
Fri Mar 21 16:37:32 UTC 2025 - Ladislav Slezák <lslezak@suse.com>

- Add extensions from the registration server (automatic
  installation only) (jsc#AGM-100)

-------------------------------------------------------------------
Thu Mar 20 09:05:26 UTC 2025 - Imobach Gonzalez Sosa <igonzalezsosa@suse.com>

- Improve init scripts execution (gh#agama-project/agama#2161):
  * Properly run the scripts (gh#agama-project/agama#2144).
  * Allow setting the scripts path with the SCRIPTS_DIR
    environment variable.
  * Do not exit with an error if there are not scripts.
  * Make agama-scripts.sh idempotent.

-------------------------------------------------------------------
Fri Mar 14 12:32:42 UTC 2025 - Imobach Gonzalez Sosa <igonzalezsosa@suse.com>

- Allow selecting individual packages through a configuration file
  (gh#agama-project/agama#2153).

-------------------------------------------------------------------
Wed Mar 12 17:12:10 UTC 2025 - Knut Alejandro Anderssen González <kanderssen@suse.com>

- Introduced the hostname model in order to start managing it
  (gh#agama-project/agama#2118).

-------------------------------------------------------------------
Wed Mar 12 13:09:52 UTC 2025 - Imobach Gonzalez Sosa <igonzalezsosa@suse.com>

- Set the extension in the disposition "filename" so Chrome uses
  the correct name (gh#agama-project/agama#2141).

-------------------------------------------------------------------
Mon Mar 10 12:13:19 UTC 2025 - José Iván López González <jlopez@suse.com>

- Package and install the storage model schema
  (gh#agama-project/agama#2135).

-------------------------------------------------------------------
Fri Mar  7 11:40:56 UTC 2025 - José Iván López González <jlopez@suse.com>

- Extend storage model schema with LVM (gh#agama-project/agama#2089).

-------------------------------------------------------------------
Thu Mar  6 12:51:42 UTC 2025 - Imobach Gonzalez Sosa <igonzalezsosa@suse.com>

- Extend agama download to support most of YaST-like URLs
  (device:, usb:, label:, cd:, dvd: and hd:) (gh#agama-project/agama#2118).

-------------------------------------------------------------------
Tue Mar  4 13:34:13 UTC 2025 - Martin Vidner <mvidner@suse.com>

- install and package also storage.schema.json (bsc#1238367)

-------------------------------------------------------------------
Wed Feb 26 06:52:52 UTC 2025 - José Iván López González <jlopez@suse.com>

- Extend storage model schema to support file system label (needed
  for jsc#AGM-122 and bsc#1237165).

-------------------------------------------------------------------
Wed Feb 26 06:51:37 UTC 2025 - Imobach Gonzalez Sosa <igonzalezsosa@suse.com>

- Version 12

-------------------------------------------------------------------
Tue Feb 25 22:36:38 UTC 2025 - Imobach Gonzalez Sosa <igonzalezsosa@suse.com>

- Add the missing shebang line to the agama-scripts.sh shell script
  (gh#agama-project/agama#2077).
- Save logs after running post installation scripts
  (gh#agama-project/agama#2078).

-------------------------------------------------------------------
Mon Feb 24 14:42:28 UTC 2025 - Imobach Gonzalez Sosa <igonzalezsosa@suse.com>

- Keep the encoding when storing the locale (gh#agama-project/agama#2062).

-------------------------------------------------------------------
Fri Feb 21 14:00:47 UTC 2025 - José Iván López González <jlopez@suse.com>

- Extend storage model schema to support global encryption
  (gh#agama-project/agama#2031).

-------------------------------------------------------------------
Thu Feb 20 12:58:09 UTC 2025 - Ancor Gonzalez Sosa <ancor@suse.com>

- Introduce the storage model to support the new storage user
  interface (gh#openSUSE/agama#2033)

-------------------------------------------------------------------
Tue Feb 18 12:05:56 UTC 2025 - Imobach Gonzalez Sosa <igonzalezsosa@suse.com>

- Expose root and first user passwords (gh#agama-project/agama#2005).
- Remove support for auto-login.

-------------------------------------------------------------------
Mon Feb 17 17:18:35 UTC 2025 - Knut Anderssen <kanderssen@suse.com>

- Added reboot command to the CLI (gh#agama-project/agama#1970)

-------------------------------------------------------------------
Fri Feb 14 17:00:33 UTC 2025 - Imobach Gonzalez Sosa <igonzalezsosa@suse.com>

- Set console and X11 keymaps when changing the installer keymap
  (bsc#1236174).
- Use the "dashed" form of the keymap identifier when calling
  systemd-firstboot (bsc#1236174).

-------------------------------------------------------------------
Mon Feb 10 13:28:34 UTC 2025 - Ladislav Slezák <lslezak@suse.com>

- Fixup: Make the "lang" URL query optional, do not fail when it
  is missing. This fixes crash on non-UEFI systems.

-------------------------------------------------------------------
Fri Feb  7 11:03:29 UTC 2025 - Ladislav Slezák <lslezak@suse.com>

- Forward the "lang" URL query parameter when redirecting in the
  "/login" endpoint (this allows to define the default language
  in the Firefox configuration file in local installation)

-------------------------------------------------------------------
Thu Feb  6 12:52:11 UTC 2025 - Imobach Gonzalez Sosa <igonzalezsosa@suse.com>

- Describe licenses API in OpenAPI documentation
  (gh#agama-project/agama#1929).

-------------------------------------------------------------------
Fri Jan 24 09:33:31 UTC 2025 - Imobach Gonzalez Sosa <igonzalezsosa@suse.com>

- Introduce a new installation phase "finish"
  (gh#agama-project/agama#1616).

-------------------------------------------------------------------
Fri Jan 24 06:43:05 UTC 2025 - Imobach Gonzalez Sosa <igonzalezsosa@suse.com>

- Change the registration property in a product's definition to a
  boolean (gh#agama-project/agama#1938).

-------------------------------------------------------------------
Wed Jan 22 14:49:56 UTC 2025 - Ladislav Slezák <lslezak@suse.com>

- Added a workaround for stuck web UI when importing auto
  installation profile with unreachable software repository
  (gh#agama-project/agama#1933)

-------------------------------------------------------------------
Mon Jan 20 16:44:02 UTC 2025 - Ladislav Slezák <lslezak@suse.com>

- The web server provides /api/software/repositories endpoint
  for reading the currently configured repositories,
  related to (gh#agama-project/agama#1894)

-------------------------------------------------------------------
Mon Jan 20 10:35:47 UTC 2025 - Imobach Gonzalez Sosa <igonzalezsosa@suse.com>

- Add support for specifying a license for each product
  (jsc#PED-11987).

-------------------------------------------------------------------
Thu Jan 16 13:10:54 UTC 2025 - Imobach Gonzalez Sosa <igonzalezsosa@suse.com>

- Stop the WebSocket handler when the client is disconnected
  (gh#agama-project/agama#1909).
- Log the events.

-------------------------------------------------------------------
Thu Jan 16 09:32:00 UTC 2025 - Martin Vidner <mvidner@suse.com>

- Fix typo in `agama profile import --help` (bsc#1235827)

-------------------------------------------------------------------
Fri Jan 10 21:22:01 UTC 2025 - Imobach Gonzalez Sosa <igonzalezsosa@suse.com>

- Version 11

-------------------------------------------------------------------
Fri Jan 10 08:58:29 UTC 2025 - Imobach Gonzalez Sosa <igonzalezsosa@suse.com>

- Disable the browser cache setting the "Cache-Control" header to
  "no-store" (gh#agama-project/agama#1880).

-------------------------------------------------------------------
Thu Jan  9 12:52:05 UTC 2025 - Josef Reidinger <jreidinger@suse.com>

- Increase disk size in _constraints to fix build on ppc
  (gh#agama-project/agama#1876).

-------------------------------------------------------------------
Wed Jan  8 14:05:34 UTC 2025 - Imobach Gonzalez Sosa <igonzalezsosa@suse.com>

- Add support for products registration (jsc#PED-11192,
  gh#agama-project/agama#1809).

-------------------------------------------------------------------
Fri Dec 20 12:17:26 UTC 2024 - Josef Reidinger <jreidinger@suse.com>

- Add bootloader.stopOnBootMenu section to profile to allow stop
  during boot for openQA (gh#agama-project/agama#1840)

-------------------------------------------------------------------
Thu Dec 19 11:39:14 UTC 2024 - Imobach Gonzalez Sosa <igonzalezsosa@suse.com>

- Fix several validation issues (gh#agama-project/agama#1845).

-------------------------------------------------------------------
Wed Dec 18 12:32:00 UTC 2024 - Imobach Gonzalez Sosa <igonzalezsosa@suse.com>

- Introduce a new AGAMA_LOG environment variable to control what to
  log (gh#agama-project/agama#1843).

-------------------------------------------------------------------
Wed Dec 18 10:11:44 UTC 2024 - Imobach Gonzalez Sosa <igonzalezsosa@suse.com>

- Add jsonnet as a BuildRequires dependency because it is needed
  when running tests (gh#agama-project/agama#1842).

-------------------------------------------------------------------
Thu Dec 12 16:42:18 UTC 2024 - Imobach Gonzalez Sosa <igonzalezsosa@suse.com>

- Fix profile URL handling (bsc#1234362):
  - Follow redirections.
  - Determine the file format from the content instead of the
    extension. It does not apply to AutoYaST profiles, where it still
    uses the extension in the URL for backward compatibility.

-------------------------------------------------------------------
Tue Dec  3 12:58:48 UTC 2024 - Imobach Gonzalez Sosa <igonzalezsosa@suse.com>

- Do not refer to the agama-dbus-monitor because it is part of the
  Ruby package (gh#agama-project/agama#1805).

-------------------------------------------------------------------
Mon Dec  2 11:29:46 UTC 2024 - Imobach Gonzalez Sosa <igonzalezsosa@suse.com>

- Upgrade rustc dependency to version 1.81 because it is needed by
  zbus 5 (gh#agama-project/agama#1797).

-------------------------------------------------------------------
Sun Dec  1 21:53:21 UTC 2024 - David Diaz <dgonzalez@suse.com>

- Rename flag to set password as encrypted
  (gh#agama-project/agama#1787).

-------------------------------------------------------------------
Fri Nov 29 12:14:25 UTC 2024 - Imobach Gonzalez Sosa <igonzalezsosa@suse.com>

- Add support for running user-defined post-scripts in a chroot
 (gh#agama-project/agama#1792).

-------------------------------------------------------------------
Fri Nov 29 08:57:19 UTC 2024 - Michal Filka <mfilka@suse.com>

- several improvements for CLI. agama logs store:
  - collects logs of agama-web-server service
  - collects list of installed packages (e.g. .packages.root or
    rpm -qa)
  - do not add into the archive empty files when log command
    returns nothing
  - do not explicitly set archive permissions on client side
  - do not hide backend errors (e.g. in case of invalid auth token)
- added service for monitoring Agama's D-Bus bus which stores
  errors into a log.

-------------------------------------------------------------------
Thu Nov 28 15:58:59 UTC 2024 - Ladislav Slezák <lslezak@suse.com>

- Drop the handler for the "po.js" path in the HTTP server,
  the web frontend now uses dynamic imports for loading the
  translation files (gh#agama-project/agama#1777)

-------------------------------------------------------------------
Thu Nov 28 11:07:58 UTC 2024 - Imobach Gonzalez Sosa <igonzalezsosa@suse.com>

- Add support for auto-installation "init" scripts
  (gh#agama-project/agama#1788).

-------------------------------------------------------------------
Mon Nov 25 19:51:20 UTC 2024 - Imobach Gonzalez Sosa <igonzalezsosa@suse.com>

- Fix the default path of the D-Bus Questions object and the ISCSI
  Initiator interface (gh#agama-project/agama#1785).

-------------------------------------------------------------------
Fri Nov 15 16:48:44 UTC 2024 - Ladislav Slezák <lslezak@suse.com>

- Allow using encrypted passord for root and the first user
  (gh#agama-project/agama#1771)

-------------------------------------------------------------------
Thu Nov 14 14:45:47 UTC 2024 - Knut Alejandro Anderssen González <kanderssen@suse.com>

- Get some wireless settings as optional in order to not break the
  connections reader (gh#agama-project/agama#1753).

-------------------------------------------------------------------
Wed Nov 13 12:03:02 UTC 2024 - Imobach Gonzalez Sosa <igonzalezsosa@suse.com>

- Properly update the localization settings of the D-Bus services
  (bsc#1233159, bsc#1233160).

-------------------------------------------------------------------
Mon Nov 11 09:52:59 UTC 2024 - Imobach Gonzalez Sosa <igonzalezsosa@suse.com>

- Add many missing elements to the OpenAPI spec
  (gh#agama-project/agama#1700).
- Update to utoipa 5.2 to generate the OpenAPI spec.

-------------------------------------------------------------------
Thu Nov  7 14:20:48 UTC 2024 - Imobach Gonzalez Sosa <igonzalezsosa@suse.com>

- Perform a system re-probing after executing pre-scripts
  (gh#agama-project/agama#1735).

-------------------------------------------------------------------
Mon Nov  4 07:51:55 UTC 2024 - Michal Filka <mfilka@suse.com>

- Follow-up of original fix for gh#agama-project/agama#1495
- Implemented HTTP API for downloading logs
- Adapted CLI command "logs" to use the HTTP API for downloading logs

-------------------------------------------------------------------
Wed Oct 30 15:27:11 UTC 2024 - Jorik Cronenberg <jorik.cronenberg@suse.com>

- Add autoconnect property for network connections
  (gh#agama-project/agama#1715)

-------------------------------------------------------------------
Mon Oct 28 09:24:48 UTC 2024 - Imobach Gonzalez Sosa <igonzalezsosa@suse.com>

- Use the correct method to apply the network configuration from
  the CLI (gh#agama-project/agama#1701).

-------------------------------------------------------------------
Thu Oct 24 14:19:46 UTC 2024 - José Iván López González <jlopez@suse.com>

- Storage: extend the HTTP API to allow getting the solved storage
  config (gh#agama-project/agama#1692).

-------------------------------------------------------------------
Wed Oct 23 15:25:36 UTC 2024 - Imobach Gonzalez Sosa <igonzalezsosa@suse.com>

- Fix the action to download the logs (gh#agama-project/agama#1693).

-------------------------------------------------------------------
Tue Oct 22 09:46:41 UTC 2024 - Imobach Gonzalez Sosa <igonzalezsosa@suse.com>

- Improve OpenAPI specification generation (gh#agama-project/agama#1564):
  - Add a lot of missing elements to make the specification valid.
  - Use a xtask to generate the OpenAPI specification at build time.
  - Ship the specification in a separate package (agama-openapi).

-------------------------------------------------------------------
Wed Oct 16 15:07:33 UTC 2024 - Imobach Gonzalez Sosa <igonzalezsosa@suse.com>

- Add support for running user-defined scripts before and after the
  installation (gh#agama-project/agama#1673).

-------------------------------------------------------------------
Wed Oct 16 07:55:27 UTC 2024 - Michal Filka <mfilka@suse.com>

- Implemented option for providing remote API address for the CLI
  gh#agama-project/agama#1495

-------------------------------------------------------------------
Mon Oct 14 13:53:10 UTC 2024 - Josef Reidinger <jreidinger@suse.com>

- CLI: change format for questions answers file from YAML to JSON
  to be consistent with other commands
  (gh#agama-project/agama#1667).

-------------------------------------------------------------------
Fri Sep 27 13:09:10 UTC 2024 - Jorik Cronenberg <jorik.cronenberg@suse.com>

- Fix optional network settings (gh#agama-project/agama#1641).

-------------------------------------------------------------------
Fri Sep 27 10:44:22 UTC 2024 - Imobach Gonzalez Sosa <igonzalezsosa@suse.com>

- Expose keymaps localized descriptions (gh#agama-project/agama#1643).

-------------------------------------------------------------------
Wed Sep 25 14:33:50 UTC 2024 - Clemens Famulla-Conrad <cfamullaconrad@suse.com>

- Rename wireless key-mgmt value wpa-eap-suite-b192 to
  wpa-eap-suite-b-192 (gh#agama-project/agama#1640)

-------------------------------------------------------------------
Fri Sep 20 11:42:06 UTC 2024 - Imobach Gonzalez Sosa <igonzalezsosa@suse.com>

- Version 10

-------------------------------------------------------------------
Fri Sep 20 11:24:56 UTC 2024 - Imobach Gonzalez Sosa <igonzalezsosa@suse.com>

- Change the license to GPL-2.0-or-later (gh#openSUSE/agama#1621).

-------------------------------------------------------------------
Tue Sep 18 13:20:47 UTC 2024 - Josef Reidinger <jreidinger@suse.com>

- Expose the zFCP D-Bus API through HTTP (gh#openSUSE/agama#1570).

-------------------------------------------------------------------
Wed Sep 18 08:27:13 UTC 2024 - Martin Vidner <mvidner@suse.com>

- For CLI, use HTTP clients instead of D-Bus clients,
  final piece: Storage (gh#openSUSE/agama#1600)
  - added StorageHTTPClient

-------------------------------------------------------------------
Wed Sep 13 12:25:28 UTC 2024 - Jorik Cronenberg <jorik.cronenberg@suse.com>

- Add additional wireless settings (gh#openSUSE/agama#1602).

-------------------------------------------------------------------
Wed Sep 10 15:00:33 UTC 2024 - Jorik Cronenberg <jorik.cronenberg@suse.com>

- Implement 802.1x (EAP) in network settings (gh#openSUSE/agama#1597).

-------------------------------------------------------------------
Mon Sep  9 09:09:54 UTC 2024 - Martin Vidner <mvidner@suse.com>

- For CLI, use HTTP clients instead of D-Bus clients,
  for Product (name and registration) (gh#openSUSE/agama#1548)
  - added ProductHTTPClient

-------------------------------------------------------------------
Thu Sep  5 16:25:00 UTC 2024 - Lubos Kocman <lubos.kocman@suse.com>

- Show product logo in product selector (gh#openSUSE/agama#1415).

-------------------------------------------------------------------
Wed Aug 28 12:37:34 UTC 2024 - Imobach Gonzalez Sosa <igonzalezsosa@suse.com>

- Expose the DASD D-Bus API through HTTP (gh#openSUSE/agama#1532).

-------------------------------------------------------------------
Tue Aug 27 13:57:35 UTC 2024 - José Iván López González <jlopez@suse.com>

- Schema definition for basic storage settings
  (gh#openSUSE/agama#1455).

-------------------------------------------------------------------
Mon Aug 26 11:19:27 UTC 2024 - Martin Vidner <mvidner@suse.com>

- For CLI, use HTTP clients instead of D-Bus clients,
  for Software (gh#openSUSE/agama#1548)
  - added SoftwareHTTPClient

-------------------------------------------------------------------
Thu Aug 15 08:33:02 UTC 2024 - Josef Reidinger <jreidinger@suse.com>

- Use sd_notify for starting agama-web-service to notify systemd
  when service is ready. It helps with race condition in agama-auto
  (gh#openSUSE/agama#1539)
- improve systemd dependencies of agama-web-service to ensure that
  agama service runs

-------------------------------------------------------------------
Fri Aug  9 08:50:31 UTC 2024 - Martin Vidner <mvidner@suse.com>

- For CLI, use HTTP clients instead of D-Bus clients,
  for Users and Localization (gh#openSUSE/agama#1438)
  - service clients used by CLI:
    - added UsersHTTPClient, LocalizationHTTPClient
    - removed LocalizationClient
    - BaseHTTPClient API reworked:
      - return () or deserialized objects
      - added PUT and PATCH
  - web service:
    - PUT /api/users/first: do report backend errors
    - PATCH /api/users/root: report the (potential) backend errors
  - tests:
    - added tests using httpmock
    - env_logger added to dev-dependencies

-------------------------------------------------------------------
Mon Jul 22 15:27:44 UTC 2024 - Josef Reidinger <jreidinger@suse.com>

- Fix `agama questions list` to list only unaswered questions and
  improve its performance
  (gh#openSUSE/agama#1476)

-------------------------------------------------------------------
Wed Jul 17 11:15:33 UTC 2024 - Jorik Cronenberg <jorik.cronenberg@suse.com>

- Add dns search domains and ignore-auto-dns to network settings
  (gh#openSUSE/agama#1330).

-------------------------------------------------------------------
Tue Jul 16 11:56:29 UTC 2024 - Josef Reidinger <jreidinger@suse.com>

- CLI:
-- Add `agama questions list` to get list of unanswered questions
-- Add `agama questions ask` to ask for question and wait for
   answer
- agama-lib:
-- Add BaseHTTPClient that is base for clients that communicate
   with agama-web-server
   (gh#openSUSE/agama#1457)

-------------------------------------------------------------------
Wed Jul 10 20:11:39 UTC 2024 - Josef Reidinger <jreidinger@suse.com>

- Add to HTTP API a method to remove questions
- Add to HTTP API method to get the answer to a question
  (gh#openSUSE/agama#1453)

-------------------------------------------------------------------
Wed Jul 10 10:01:18 UTC 2024 - Josef Reidinger <jreidinger@suse.com>

- Add to HTTP API method POST for question to ask new question
  (gh#openSUSE/agama#1451)

-------------------------------------------------------------------
Fri Jul  5 13:17:17 UTC 2024 - José Iván López González <jlopez@suse.com>

- Adapt storage model to changes in D-Bus API
  (gh#openSUSE/agama#1428).

-------------------------------------------------------------------
Mon Jul  1 15:50:40 UTC 2024 - José Iván López González <jlopez@suse.com>

- Schema definition for guided and AutoYaST storage proposals
  (gh#openSUSE/agama#1263).

-------------------------------------------------------------------
Fri Jun 28 06:56:02 UTC 2024 - Martin Vidner <mvidner@suse.com>

- Use gzip (.gz) instead of bzip2 (.bz2) to compress logs
  so that they can be attached to GitHub issues
  (gh#openSUSE/agama#1378)

-------------------------------------------------------------------
Thu Jun 27 13:22:51 UTC 2024 - Imobach Gonzalez Sosa <igonzalezsosa@suse.com>

- Version 9

-------------------------------------------------------------------
Thu Jun 27 07:02:29 UTC 2024 - Imobach Gonzalez Sosa <igonzalezsosa@suse.com>

- Improve the prompt to introduce the password in the "auth login"
  command (gh#openSUSE/agama#1271).

-------------------------------------------------------------------
Wed Jun 26 12:56:31 UTC 2024 - Knut Anderssen <kanderssen@suse.com>

- Filter only external configured connections
  (gh#openSUSE/agama#1383).
- Expose more details about devices status in the API
  (gh#openSUSE/agama#1365).

-------------------------------------------------------------------
Wed Jun 26 10:29:05 UTC 2024 - José Iván López González <jlopez@suse.com>

- Set and get storage config (gh#openSUSE/agama#1293).

-------------------------------------------------------------------
Tue Jun 25 15:16:33 UTC 2024 - Imobach Gonzalez Sosa <igonzalezsosa@suse.com>

- Use the new SetLocale D-Bus method to change the language and the
  keyboard layout (gh#openSUSE/agama#1375).

-------------------------------------------------------------------
Tue Jun 25 15:04:20 UTC 2024 - David Diaz <dgonzalez@suse.com>

- Add resize actions to storage model (gh#openSUSE/agama#1354).

-------------------------------------------------------------------
Thu Jun 21 15:00:00 UTC 2024 - Clemens Famulla-Conrad <cfamullaconrad@suse.de>

- Add tun/tap model (gh#openSUSE/agama#1353)

-------------------------------------------------------------------
Thu Jun 20 12:58:32 UTC 2024 - Imobach Gonzalez Sosa <igonzalezsosa@suse.com>

- Add a new "config edit" command allows editing installation
  settings using an external editor (gh#openSUSE/agama#1360).
- Remove the "--format" option (gh#openSUSE/agama#1360).

-------------------------------------------------------------------
Thu Jun 20 05:32:42 UTC 2024 - Imobach Gonzalez Sosa <igonzalezsosa@suse.com>

- Add support for progress sequences with pre-defined descriptions
  (gh#openSUSE/agama#1356).
- Fix the "Progress" signal to use camelCase
  (gh#openSUSE/agama#1356).

-------------------------------------------------------------------
Fri Jun 14 06:17:52 UTC 2024 - Imobach Gonzalez Sosa <igonzalezsosa@suse.com>

- Remove references to the old "config add/set" subcommands
  (gh#openSUSE/agama/#1338).

-------------------------------------------------------------------
Thu Jun 13 10:50:44 UTC 2024 - Knut Anderssen <kanderssen@suse.com>

- Apply network changes when connecting or disconnecting
  (gh#openSUSE/agama#1320).

-------------------------------------------------------------------
Thu Jun 13 10:39:57 UTC 2024 - Imobach Gonzalez Sosa <igonzalezsosa@suse.com>

- Expose Issues API in users-related interface
  (gh#openSUSE/agama#1202).
- Drop the old validations API.

-------------------------------------------------------------------
Wed Jun 12 10:15:33 UTC 2024 - Jorik Cronenberg <jorik.cronenberg@suse.com>

- Allow writing to loopback connection in agama-server
  (gh#openSUSE/agama#1318).

-------------------------------------------------------------------
Tue Jun 11 21:35:00 UTC 2024 - Imobach Gonzalez Sosa <igonzalezsosa@suse.com>

- CLI: use the master token /run/agama/token if available and
  readable (gh#openSUSE/agama#1287).
- CLI: remove the "config add/set" subcommands
  (gh#openSUSE/agama#1314).

-------------------------------------------------------------------
Mon Jun 10 14:24:33 UTC 2024 - Jorik Cronenberg <jorik.cronenberg@suse.com>

- Add mtu property for network connections
  (gh#openSUSE/agama#1101).

-------------------------------------------------------------------
Fri Jun  7 05:58:48 UTC 2024 - Michal Filka <mfilka@suse.com>

- Improvements in HTTPS setup
  - self-signed certificate contains hostname
  - self-signed certificate is stored into default location
  - before creating new self-signed certificate a default location
    (/etc/agama.d/ssl) is checked for a certificate
  - gh#openSUSE/agama#1228

-------------------------------------------------------------------
Wed Jun  5 13:53:59 UTC 2024 - José Iván López González <jlopez@suse.com>

- Process the legacyAutoyastStorage section of the profile
  (gh#openSUSE/agama#1284).

-------------------------------------------------------------------
Mon Jun  3 07:49:16 UTC 2024 - Josef Reidinger <jreidinger@suse.com>

- CLI: Add new commands "agama download" and
  "agama profile autoyast" and remove "agama profile download" to
  separate common curl-like download and autoyast specific one
  which do conversion to json (gh#openSUSE/agama#1279)

-------------------------------------------------------------------
Wed May 29 12:15:37 UTC 2024 - Josef Reidinger <jreidinger@suse.com>

- CLI: Add new command "agama profile import" that does the whole
  autoinstallation processing and loads the configuration
  (gh#openSUSE/agama#1270).

-------------------------------------------------------------------
Wed May 29 11:16:11 UTC 2024 - Imobach Gonzalez Sosa <igonzalezsosa@suse.com>

- Improve command-line interface help (gh#openSUSE/agama#1269 and
  (gh#openSUSE/agama#1273).
- agama-web-server connects to D-Bus only when needed
  (gh#openSUSE/agama#1273).

-------------------------------------------------------------------
Wed May 29 10:40:21 UTC 2024 - Imobach Gonzalez Sosa <igonzalezsosa@suse.com>

- The HTTP request to perform a probing is not blocking anymore
  (gh#openSUSE/agama#1272).

-------------------------------------------------------------------
Mon May 27 14:11:55 UTC 2024 - Imobach Gonzalez Sosa <igonzalezsosa@suse.com>

- The "agama auth" command reads the password from the standard
  input (gh#openSUSE/agama#1265).

-------------------------------------------------------------------
Mon May 27 05:49:46 UTC 2024 - Imobach Gonzalez Sosa <igonzalezsosa@suse.com>

- Add agama.libssonnet to the spec file (gh#openSUSE/agama#1261).

-------------------------------------------------------------------
Thu May 23 15:47:28 UTC 2024 - Ladislav Slezák <lslezak@suse.com>

- Avoid deadlock when "setxkbmap" call gets stucked, use a timeout
  (gh#openSUSE/agama#1249)

-------------------------------------------------------------------
Wed May 22 12:31:25 UTC 2024 - Josef Reidinger <jreidinger@suse.com>

- autoinstallation jsonnet: Inject complete lshw json output and
  provide helper functions for filtering it (gh#openSUSE/agama#1242)

-------------------------------------------------------------------
Fri May 17 09:52:25 UTC 2024 - Imobach Gonzalez Sosa <igonzalezsosa@suse.com>

- Version 8

-------------------------------------------------------------------
Tue May 16 12:48:42 UTC 2024 - Knut Anderssen <kanderssen@suse.com>

- Allow to download Agama logs through the manager HTTP API
  (gh#openSUSE/agama#1216).

-------------------------------------------------------------------
Thu May 16 12:34:43 UTC 2024 - Imobach Gonzalez Sosa <igonzalezsosa@suse.com>

- Restarting agama.service causes agama-web-server.service to be
  restarted too (gh#openSUSE/agama#1222).

-------------------------------------------------------------------
Thu May 16 12:24:26 UTC 2024 - José Iván López González <jlopez@suse.com>

- Small changes in the storage HTTP API (gh#openSUSE/agama#1208):
  - /storage/proposal/usable_devices (get): returns a list of SIDs
    instead of device names.
  - /storage/proposal/settings (put): returns whether the proposal
    was successfully calculated.

-------------------------------------------------------------------
Thu May 16 10:31:38 UTC 2024 - Imobach Gonzalez Sosa <igonzalezsosa@suse.com>

- The CLI does not fail when the storage proposal is missing
  (gh#openSUSE/agama#1220).
- Properly detect whether LVM is activated.

-------------------------------------------------------------------
Thu May 16 06:19:36 UTC 2024 - Imobach Gonzalez Sosa <igonzalezsosa@suse.com>

- Change the web server to listen on port 80 by default
  (gh#openSUSE/agama#1217).

-------------------------------------------------------------------
Wed May 15 15:21:30 UTC 2024 - Imobach Gonzalez Sosa <igonzalezsosa@suse.com>

- Improve logging in the D-Bus and web servers
  (gh#openSUSE/agama#1215):
  - Write to the stdout if they are not connected to
    systemd-journald.
  - The stdout logger includes the file/line (it was already
    included when logging to systemd-journald).

-------------------------------------------------------------------
Wed May 15 14:08:26 UTC 2024 - Imobach Gonzalez Sosa <igonzalezsosa@suse.com>

- Do not crash if the /etc/agama.d/locales file does not contain
  any valid locale (gh#openSUSE/agama#1213).

-------------------------------------------------------------------
Tue May 14 12:39:49 UTC 2024 - Imobach Gonzalez Sosa <igonzalezsosa@suse.com>

- If present, read the locales list from the /etc/agama.d/locales
  file (gh#openSUSE/agama#1205).

-------------------------------------------------------------------
Tue May 14 10:48:42 UTC 2024 - Knut Anderssen <kanderssen@suse.com>

- Dropped the network D-Bus service as it is not needed anymore
  (gh#openSUSE/agama#1199).

-------------------------------------------------------------------
Mon May 13 09:01:21 UTC 2024 - Imobach Gonzalez Sosa <igonzalezsosa@suse.com>

- Extend the storage HTTP API to support handling the iSCSI
  configuration (gh#openSUSE/agama#1187).

-------------------------------------------------------------------
Mon May 13 08:47:27 UTC 2024 - José Iván López González <jlopez@suse.com>

- Provide HTTP API for storage (gh#openSUSE/agama#1175).

-------------------------------------------------------------------
Mon May  6 05:13:54 UTC 2024 - Imobach Gonzalez Sosa <igonzalezsosa@suse.com>

- Extend the HTTP/JSON API:
  - Localization (gh#openSUSE/agama#1047, gh#openSUSE/agama#1120).
  - Networking (gh#openSUSE/agama#1064).
  - Software (gh#openSUSE/agama#1069).
  - Manager service (gh#openSUSE/agama#1089).
  - Questions (gh#openSUSE/agama#1091).
  - Progress interface (gh#openSUSE/agama#1092).
  - Issues interface (gh#openSUSE/agama#1100).
  - Users (gh#openSUSE/agama#1117).
  - Product registration (gh#openSUSE/agama#1146).
- Add an "agama-web-server" service (gh#openSUSE/agama/1119).
- Fix the generation of the self-signed certificate
  (gh#openSUSE/agama#1131).
- Improve agama-server logging (gh#openSUSE/agama#1143).
- Provide frontend translations via the /po.js path
  (gh#openSUSE/agama#1126).

-------------------------------------------------------------------
Wed Mar  13 12:42:58 UTC 2024 - Jorik Cronenberg <jorik.cronenberg@suse.com>

- Add infiniband to network model (gh#openSUSE/agama#1032).

-------------------------------------------------------------------
Thu Mar  7 10:52:58 UTC 2024 - Michal Filka <mfilka@suse.com>

- CLI: added auth command with login / logout / show subcommands
  for handling authentication token management with new agama web
  server

-------------------------------------------------------------------
Thu Feb 29 09:49:18 UTC 2024 - Ladislav Slezák <lslezak@suse.com>

- Web server:
  - Accept also IPv6 connections (gh#openSUSE/agama#1057)
  - Added SSL (HTTPS) support (gh#openSUSE/agama#1062)
    - Use either the cerfificate specified via command line
      arguments or generate a self-signed certificate
    - Redirect external HTTP requests to HTTPS
    - Allow HTTP for internal connections (http://localhost)
  - Optionally listen on a secondary address
    (to allow listening on both HTTP/80 and HTTPS/433 ports)

-------------------------------------------------------------------
Tue Feb 27 15:55:28 UTC 2024 - Imobach Gonzalez Sosa <igonzalezsosa@suse.com>

- Reorganize RPM packages (gh#openSUSE/agama#1056):
  * agama is now the main package and it contains agama-dbus-server
    and agama-web-server.
  * agama-cli is a subpackage.

-------------------------------------------------------------------
Wed Feb  7 11:49:02 UTC 2024 - Imobach Gonzalez Sosa <igonzalezsosa@suse.com>

- Add preliminary support to import AutoYaST profiles
  (gh#openSUSE/agama#1029).

-------------------------------------------------------------------
Mon Jan 29 15:53:56 UTC 2024 - Imobach Gonzalez Sosa <igonzalezsosa@suse.com>

- Better network configuration handling (gh#openSUSE/agama#1006):
  * Write only changed connections.
  * Roll back when updating the NetworkManager configuration
    failed.
  * Improved error handling when reading or writing the changes.
  * Properly remove deleted connections from the D-Bus tree.
  * Use the UUID to identify connections.
  * Do not support multiple connections with the same ID.

-------------------------------------------------------------------
Mon Jan 29 15:37:56 UTC 2024 - Jorik Cronenberg <jorik.cronenberg@suse.com>

- Add hidden property for wireless in network model
  (gh#openSUSE/agama#1024).

-------------------------------------------------------------------
Mon Jan 29 10:22:49 UTC 2024 - Jorik Cronenberg <jorik.cronenberg@suse.com>

- Add more wireless options to network model
  (gh#openSUSE/agama#1014).

-------------------------------------------------------------------
Thu Jan 23 18:00:00 UTC 2024 - Clemens Famulla-Conrad <cfamullaconrad@suse.de>

- Add Bridge model (gh#openSUSE/agama#1008)

-------------------------------------------------------------------
Thu Jan 23 17:38:23 UTC 2024 - Clemens Famulla-Conrad <cfamullaconrad@suse.de>

- Add VLAN model (gh#openSUSE/agama#918)

-------------------------------------------------------------------
Thu Jan 11 15:34:15 UTC 2024 - Imobach Gonzalez Sosa <igonzalezsosa@suse.com>

- Include the encoding as part of the locales (gh#openSUSE/agama#987).

-------------------------------------------------------------------
Mon Jan  8 17:02:40 UTC 2024 - José Iván López González <jlopez@suse.com>

- Fix the list of keymaps to avoid duplicated values
  (gh#openSUSE/agama#981).

-------------------------------------------------------------------
Thu Dec 21 14:23:33 UTC 2023 - Imobach Gonzalez Sosa <igonzalezsosa@suse.com>

- Version 7

-------------------------------------------------------------------
Thu Dec 21 11:12:45 UTC 2023 - Ancor Gonzalez Sosa <ancor@suse.com>

- The result of ListTimezones includes the localized country name
  for each timezone (gh#openSUSE/agama#946)

-------------------------------------------------------------------
Fri Dec 15 16:29:20 UTC 2023 - Imobach Gonzalez Sosa <igonzalezsosa@suse.com>

- Update agama-cli dependencies including the zerocopy crate to
  address a security alert (see gh#google/zerocopy#716).

-------------------------------------------------------------------
Wed Dec 13 22:41:34 UTC 2023 - Knut Anderssen <kanderssen@suse.com>

- Add support for bonding connections (gh#openSUSE/agama#885).

-------------------------------------------------------------------
Fri Dec  8 09:23:09 UTC 2023 - Josef Reidinger <jreidinger@suse.com>

- Change the config in a way that: (gh#openSUSE/agama#919)
  1. product is moved to own section and is now under product.id
  2. in product section is now also registrationCode and registrationEmail
  3. in software section is now patterns to select patterns to install
- adapt profile.schema according to above changes
- org.opensuse.Agama.Software1 API changed to report missing patterns

-------------------------------------------------------------------
Tue Dec  5 11:18:41 UTC 2023 - Jorik Cronenberg <jorik.cronenberg@suse.com>

- Add ability to assign a custom MAC address for network
  connections (gh#openSUSE/agama#893)

-------------------------------------------------------------------
Tue Dec  5 09:46:48 UTC 2023 - José Iván López González <jlopez@suse.com>

- Explicitly add dependencies instead of relying on the live ISO
  to provide the required packages (gh#openSUSE/agama/911).

-------------------------------------------------------------------
Tue Dec  5 08:56:13 UTC 2023 - Jorik Cronenberg <jorik.cronenberg@suse.com>

- Add support for dummy network devices although they are not
  exposed on D-Bus yet (gh#openSUSE/agama#913).

-------------------------------------------------------------------
Sun Dec  3 15:53:34 UTC 2023 - Imobach Gonzalez Sosa <igonzalezsosa@suse.com>

- Use a single call to systemd-firstboot to write the localization
  settings (gh#openSUSE/agama#903).

-------------------------------------------------------------------
Sat Dec  2 18:05:54 UTC 2023 - Imobach Gonzalez Sosa <igonzalezsosa@suse.com>

- Version 6

-------------------------------------------------------------------
Wed Nov 29 11:19:51 UTC 2023 - Imobach Gonzalez Sosa <igonzalezsosa@suse.com>

- Rework the org.opensuse.Agama1.Locale interface
  (gh#openSUSE/agama#881):
  * Replace LabelsForLocales function with ListLocales.
  * Add a ListKeymaps function.
  * Extend the ListTimezone function to include the translation of
    each part.
  * Drop ListUILocales and ListVConsoleKeyboards functions.
  * Remove the SupportedLocales and VConsoleKeyboard properties.
  * Do not read the lists of locales, keymaps and timezones on
    each request.
  * Peform some validation when trying to change the Locales,
    Keymap and Timezone properties.

-------------------------------------------------------------------
Thu Nov 16 11:06:30 UTC 2023 - Imobach Gonzalez Sosa <igonzalezsosa@suse.com>

- Update dependencies to compatible versions
  (gh#openSUSE/agama#874).
- Replace tempdir with tempfile to prevent RUSTSEC-2023-0018.

-------------------------------------------------------------------
Wed Nov 15 12:35:32 UTC 2023 - José Iván López González <jlopez@suse.com>

- Adapt to changes in software D-Bus API (gh#openSUSE/agama#869).

-------------------------------------------------------------------
Wed Nov 15 11:27:10 UTC 2023 - Michal Filka <mfilka@suse.com>

- Improved "agama logs store" (gh#openSUSE/agama#823)
  - added an option which allows to define the archive destination

-------------------------------------------------------------------
Tue Nov 14 15:44:15 UTC 2023 - Jorik Cronenberg <jorik.cronenberg@suse.com>

- Add support for routing to the network model (gh#openSUSE/agama#824)

-------------------------------------------------------------------
Mon Oct 23 14:43:59 UTC 2023 - Michal Filka <mfilka@suse.com>

- Improved "agama logs store" (gh#openSUSE/agama#812)
  - the archive file owner is root:root
  - the permissions is set to r/w for the owner

-------------------------------------------------------------------
Mon Oct 23 11:33:40 UTC 2023 - Imobach Gonzalez Sosa <igonzalezsosa@suse.com>

- Version 5

-------------------------------------------------------------------
Mon Oct 10 07:37:00 UTC 2023 - Michal Filka <mfilka@suse.com>

- Improve file and directory names in "agama logs store".
- Add an "agama logs list" subcommand.

-------------------------------------------------------------------
Tue Sep 26 15:57:14 UTC 2023 - Imobach Gonzalez Sosa <igonzalezsosa@suse.com>

- Version 4

-------------------------------------------------------------------
Tue Sep 26 12:05:52 UTC 2023 - Imobach Gonzalez Sosa <igonzalezsosa@suse.com>

- Wait until the manager is ready before probing
  (gh#openSUSE/agama#771).

-------------------------------------------------------------------
Mon Sep 25 11:32:53 UTC 2023 - Imobach Gonzalez Sosa <igonzalezsosa@suse.com>

- Add support for IPv6 network settings (gh#openSUSE/agama#761).

-------------------------------------------------------------------
Mon Sep 25 10:46:53 UTC 2023 - Michal Filka <mfilka@suse.com>

- CLI: added (sub)commands for handling logs. "store" subcommand is
  similar to what old save_y2logs did. (gh#openSUSE/agama#757)

-------------------------------------------------------------------
Tue Sep 19 11:16:16 UTC 2023 - José Iván López González <jlopez@suse.com>

- Adapt to new storage D-Bus API and explicitly call to probe after
  selecting a new product (gh#openSUSE/agama#748).

-------------------------------------------------------------------
Thu Sep 14 19:44:57 UTC 2023 - Josef Reidinger <jreidinger@suse.com>

- Improve questions CLI help text (gh#openSUSE/agama#754)

-------------------------------------------------------------------
Thu Sep 14 10:10:37 UTC 2023 - Imobach Gonzalez Sosa <igonzalezsosa@suse.com>

- Use a single D-Bus service to connect to the manager and the
  users API (gh#openSUSE/agama#753, follow-up of
  gh#openSUSE/agama#729).

-------------------------------------------------------------------
Wed Sep 13 09:27:22 UTC 2023 - Knut Anderssen <kanderssen@suse.com>

- Allow to bind a connection to an specific interface through its
  name or through a set of match settings (gh#opensSUSE/agama#723).

-------------------------------------------------------------------
Thu Aug 31 10:30:28 UTC 2023 - Imobach Gonzalez Sosa <igonzalezsosa@suse.com>

- Use a single D-Bus service to expose locale, network and
  questions settings (gh#openSUSE/agama#729).

-------------------------------------------------------------------
Wed Aug 30 12:57:59 UTC 2023 - Josef Reidinger <jreidinger@suse.com>

- Locale service: add value for UI locale (gh#openSUSE/agama#725)

-------------------------------------------------------------------
Thu Aug  3 08:34:14 UTC 2023 - Imobach Gonzalez Sosa <igonzalezsosa@suse.com>

- Move the settings functionality to a separate package,
  agama-settings (gh#openSUSE/agama#666).
- Make the "Settings" derive macro reusable from other crates.
- Extend the "Settings" derive macro to generate code for
  InstallSettings and NetworkSettings.
- Improve error reporting when working with the "config"
  subcommand.

-------------------------------------------------------------------
Wed Aug  2 10:03:18 UTC 2023 - Imobach Gonzalez Sosa <igonzalezsosa@suse.com>

- Version 3

-------------------------------------------------------------------
Wed Jul 26 11:08:09 UTC 2023 - Josef Reidinger <jreidinger@suse.com>

- CLI: add to "questions" command "answers" subcommand to set
  file with predefined answers
- dbus-server: add "AddAnswersFile" method to Questions service
  (gh#openSUSE/agama#669)

-------------------------------------------------------------------
Tue Jul 18 13:32:04 UTC 2023 - Josef Reidinger <jreidinger@suse.com>

- Add to CLI "questions" subcommand with mode option to set
  interactive and non-interactive mode (gh#openSUSE/agama#668)

-------------------------------------------------------------------
Mon Jul 17 13:36:56 UTC 2023 - Imobach Gonzalez Sosa <igonzalezsosa@suse.com>

- Fix the logic to decide which network connections to write
  due to a bug introduced in gh#openSUSE/agama#662
  (gh#openSUSE/agama#667).

-------------------------------------------------------------------
Mon Jul 17 09:16:38 UTC 2023 - Josef Reidinger <jreidinger@suse.com>

- Adapt to new questions D-Bus API to allow automatic answering of
  questions when requested (gh#openSUSE/agama#637, reverts
  gh#openSUSE/agama#649 as now default option is mandatory)

-------------------------------------------------------------------
Thu Jul 13 10:22:36 UTC 2023 - Imobach Gonzalez Sosa <igonzalezsosa@suse.com>

- Improve error reporting in the command-line interface
  (gh#openSUSE/agama#659 and gh#openSUSE/agama#660).

-------------------------------------------------------------------
Thu Jul 13 08:56:40 UTC 2023 - José Iván López González <jlopez@suse.com>

- Read the storage candidate devices and show them with
  "agama config show" (gh#openSUSE/agama#658).

-------------------------------------------------------------------
Fri Jul  7 14:12:03 UTC 2023 - Imobach Gonzalez Sosa <igonzalezsosa@suse.com>

- Improve the progress reporting (gh#openSUSE/agama#653).

-------------------------------------------------------------------
Thu Jul  6 09:13:47 UTC 2023 - Imobach Gonzalez Sosa <igonzalezsosa@suse.com>

- Improve the waiting logic and implement a retry mechanism for the
  "agama install" command (bsc#1213047).

-------------------------------------------------------------------
Wed Jul  5 11:11:20 UTC 2023 - Imobach Gonzalez Sosa <igonzalezsosa@suse.com>

- Fix the questions service to handle questions with no default
  option (gh#openSUSE/agama#649).

-------------------------------------------------------------------
Thu Jun  1 08:14:14 UTC 2023 - Imobach Gonzalez Sosa <igonzalezsosa@suse.com>

- Add a localization D-Bus service (gh#openSUSE/agama#533).
- Add a network D-Bus service (gh#openSUSE/agama#571).

-------------------------------------------------------------------
Tue May 23 11:51:26 UTC 2023 - Martin Vidner <mvidner@suse.com>

- Version 2.1

-------------------------------------------------------------------
Mon May 22 12:29:20 UTC 2023 - Martin Vidner <mvidner@suse.com>

- Version 2

-------------------------------------------------------------------
Thu May 11 11:00:11 UTC 2023 - Imobach Gonzalez Sosa <igonzalezsosa@suse.com>

- Import root authentication settings when reading a Jsonnet file
  (bsc#1211300, gh#openSUSE/agama#573).
- Do not export the SSH public key as an empty string when it is
  not defined.

-------------------------------------------------------------------
Fri Mar 24 14:36:36 UTC 2023 - Imobach Gonzalez Sosa <igonzalezsosa@suse.com>

- Version 0.2:
  * Add validation for software and users settings
    (gh#yast/agama-cli#48, gh#yast/agama-cli#51).
  * Better error reporting when the bus is not found
    (gh#yast/agama-cli#48).
  * Improve the progress reporting mechanism, although it is still
    a work in progress (gh#yast/agama-cli#50).

-------------------------------------------------------------------
Wed Mar 22 09:39:29 UTC 2023 - Imobach Gonzalez Sosa <igonzalezsosa@suse.com>

- Add support for setting root authentication mechanisms
  (gh#yast/agama-cli#47).

-------------------------------------------------------------------
Tue Mar 21 16:06:02 UTC 2023 - Martin Vidner <mvidner@suse.com>

- Do not fall back to the system D-Bus (gh#yast/agama-cli#45).

-------------------------------------------------------------------
Wed Mar 21 13:28:01 UTC 2023 - Imobach Gonzalez Sosa <igonzalezsosa@suse.com>

- Use JSON as the default format (gh#yast/agama-cli#46).

-------------------------------------------------------------------
Tue Mar 21 08:55:39 UTC 2023 - Josef Reidinger <jreidinger@suse.com>

- Fix the path of the JSON schema (gh#yast/agama-cli#44).

-------------------------------------------------------------------
Thu Mar 16 11:56:42 UTC 2023 - Imobach Gonzalez Sosa <igonzalezsosa@suse.com>

- First version of the package:
  * Querying and setting simple values.
  * Adding elements to collections
  * Handling of auto-installation profiles.
  * Basic error handling
- 0.1<|MERGE_RESOLUTION|>--- conflicted
+++ resolved
@@ -1,5 +1,23 @@
 -------------------------------------------------------------------
-<<<<<<< HEAD
+Wed Oct  8 06:48:47 UTC 2025 - Imobach Gonzalez Sosa <igonzalezsosa@suse.com>
+
+- Introduce a new "installation issues" API. The issues for all
+  services are exposed through a /issues resource (gh#agama-project/agama#2775).
+
+-------------------------------------------------------------------
+Wed Oct  8 06:27:14 UTC 2025 - José Iván López González <jlopez@suse.com>
+
+- Add service for reporting progress and extend HTTP API to allow
+  getting the installation status (gh#agama-project/agama#2787).
+
+-------------------------------------------------------------------
+Fri Oct  3 20:11:26 UTC 2025 - Imobach Gonzalez Sosa <igonzalezsosa@suse.com>
+
+- Introduce the new HTTP API (gh#agama-project/agama#2715).
+- Reimplement the localization service as part of the new API,
+  following the new actors-based approach.
+
+-------------------------------------------------------------------
 Wed Oct  1 13:45:23 UTC 2025 - Ladislav Slezák <lslezak@suse.com>
 
 - Autoinstallation schema improvements (gh#agama-project/agama#2773):
@@ -8,25 +26,6 @@
     some editors like VSCode uses that for validaing the file
     automatically
   - Use "agama-project" in the GitHub URLs
-=======
-Wed Oct  8 06:48:47 UTC 2025 - Imobach Gonzalez Sosa <igonzalezsosa@suse.com>
-
-- Introduce a new "installation issues" API. The issues for all
-  services are exposed through a /issues resource (gh#agama-project/agama#2775).
-
--------------------------------------------------------------------
-Wed Oct  8 06:27:14 UTC 2025 - José Iván López González <jlopez@suse.com>
-
-- Add service for reporting progress and extend HTTP API to allow
-  getting the installation status (gh#agama-project/agama#2787).
-
--------------------------------------------------------------------
-Fri Oct  3 20:11:26 UTC 2025 - Imobach Gonzalez Sosa <igonzalezsosa@suse.com>
-
-- Introduce the new HTTP API (gh#agama-project/agama#2715).
-- Reimplement the localization service as part of the new API,
-  following the new actors-based approach.
->>>>>>> 96430904
 
 -------------------------------------------------------------------
 Mon Sep 15 21:09:06 UTC 2025 - Imobach Gonzalez Sosa <igonzalezsosa@suse.com>
