-------------------------------------------------------------------
<<<<<<< HEAD
Wed Aug 21 19:07:28 UTC 2024 - Lubos Kocman <lubos.kocman@suse.com>

- Add product icons. Resolves Issue #1415
  Not setting any icon will default to default.svg icon
=======
Wed Aug 28 12:37:34 UTC 2024 - Imobach Gonzalez Sosa <igonzalezsosa@suse.com>

- Expose the DASD D-Bus API through HTTP (gh#openSUSE/agama#1532).

-------------------------------------------------------------------
Tue Aug 27 13:57:35 UTC 2024 - José Iván López González <jlopez@suse.com>

- Schema definition for basic storage settings
  (gh#openSUSE/agama#1455).

-------------------------------------------------------------------
Mon Aug 26 11:19:27 UTC 2024 - Martin Vidner <mvidner@suse.com>

- For CLI, use HTTP clients instead of D-Bus clients,
  for Software (gh#openSUSE/agama#1548)
  - added SoftwareHTTPClient
>>>>>>> a6926d68

-------------------------------------------------------------------
Thu Aug 15 08:33:02 UTC 2024 - Josef Reidinger <jreidinger@suse.com>

- Use sd_notify for starting agama-web-service to notify systemd
  when service is ready. It helps with race condition in agama-auto
  (gh#openSUSE/agama#1539)
- improve systemd dependencies of agama-web-service to ensure that
  agama service runs

-------------------------------------------------------------------
Fri Aug  9 08:50:31 UTC 2024 - Martin Vidner <mvidner@suse.com>

- For CLI, use HTTP clients instead of D-Bus clients,
  for Users and Localization (gh#openSUSE/agama#1438)
  - service clients used by CLI:
    - added UsersHTTPClient, LocalizationHTTPClient
    - removed LocalizationClient
    - BaseHTTPClient API reworked:
      - return () or deserialized objects
      - added PUT and PATCH
  - web service:
    - PUT /api/users/first: do report backend errors
    - PATCH /api/users/root: report the (potential) backend errors
  - tests:
    - added tests using httpmock
    - env_logger added to dev-dependencies

-------------------------------------------------------------------
Mon Jul 22 15:27:44 UTC 2024 - Josef Reidinger <jreidinger@suse.com>

- Fix `agama questions list` to list only unaswered questions and
  improve its performance
  (gh#openSUSE/agama#1476)

-------------------------------------------------------------------
Wed Jul 17 11:15:33 UTC 2024 - Jorik Cronenberg <jorik.cronenberg@suse.com>

- Add dns search domains and ignore-auto-dns to network settings
  (gh#openSUSE/agama#1330).

-------------------------------------------------------------------
Tue Jul 16 11:56:29 UTC 2024 - Josef Reidinger <jreidinger@suse.com>

- CLI:
-- Add `agama questions list` to get list of unanswered questions
-- Add `agama questions ask` to ask for question and wait for
   answer
- agama-lib:
-- Add BaseHTTPClient that is base for clients that communicate
   with agama-web-server
   (gh#openSUSE/agama#1457)

-------------------------------------------------------------------
Wed Jul 10 20:11:39 UTC 2024 - Josef Reidinger <jreidinger@suse.com>

- Add to HTTP API a method to remove questions
- Add to HTTP API method to get the answer to a question
  (gh#openSUSE/agama#1453)

-------------------------------------------------------------------
Wed Jul 10 10:01:18 UTC 2024 - Josef Reidinger <jreidinger@suse.com>

- Add to HTTP API method POST for question to ask new question
  (gh#openSUSE/agama#1451)

-------------------------------------------------------------------
Fri Jul  5 13:17:17 UTC 2024 - José Iván López González <jlopez@suse.com>

- Adapt storage model to changes in D-Bus API
  (gh#openSUSE/agama#1428).

-------------------------------------------------------------------
Mon Jul  1 15:50:40 UTC 2024 - José Iván López González <jlopez@suse.com>

- Schema definition for guided and AutoYaST storage proposals
  (gh#openSUSE/agama#1263).

-------------------------------------------------------------------
Fri Jun 28 06:56:02 UTC 2024 - Martin Vidner <mvidner@suse.com>

- Use gzip (.gz) instead of bzip2 (.bz2) to compress logs
  so that they can be attached to GitHub issues
  (gh#openSUSE/agama#1378)

-------------------------------------------------------------------
Thu Jun 27 13:22:51 UTC 2024 - Imobach Gonzalez Sosa <igonzalezsosa@suse.com>

- Version 9

-------------------------------------------------------------------
Thu Jun 27 07:02:29 UTC 2024 - Imobach Gonzalez Sosa <igonzalezsosa@suse.com>

- Improve the prompt to introduce the password in the "auth login"
  command (gh#openSUSE/agama#1271).

-------------------------------------------------------------------
Wed Jun 26 12:56:31 UTC 2024 - Knut Anderssen <kanderssen@suse.com>

- Filter only external configured connections
  (gh#openSUSE/agama#1383).
- Expose more details about devices status in the API
  (gh#openSUSE/agama#1365).

-------------------------------------------------------------------
Wed Jun 26 10:29:05 UTC 2024 - José Iván López González <jlopez@suse.com>

- Set and get storage config (gh#openSUSE/agama#1293).

-------------------------------------------------------------------
Tue Jun 25 15:16:33 UTC 2024 - Imobach Gonzalez Sosa <igonzalezsosa@suse.com>

- Use the new SetLocale D-Bus method to change the language and the
  keyboard layout (gh#openSUSE/agama#1375).

-------------------------------------------------------------------
Tue Jun 25 15:04:20 UTC 2024 - David Diaz <dgonzalez@suse.com>

- Add resize actions to storage model (gh#openSUSE/agama#1354).

-------------------------------------------------------------------
Thu Jun 21 15:00:00 UTC 2024 - Clemens Famulla-Conrad <cfamullaconrad@suse.de>

- Add tun/tap model (gh#openSUSE/agama#1353)

-------------------------------------------------------------------
Thu Jun 20 12:58:32 UTC 2024 - Imobach Gonzalez Sosa <igonzalezsosa@suse.com>

- Add a new "config edit" command allows editing installation
  settings using an external editor (gh#openSUSE/agama#1360).
- Remove the "--format" option (gh#openSUSE/agama#1360).

-------------------------------------------------------------------
Thu Jun 20 05:32:42 UTC 2024 - Imobach Gonzalez Sosa <igonzalezsosa@suse.com>

- Add support for progress sequences with pre-defined descriptions
  (gh#openSUSE/agama#1356).
- Fix the "Progress" signal to use camelCase
  (gh#openSUSE/agama#1356).

-------------------------------------------------------------------
Fri Jun 14 06:17:52 UTC 2024 - Imobach Gonzalez Sosa <igonzalezsosa@suse.com>

- Remove references to the old "config add/set" subcommands
  (gh#openSUSE/agama/#1338).

-------------------------------------------------------------------
Thu Jun 13 10:50:44 UTC 2024 - Knut Anderssen <kanderssen@suse.com>

- Apply network changes when connecting or disconnecting
  (gh#openSUSE/agama#1320).

-------------------------------------------------------------------
Thu Jun 13 10:39:57 UTC 2024 - Imobach Gonzalez Sosa <igonzalezsosa@suse.com>

- Expose Issues API in users-related interface
  (gh#openSUSE/agama#1202).
- Drop the old validations API.

-------------------------------------------------------------------
Wed Jun 12 10:15:33 UTC 2024 - Jorik Cronenberg <jorik.cronenberg@suse.com>

- Allow writing to loopback connection in agama-server
  (gh#openSUSE/agama#1318).

-------------------------------------------------------------------
Tue Jun 11 21:35:00 UTC 2024 - Imobach Gonzalez Sosa <igonzalezsosa@suse.com>

- CLI: use the master token /run/agama/token if available and
  readable (gh#openSUSE/agama#1287).
- CLI: remove the "config add/set" subcommands
  (gh#openSUSE/agama#1314).

-------------------------------------------------------------------
Mon Jun 10 14:24:33 UTC 2024 - Jorik Cronenberg <jorik.cronenberg@suse.com>

- Add mtu property for network connections
  (gh#openSUSE/agama#1101).

-------------------------------------------------------------------
Fri Jun  7 05:58:48 UTC 2024 - Michal Filka <mfilka@suse.com>

- Improvements in HTTPS setup
  - self-signed certificate contains hostname
  - self-signed certificate is stored into default location
  - before creating new self-signed certificate a default location
    (/etc/agama.d/ssl) is checked for a certificate
  - gh#openSUSE/agama#1228

-------------------------------------------------------------------
Wed Jun  5 13:53:59 UTC 2024 - José Iván López González <jlopez@suse.com>

- Process the legacyAutoyastStorage section of the profile
  (gh#openSUSE/agama#1284).

-------------------------------------------------------------------
Mon Jun  3 07:49:16 UTC 2024 - Josef Reidinger <jreidinger@suse.com>

- CLI: Add new commands "agama download" and
  "agama profile autoyast" and remove "agama profile download" to
  separate common curl-like download and autoyast specific one
  which do conversion to json (gh#openSUSE/agama#1279)

-------------------------------------------------------------------
Wed May 29 12:15:37 UTC 2024 - Josef Reidinger <jreidinger@suse.com>

- CLI: Add new command "agama profile import" that does the whole
  autoinstallation processing and loads the configuration
  (gh#openSUSE/agama#1270).

-------------------------------------------------------------------
Wed May 29 11:16:11 UTC 2024 - Imobach Gonzalez Sosa <igonzalezsosa@suse.com>

- Improve command-line interface help (gh#openSUSE/agama#1269 and
  (gh#openSUSE/agama#1273).
- agama-web-server connects to D-Bus only when needed
  (gh#openSUSE/agama#1273).

-------------------------------------------------------------------
Wed May 29 10:40:21 UTC 2024 - Imobach Gonzalez Sosa <igonzalezsosa@suse.com>

- The HTTP request to perform a probing is not blocking anymore
  (gh#openSUSE/agama#1272).

-------------------------------------------------------------------
Mon May 27 14:11:55 UTC 2024 - Imobach Gonzalez Sosa <igonzalezsosa@suse.com>

- The "agama auth" command reads the password from the standard
  input (gh#openSUSE/agama#1265).

-------------------------------------------------------------------
Mon May 27 05:49:46 UTC 2024 - Imobach Gonzalez Sosa <igonzalezsosa@suse.com>

- Add agama.libssonnet to the spec file (gh#openSUSE/agama#1261).

-------------------------------------------------------------------
Thu May 23 15:47:28 UTC 2024 - Ladislav Slezák <lslezak@suse.com>

- Avoid deadlock when "setxkbmap" call gets stucked, use a timeout
  (gh#openSUSE/agama#1249)

-------------------------------------------------------------------
Wed May 22 12:31:25 UTC 2024 - Josef Reidinger <jreidinger@suse.com>

- autoinstallation jsonnet: Inject complete lshw json output and
  provide helper functions for filtering it (gh#openSUSE/agama#1242)

-------------------------------------------------------------------
Fri May 17 09:52:25 UTC 2024 - Imobach Gonzalez Sosa <igonzalezsosa@suse.com>

- Version 8

-------------------------------------------------------------------
Tue May 16 12:48:42 UTC 2024 - Knut Anderssen <kanderssen@suse.com>

- Allow to download Agama logs through the manager HTTP API
  (gh#openSUSE/agama#1216).

-------------------------------------------------------------------
Thu May 16 12:34:43 UTC 2024 - Imobach Gonzalez Sosa <igonzalezsosa@suse.com>

- Restarting agama.service causes agama-web-server.service to be
  restarted too (gh#openSUSE/agama#1222).

-------------------------------------------------------------------
Thu May 16 12:24:26 UTC 2024 - José Iván López González <jlopez@suse.com>

- Small changes in the storage HTTP API (gh#openSUSE/agama#1208):
  - /storage/proposal/usable_devices (get): returns a list of SIDs
    instead of device names.
  - /storage/proposal/settings (put): returns whether the proposal
    was successfully calculated.

-------------------------------------------------------------------
Thu May 16 10:31:38 UTC 2024 - Imobach Gonzalez Sosa <igonzalezsosa@suse.com>

- The CLI does not fail when the storage proposal is missing
  (gh#openSUSE/agama#1220).
- Properly detect whether LVM is activated.

-------------------------------------------------------------------
Thu May 16 06:19:36 UTC 2024 - Imobach Gonzalez Sosa <igonzalezsosa@suse.com>

- Change the web server to listen on port 80 by default
  (gh#openSUSE/agama#1217).

-------------------------------------------------------------------
Wed May 15 15:21:30 UTC 2024 - Imobach Gonzalez Sosa <igonzalezsosa@suse.com>

- Improve logging in the D-Bus and web servers
  (gh#openSUSE/agama#1215):
  - Write to the stdout if they are not connected to
    systemd-journald.
  - The stdout logger includes the file/line (it was already
    included when logging to systemd-journald).

-------------------------------------------------------------------
Wed May 15 14:08:26 UTC 2024 - Imobach Gonzalez Sosa <igonzalezsosa@suse.com>

- Do not crash if the /etc/agama.d/locales file does not contain
  any valid locale (gh#openSUSE/agama#1213).

-------------------------------------------------------------------
Tue May 14 12:39:49 UTC 2024 - Imobach Gonzalez Sosa <igonzalezsosa@suse.com>

- If present, read the locales list from the /etc/agama.d/locales
  file (gh#openSUSE/agama#1205).

-------------------------------------------------------------------
Tue May 14 10:48:42 UTC 2024 - Knut Anderssen <kanderssen@suse.com>

- Dropped the network D-Bus service as it is not needed anymore
  (gh#openSUSE/agama#1199).

-------------------------------------------------------------------
Mon May 13 09:01:21 UTC 2024 - Imobach Gonzalez Sosa <igonzalezsosa@suse.com>

- Extend the storage HTTP API to support handling the iSCSI
  configuration (gh#openSUSE/agama#1187).

-------------------------------------------------------------------
Mon May 13 08:47:27 UTC 2024 - José Iván López González <jlopez@suse.com>

- Provide HTTP API for storage (gh#openSUSE/agama#1175).

-------------------------------------------------------------------
Mon May  6 05:13:54 UTC 2024 - Imobach Gonzalez Sosa <igonzalezsosa@suse.com>

- Extend the HTTP/JSON API:
  - Localization (gh#openSUSE/agama#1047, gh#openSUSE/agama#1120).
  - Networking (gh#openSUSE/agama#1064).
  - Software (gh#openSUSE/agama#1069).
  - Manager service (gh#openSUSE/agama#1089).
  - Questions (gh#openSUSE/agama#1091).
  - Progress interface (gh#openSUSE/agama#1092).
  - Issues interface (gh#openSUSE/agama#1100).
  - Users (gh#openSUSE/agama#1117).
  - Product registration (gh#openSUSE/agama#1146).
- Add an "agama-web-server" service (gh#openSUSE/agama/1119).
- Fix the generation of the self-signed certificate
  (gh#openSUSE/agama#1131).
- Improve agama-server logging (gh#openSUSE/agama#1143).
- Provide frontend translations via the /po.js path
  (gh#openSUSE/agama#1126).

-------------------------------------------------------------------
Wed Mar  13 12:42:58 UTC 2024 - Jorik Cronenberg <jorik.cronenberg@suse.com>

- Add infiniband to network model (gh#openSUSE/agama#1032).

-------------------------------------------------------------------
Thu Mar  7 10:52:58 UTC 2024 - Michal Filka <mfilka@suse.com>

- CLI: added auth command with login / logout / show subcommands
  for handling authentication token management with new agama web
  server

-------------------------------------------------------------------
Thu Feb 29 09:49:18 UTC 2024 - Ladislav Slezák <lslezak@suse.com>

- Web server:
  - Accept also IPv6 connections (gh#openSUSE/agama#1057)
  - Added SSL (HTTPS) support (gh#openSUSE/agama#1062)
    - Use either the cerfificate specified via command line
      arguments or generate a self-signed certificate
    - Redirect external HTTP requests to HTTPS
    - Allow HTTP for internal connections (http://localhost)
  - Optionally listen on a secondary address
    (to allow listening on both HTTP/80 and HTTPS/433 ports)

-------------------------------------------------------------------
Tue Feb 27 15:55:28 UTC 2024 - Imobach Gonzalez Sosa <igonzalezsosa@suse.com>

- Reorganize RPM packages (gh#openSUSE/agama#1056):
  * agama is now the main package and it contains agama-dbus-server
    and agama-web-server.
  * agama-cli is a subpackage.

-------------------------------------------------------------------
Wed Feb  7 11:49:02 UTC 2024 - Imobach Gonzalez Sosa <igonzalezsosa@suse.com>

- Add preliminary support to import AutoYaST profiles
  (gh#openSUSE/agama#1029).

-------------------------------------------------------------------
Mon Jan 29 15:53:56 UTC 2024 - Imobach Gonzalez Sosa <igonzalezsosa@suse.com>

- Better network configuration handling (gh#openSUSE/agama#1006):
  * Write only changed connections.
  * Roll back when updating the NetworkManager configuration
    failed.
  * Improved error handling when reading or writing the changes.
  * Properly remove deleted connections from the D-Bus tree.
  * Use the UUID to identify connections.
  * Do not support multiple connections with the same ID.

-------------------------------------------------------------------
Mon Jan 29 15:37:56 UTC 2024 - Jorik Cronenberg <jorik.cronenberg@suse.com>

- Add hidden property for wireless in network model
  (gh#openSUSE/agama#1024).

-------------------------------------------------------------------
Mon Jan 29 10:22:49 UTC 2024 - Jorik Cronenberg <jorik.cronenberg@suse.com>

- Add more wireless options to network model
  (gh#openSUSE/agama#1014).

-------------------------------------------------------------------
Thu Jan 23 18:00:00 UTC 2024 - Clemens Famulla-Conrad <cfamullaconrad@suse.de>

- Add Bridge model (gh#openSUSE/agama#1008)

-------------------------------------------------------------------
Thu Jan 23 17:38:23 UTC 2024 - Clemens Famulla-Conrad <cfamullaconrad@suse.de>

- Add VLAN model (gh#openSUSE/agama#918)

-------------------------------------------------------------------
Thu Jan 11 15:34:15 UTC 2024 - Imobach Gonzalez Sosa <igonzalezsosa@suse.com>

- Include the encoding as part of the locales (gh#openSUSE/agama#987).

-------------------------------------------------------------------
Mon Jan  8 17:02:40 UTC 2024 - José Iván López González <jlopez@suse.com>

- Fix the list of keymaps to avoid duplicated values
  (gh#openSUSE/agama#981).

-------------------------------------------------------------------
Thu Dec 21 14:23:33 UTC 2023 - Imobach Gonzalez Sosa <igonzalezsosa@suse.com>

- Version 7

-------------------------------------------------------------------
Thu Dec 21 11:12:45 UTC 2023 - Ancor Gonzalez Sosa <ancor@suse.com>

- The result of ListTimezones includes the localized country name
  for each timezone (gh#openSUSE/agama#946)

-------------------------------------------------------------------
Fri Dec 15 16:29:20 UTC 2023 - Imobach Gonzalez Sosa <igonzalezsosa@suse.com>

- Update agama-cli dependencies including the zerocopy crate to
  address a security alert (see gh#google/zerocopy#716).

-------------------------------------------------------------------
Wed Dec 13 22:41:34 UTC 2023 - Knut Anderssen <kanderssen@suse.com>

- Add support for bonding connections (gh#openSUSE/agama#885).

-------------------------------------------------------------------
Fri Dec  8 09:23:09 UTC 2023 - Josef Reidinger <jreidinger@suse.com>

- Change the config in a way that: (gh#openSUSE/agama#919)
  1. product is moved to own section and is now under product.id
  2. in product section is now also registrationCode and registrationEmail
  3. in software section is now patterns to select patterns to install
- adapt profile.schema according to above changes
- org.opensuse.Agama.Software1 API changed to report missing patterns

-------------------------------------------------------------------
Tue Dec  5 11:18:41 UTC 2023 - Jorik Cronenberg <jorik.cronenberg@suse.com>

- Add ability to assign a custom MAC address for network
  connections (gh#openSUSE/agama#893)

-------------------------------------------------------------------
Tue Dec  5 09:46:48 UTC 2023 - José Iván López González <jlopez@suse.com>

- Explicitly add dependencies instead of relying on the live ISO
  to provide the required packages (gh#openSUSE/agama/911).

-------------------------------------------------------------------
Tue Dec  5 08:56:13 UTC 2023 - Jorik Cronenberg <jorik.cronenberg@suse.com>

- Add support for dummy network devices although they are not
  exposed on D-Bus yet (gh#openSUSE/agama#913).

-------------------------------------------------------------------
Sun Dec  3 15:53:34 UTC 2023 - Imobach Gonzalez Sosa <igonzalezsosa@suse.com>

- Use a single call to systemd-firstboot to write the localization
  settings (gh#openSUSE/agama#903).

-------------------------------------------------------------------
Sat Dec  2 18:05:54 UTC 2023 - Imobach Gonzalez Sosa <igonzalezsosa@suse.com>

- Version 6

-------------------------------------------------------------------
Wed Nov 29 11:19:51 UTC 2023 - Imobach Gonzalez Sosa <igonzalezsosa@suse.com>

- Rework the org.opensuse.Agama1.Locale interface
  (gh#openSUSE/agama#881):
  * Replace LabelsForLocales function with ListLocales.
  * Add a ListKeymaps function.
  * Extend the ListTimezone function to include the translation of
    each part.
  * Drop ListUILocales and ListVConsoleKeyboards functions.
  * Remove the SupportedLocales and VConsoleKeyboard properties.
  * Do not read the lists of locales, keymaps and timezones on
    each request.
  * Peform some validation when trying to change the Locales,
    Keymap and Timezone properties.

-------------------------------------------------------------------
Thu Nov 16 11:06:30 UTC 2023 - Imobach Gonzalez Sosa <igonzalezsosa@suse.com>

- Update dependencies to compatible versions
  (gh#openSUSE/agama#874).
- Replace tempdir with tempfile to prevent RUSTSEC-2023-0018.

-------------------------------------------------------------------
Wed Nov 15 12:35:32 UTC 2023 - José Iván López González <jlopez@suse.com>

- Adapt to changes in software D-Bus API (gh#openSUSE/agama#869).

-------------------------------------------------------------------

Wed Nov 15 11:27:10 UTC 2023 - Michal Filka <mfilka@suse.com>

- Improved "agama logs store" (gh#openSUSE/agama#823)
  - added an option which allows to define the archive destination

-------------------------------------------------------------------
Tue Nov 14 15:44:15 UTC 2023 - Jorik Cronenberg <jorik.cronenberg@suse.com>

- Add support for routing to the network model (gh#openSUSE/agama#824)

-------------------------------------------------------------------
Mon Oct 23 14:43:59 UTC 2023 - Michal Filka <mfilka@suse.com>

- Improved "agama logs store" (gh#openSUSE/agama#812)
  - the archive file owner is root:root
  - the permissions is set to r/w for the owner

-------------------------------------------------------------------
Mon Oct 23 11:33:40 UTC 2023 - Imobach Gonzalez Sosa <igonzalezsosa@suse.com>

- Version 5

-------------------------------------------------------------------
Mon Oct 10 07:37:00 UTC 2023 - Michal Filka <mfilka@suse.com>

- Improve file and directory names in "agama logs store".
- Add an "agama logs list" subcommand.

-------------------------------------------------------------------
Tue Sep 26 15:57:14 UTC 2023 - Imobach Gonzalez Sosa <igonzalezsosa@suse.com>

- Version 4

-------------------------------------------------------------------
Tue Sep 26 12:05:52 UTC 2023 - Imobach Gonzalez Sosa <igonzalezsosa@suse.com>

- Wait until the manager is ready before probing
  (gh#openSUSE/agama#771).

-------------------------------------------------------------------
Mon Sep 25 11:32:53 UTC 2023 - Imobach Gonzalez Sosa <igonzalezsosa@suse.com>

- Add support for IPv6 network settings (gh#openSUSE/agama#761).

-------------------------------------------------------------------
Mon Sep 25 10:46:53 UTC 2023 - Michal Filka <mfilka@suse.com>

- CLI: added (sub)commands for handling logs. "store" subcommand is
  similar to what old save_y2logs did. (gh#openSUSE/agama#757)

-------------------------------------------------------------------
Tue Sep 19 11:16:16 UTC 2023 - José Iván López González <jlopez@suse.com>

- Adapt to new storage D-Bus API and explicitly call to probe after
  selecting a new product (gh#openSUSE/agama#748).

-------------------------------------------------------------------
Thu Sep 14 19:44:57 UTC 2023 - Josef Reidinger <jreidinger@suse.com>

- Improve questions CLI help text (gh#openSUSE/agama#754)

-------------------------------------------------------------------
Thu Sep 14 10:10:37 UTC 2023 - Imobach Gonzalez Sosa <igonzalezsosa@suse.com>

- Use a single D-Bus service to connect to the manager and the
  users API (gh#openSUSE/agama#753, follow-up of
  gh#openSUSE/agama#729).

-------------------------------------------------------------------
Wed Sep 13 09:27:22 UTC 2023 - Knut Anderssen <kanderssen@suse.com>

- Allow to bind a connection to an specific interface through its
  name or through a set of match settings (gh#opensSUSE/agama#723).

-------------------------------------------------------------------
Thu Aug 31 10:30:28 UTC 2023 - Imobach Gonzalez Sosa <igonzalezsosa@suse.com>

- Use a single D-Bus service to expose locale, network and
  questions settings (gh#openSUSE/agama#729).

-------------------------------------------------------------------
Wed Aug 30 12:57:59 UTC 2023 - Josef Reidinger <jreidinger@suse.com>

- Locale service: add value for UI locale (gh#openSUSE/agama#725)

-------------------------------------------------------------------
Thu Aug  3 08:34:14 UTC 2023 - Imobach Gonzalez Sosa <igonzalezsosa@suse.com>

- Move the settings functionality to a separate package,
  agama-settings (gh#openSUSE/agama#666).
- Make the "Settings" derive macro reusable from other crates.
- Extend the "Settings" derive macro to generate code for
  InstallSettings and NetworkSettings.
- Improve error reporting when working with the "config"
  subcommand.

-------------------------------------------------------------------
Wed Aug  2 10:03:18 UTC 2023 - Imobach Gonzalez Sosa <igonzalezsosa@suse.com>

- Version 3

-------------------------------------------------------------------
Wed Jul 26 11:08:09 UTC 2023 - Josef Reidinger <jreidinger@suse.com>

- CLI: add to "questions" command "answers" subcommand to set
  file with predefined answers
- dbus-server: add "AddAnswersFile" method to Questions service
  (gh#openSUSE/agama#669)

-------------------------------------------------------------------
Tue Jul 18 13:32:04 UTC 2023 - Josef Reidinger <jreidinger@suse.com>

- Add to CLI "questions" subcommand with mode option to set
  interactive and non-interactive mode (gh#openSUSE/agama#668)

-------------------------------------------------------------------
Mon Jul 17 13:36:56 UTC 2023 - Imobach Gonzalez Sosa <igonzalezsosa@suse.com>

- Fix the logic to decide which network connections to write
  due to a bug introduced in gh#openSUSE/agama#662
  (gh#openSUSE/agama#667).

-------------------------------------------------------------------
Mon Jul 17 09:16:38 UTC 2023 - Josef Reidinger <jreidinger@suse.com>

- Adapt to new questions D-Bus API to allow automatic answering of
  questions when requested (gh#openSUSE/agama#637, reverts
  gh#openSUSE/agama#649 as now default option is mandatory)

-------------------------------------------------------------------
Thu Jul 13 10:22:36 UTC 2023 - Imobach Gonzalez Sosa <igonzalezsosa@suse.com>

- Improve error reporting in the command-line interface
  (gh#openSUSE/agama#659 and gh#openSUSE/agama#660).

-------------------------------------------------------------------
Thu Jul 13 08:56:40 UTC 2023 - José Iván López González <jlopez@suse.com>

- Read the storage candidate devices and show them with
  "agama config show" (gh#openSUSE/agama#658).

-------------------------------------------------------------------
Fri Jul  7 14:12:03 UTC 2023 - Imobach Gonzalez Sosa <igonzalezsosa@suse.com>

- Improve the progress reporting (gh#openSUSE/agama#653).

-------------------------------------------------------------------
Thu Jul  6 09:13:47 UTC 2023 - Imobach Gonzalez Sosa <igonzalezsosa@suse.com>

- Improve the waiting logic and implement a retry mechanism for the
  "agama install" command (bsc#1213047).

-------------------------------------------------------------------
Wed Jul  5 11:11:20 UTC 2023 - Imobach Gonzalez Sosa <igonzalezsosa@suse.com>

- Fix the questions service to handle questions with no default
  option (gh#openSUSE/agama#649).

-------------------------------------------------------------------
Thu Jun  1 08:14:14 UTC 2023 - Imobach Gonzalez Sosa <igonzalezsosa@suse.com>

- Add a localization D-Bus service (gh#openSUSE/agama#533).
- Add a network D-Bus service (gh#openSUSE/agama#571).

-------------------------------------------------------------------
Tue May 23 11:51:26 UTC 2023 - Martin Vidner <mvidner@suse.com>

- Version 2.1

-------------------------------------------------------------------
Mon May 22 12:29:20 UTC 2023 - Martin Vidner <mvidner@suse.com>

- Version 2

-------------------------------------------------------------------
Thu May 11 11:00:11 UTC 2023 - Imobach Gonzalez Sosa <igonzalezsosa@suse.com>

- Import root authentication settings when reading a Jsonnet file
  (bsc#1211300, gh#openSUSE/agama#573).
- Do not export the SSH public key as an empty string when it is
  not defined.

-------------------------------------------------------------------
Fri Mar 24 14:36:36 UTC 2023 - Imobach Gonzalez Sosa <igonzalezsosa@suse.com>

- Version 0.2:
  * Add validation for software and users settings
    (gh#yast/agama-cli#48, gh#yast/agama-cli#51).
  * Better error reporting when the bus is not found
    (gh#yast/agama-cli#48).
  * Improve the progress reporting mechanism, although it is still
    a work in progress (gh#yast/agama-cli#50).

-------------------------------------------------------------------
Wed Mar 22 09:39:29 UTC 2023 - Imobach Gonzalez Sosa <igonzalezsosa@suse.com>

- Add support for setting root authentication mechanisms
  (gh#yast/agama-cli#47).

-------------------------------------------------------------------
Tue Mar 21 16:06:02 UTC 2023 - Martin Vidner <mvidner@suse.com>

- Do not fall back to the system D-Bus (gh#yast/agama-cli#45).

-------------------------------------------------------------------
Wed Mar 21 13:28:01 UTC 2023 - Imobach Gonzalez Sosa <igonzalezsosa@suse.com>

- Use JSON as the default format (gh#yast/agama-cli#46).

-------------------------------------------------------------------
Tue Mar 21 08:55:39 UTC 2023 - Josef Reidinger <jreidinger@suse.com>

- Fix the path of the JSON schema (gh#yast/agama-cli#44).

-------------------------------------------------------------------
Thu Mar 16 11:56:42 UTC 2023 - Imobach Gonzalez Sosa <igonzalezsosa@suse.com>

- First version of the package:
  * Querying and setting simple values.
  * Adding elements to collections
  * Handling of auto-installation profiles.
  * Basic error handling
- 0.1<|MERGE_RESOLUTION|>--- conflicted
+++ resolved
@@ -1,10 +1,4 @@
 -------------------------------------------------------------------
-<<<<<<< HEAD
-Wed Aug 21 19:07:28 UTC 2024 - Lubos Kocman <lubos.kocman@suse.com>
-
-- Add product icons. Resolves Issue #1415
-  Not setting any icon will default to default.svg icon
-=======
 Wed Aug 28 12:37:34 UTC 2024 - Imobach Gonzalez Sosa <igonzalezsosa@suse.com>
 
 - Expose the DASD D-Bus API through HTTP (gh#openSUSE/agama#1532).
@@ -21,7 +15,12 @@
 - For CLI, use HTTP clients instead of D-Bus clients,
   for Software (gh#openSUSE/agama#1548)
   - added SoftwareHTTPClient
->>>>>>> a6926d68
+
+-------------------------------------------------------------------
+Wed Aug 21 19:07:28 UTC 2024 - Lubos Kocman <lubos.kocman@suse.com>
+
+- Add product icons. Resolves Issue #1415
+  Not setting any icon will default to default.svg icon
 
 -------------------------------------------------------------------
 Thu Aug 15 08:33:02 UTC 2024 - Josef Reidinger <jreidinger@suse.com>
