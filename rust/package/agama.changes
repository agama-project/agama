-------------------------------------------------------------------
<<<<<<< HEAD
Wed Apr  9 09:06:18 UTC 2025 - Martin Vidner <mvidner@suse.com>

- Made `--api URL` work with `agama profile`
  (gh#agama-project/agama#2103)
  - Added /api/profile on the backend
  - JSON validation error are more readable now
  - Error messages do not start with "Anyhow(...)"
  - Backend errors include causes
=======
Wed Apr  9 05:35:22 UTC 2025 - José Iván López González <jlopez@suse.com>

- Add HTTP API for configuring iSCSI (gh#agama-project/agama#2231).
>>>>>>> 37803bd9

-------------------------------------------------------------------
Tue Apr  8 22:04:03 UTC 2025 - Imobach Gonzalez Sosa <igonzalezsosa@suse.com>

- "agama download" do not crash if it cannot mount a file system
  (gh#agama-project/agama#2253).

-------------------------------------------------------------------
Mon Apr  7 14:02:57 UTC 2025 - Josef Reidinger <jreidinger@suse.com>

- Skip exporting scripts, files, bootloader and softare section
  in profile if they are empty (gh#agama-project/agama#2250)

-------------------------------------------------------------------
Tue Apr  1 12:44:57 UTC 2025 - Ladislav Slezák <lslezak@suse.com>

- Make the extension version attribute optional, search the version
  automatically if it is missing (related to jsc#AGM-100)

-------------------------------------------------------------------
Fri Mar 28 21:45:05 UTC 2025 - Josef Reidinger <jreidinger@suse.com>

- Allow to specify bootloader timeout in profile (jsc#PED-10810)

-------------------------------------------------------------------
Mon Mar 27 13:27:19 UTC 2025 - Jorik Cronenberg <jorik.cronenberg@suse.com>

- Add NM dhcp settings to network model (gh#agama-project/agama#2189).

-------------------------------------------------------------------
Thu Mar 27 12:40:02 UTC 2025 - Imobach Gonzalez Sosa <igonzalezsosa@suse.com>

- Version 13

-------------------------------------------------------------------
Tue Mar 25 12:12:50 UTC 2025 - Josef Reidinger <jreidinger@suse.com>

- Support for manual files deployment in unattended mode
  (gh#agama-project/agama#2121)

-------------------------------------------------------------------
Sat Mar 22 22:58:09 UTC 2025 - Imobach Gonzalez Sosa <igonzalezsosa@suse.com>

- Do not try to connect to the HTTP server when it is not needed
  (gh#agama-project/agama#2192).

-------------------------------------------------------------------
Fri Mar 21 16:37:32 UTC 2025 - Ladislav Slezák <lslezak@suse.com>

- Add extensions from the registration server (automatic
  installation only) (jsc#AGM-100)

-------------------------------------------------------------------
Thu Mar 20 09:05:26 UTC 2025 - Imobach Gonzalez Sosa <igonzalezsosa@suse.com>

- Improve init scripts execution (gh#agama-project/agama#2161):
  * Properly run the scripts (gh#agama-project/agama#2144).
  * Allow setting the scripts path with the SCRIPTS_DIR
    environment variable.
  * Do not exit with an error if there are not scripts.
  * Make agama-scripts.sh idempotent.

-------------------------------------------------------------------
Fri Mar 14 12:32:42 UTC 2025 - Imobach Gonzalez Sosa <igonzalezsosa@suse.com>

- Allow selecting individual packages through a configuration file
  (gh#agama-project/agama#2153).

-------------------------------------------------------------------
Wed Mar 12 17:12:10 UTC 2025 - Knut Alejandro Anderssen González <kanderssen@suse.com>

- Introduced the hostname model in order to start managing it
  (gh#agama-project/agama#2118).

-------------------------------------------------------------------
Wed Mar 12 13:09:52 UTC 2025 - Imobach Gonzalez Sosa <igonzalezsosa@suse.com>

- Set the extension in the disposition "filename" so Chrome uses
  the correct name (gh#agama-project/agama#2141).

-------------------------------------------------------------------
Mon Mar 10 12:13:19 UTC 2025 - José Iván López González <jlopez@suse.com>

- Package and install the storage model schema
  (gh#agama-project/agama#2135).

-------------------------------------------------------------------
Fri Mar  7 11:40:56 UTC 2025 - José Iván López González <jlopez@suse.com>

- Extend storage model schema with LVM (gh#agama-project/agama#2089).

-------------------------------------------------------------------
Thu Mar  6 12:51:42 UTC 2025 - Imobach Gonzalez Sosa <igonzalezsosa@suse.com>

- Extend agama download to support most of YaST-like URLs
  (device:, usb:, label:, cd:, dvd: and hd:) (gh#agama-project/agama#2118).

-------------------------------------------------------------------
Tue Mar  4 13:34:13 UTC 2025 - Martin Vidner <mvidner@suse.com>

- install and package also storage.schema.json (bsc#1238367)

-------------------------------------------------------------------
Wed Feb 26 06:52:52 UTC 2025 - José Iván López González <jlopez@suse.com>

- Extend storage model schema to support file system label (needed
  for jsc#AGM-122 and bsc#1237165).

-------------------------------------------------------------------
Wed Feb 26 06:51:37 UTC 2025 - Imobach Gonzalez Sosa <igonzalezsosa@suse.com>

- Version 12

-------------------------------------------------------------------
Tue Feb 25 22:36:38 UTC 2025 - Imobach Gonzalez Sosa <igonzalezsosa@suse.com>

- Add the missing shebang line to the agama-scripts.sh shell script
  (gh#agama-project/agama#2077).
- Save logs after running post installation scripts
  (gh#agama-project/agama#2078).

-------------------------------------------------------------------
Mon Feb 24 14:42:28 UTC 2025 - Imobach Gonzalez Sosa <igonzalezsosa@suse.com>

- Keep the encoding when storing the locale (gh#agama-project/agama#2062).

-------------------------------------------------------------------
Fri Feb 21 14:00:47 UTC 2025 - José Iván López González <jlopez@suse.com>

- Extend storage model schema to support global encryption
  (gh#agama-project/agama#2031).

-------------------------------------------------------------------
Thu Feb 20 12:58:09 UTC 2025 - Ancor Gonzalez Sosa <ancor@suse.com>

- Introduce the storage model to support the new storage user
  interface (gh#openSUSE/agama#2033)

-------------------------------------------------------------------
Tue Feb 18 12:05:56 UTC 2025 - Imobach Gonzalez Sosa <igonzalezsosa@suse.com>

- Expose root and first user passwords (gh#agama-project/agama#2005).
- Remove support for auto-login.

-------------------------------------------------------------------
Mon Feb 17 17:18:35 UTC 2025 - Knut Anderssen <kanderssen@suse.com>

- Added reboot command to the CLI (gh#agama-project/agama#1970)

-------------------------------------------------------------------
Fri Feb 14 17:00:33 UTC 2025 - Imobach Gonzalez Sosa <igonzalezsosa@suse.com>

- Set console and X11 keymaps when changing the installer keymap
  (bsc#1236174).
- Use the "dashed" form of the keymap identifier when calling
  systemd-firstboot (bsc#1236174).

-------------------------------------------------------------------
Mon Feb 10 13:28:34 UTC 2025 - Ladislav Slezák <lslezak@suse.com>

- Fixup: Make the "lang" URL query optional, do not fail when it
  is missing. This fixes crash on non-UEFI systems.

-------------------------------------------------------------------
Fri Feb  7 11:03:29 UTC 2025 - Ladislav Slezák <lslezak@suse.com>

- Forward the "lang" URL query parameter when redirecting in the
  "/login" endpoint (this allows to define the default language
  in the Firefox configuration file in local installation)

-------------------------------------------------------------------
Thu Feb  6 12:52:11 UTC 2025 - Imobach Gonzalez Sosa <igonzalezsosa@suse.com>

- Describe licenses API in OpenAPI documentation
  (gh#agama-project/agama#1929).

-------------------------------------------------------------------
Fri Jan 24 09:33:31 UTC 2025 - Imobach Gonzalez Sosa <igonzalezsosa@suse.com>

- Introduce a new installation phase "finish"
  (gh#agama-project/agama#1616).

-------------------------------------------------------------------
Fri Jan 24 06:43:05 UTC 2025 - Imobach Gonzalez Sosa <igonzalezsosa@suse.com>

- Change the registration property in a product's definition to a
  boolean (gh#agama-project/agama#1938).

-------------------------------------------------------------------
Wed Jan 22 14:49:56 UTC 2025 - Ladislav Slezák <lslezak@suse.com>

- Added a workaround for stuck web UI when importing auto
  installation profile with unreachable software repository
  (gh#agama-project/agama#1933)

-------------------------------------------------------------------
Mon Jan 20 16:44:02 UTC 2025 - Ladislav Slezák <lslezak@suse.com>

- The web server provides /api/software/repositories endpoint
  for reading the currently configured repositories,
  related to (gh#agama-project/agama#1894)

-------------------------------------------------------------------
Mon Jan 20 10:35:47 UTC 2025 - Imobach Gonzalez Sosa <igonzalezsosa@suse.com>

- Add support for specifying a license for each product
  (jsc#PED-11987).

-------------------------------------------------------------------
Thu Jan 16 13:10:54 UTC 2025 - Imobach Gonzalez Sosa <igonzalezsosa@suse.com>

- Stop the WebSocket handler when the client is disconnected
  (gh#agama-project/agama#1909).
- Log the events.

-------------------------------------------------------------------
Thu Jan 16 09:32:00 UTC 2025 - Martin Vidner <mvidner@suse.com>

- Fix typo in `agama profile import --help` (bsc#1235827)

-------------------------------------------------------------------
Fri Jan 10 21:22:01 UTC 2025 - Imobach Gonzalez Sosa <igonzalezsosa@suse.com>

- Version 11

-------------------------------------------------------------------
Fri Jan 10 08:58:29 UTC 2025 - Imobach Gonzalez Sosa <igonzalezsosa@suse.com>

- Disable the browser cache setting the "Cache-Control" header to
  "no-store" (gh#agama-project/agama#1880).

-------------------------------------------------------------------
Thu Jan  9 12:52:05 UTC 2025 - Josef Reidinger <jreidinger@suse.com>

- Increase disk size in _constraints to fix build on ppc
  (gh#agama-project/agama#1876).

-------------------------------------------------------------------
Wed Jan  8 14:05:34 UTC 2025 - Imobach Gonzalez Sosa <igonzalezsosa@suse.com>

- Add support for products registration (jsc#PED-11192,
  gh#agama-project/agama#1809).

-------------------------------------------------------------------
Fri Dec 20 12:17:26 UTC 2024 - Josef Reidinger <jreidinger@suse.com>

- Add bootloader.stopOnBootMenu section to profile to allow stop
  during boot for openQA (gh#agama-project/agama#1840)

-------------------------------------------------------------------
Thu Dec 19 11:39:14 UTC 2024 - Imobach Gonzalez Sosa <igonzalezsosa@suse.com>

- Fix several validation issues (gh#agama-project/agama#1845).

-------------------------------------------------------------------
Wed Dec 18 12:32:00 UTC 2024 - Imobach Gonzalez Sosa <igonzalezsosa@suse.com>

- Introduce a new AGAMA_LOG environment variable to control what to
  log (gh#agama-project/agama#1843).

-------------------------------------------------------------------
Wed Dec 18 10:11:44 UTC 2024 - Imobach Gonzalez Sosa <igonzalezsosa@suse.com>

- Add jsonnet as a BuildRequires dependency because it is needed
  when running tests (gh#agama-project/agama#1842).

-------------------------------------------------------------------
Thu Dec 12 16:42:18 UTC 2024 - Imobach Gonzalez Sosa <igonzalezsosa@suse.com>

- Fix profile URL handling (bsc#1234362):
  - Follow redirections.
  - Determine the file format from the content instead of the
    extension. It does not apply to AutoYaST profiles, where it still
    uses the extension in the URL for backward compatibility.

-------------------------------------------------------------------
Tue Dec  3 12:58:48 UTC 2024 - Imobach Gonzalez Sosa <igonzalezsosa@suse.com>

- Do not refer to the agama-dbus-monitor because it is part of the
  Ruby package (gh#agama-project/agama#1805).

-------------------------------------------------------------------
Mon Dec  2 11:29:46 UTC 2024 - Imobach Gonzalez Sosa <igonzalezsosa@suse.com>

- Upgrade rustc dependency to version 1.81 because it is needed by
  zbus 5 (gh#agama-project/agama#1797).

-------------------------------------------------------------------
Sun Dec  1 21:53:21 UTC 2024 - David Diaz <dgonzalez@suse.com>

- Rename flag to set password as encrypted
  (gh#agama-project/agama#1787).

-------------------------------------------------------------------
Fri Nov 29 12:14:25 UTC 2024 - Imobach Gonzalez Sosa <igonzalezsosa@suse.com>

- Add support for running user-defined post-scripts in a chroot
 (gh#agama-project/agama#1792).

-------------------------------------------------------------------
Fri Nov 29 08:57:19 UTC 2024 - Michal Filka <mfilka@suse.com>

- several improvements for CLI. agama logs store:
  - collects logs of agama-web-server service
  - collects list of installed packages (e.g. .packages.root or
    rpm -qa)
  - do not add into the archive empty files when log command
    returns nothing
  - do not explicitly set archive permissions on client side
  - do not hide backend errors (e.g. in case of invalid auth token)
- added service for monitoring Agama's D-Bus bus which stores
  errors into a log.

-------------------------------------------------------------------
Thu Nov 28 15:58:59 UTC 2024 - Ladislav Slezák <lslezak@suse.com>

- Drop the handler for the "po.js" path in the HTTP server,
  the web frontend now uses dynamic imports for loading the
  translation files (gh#agama-project/agama#1777)

-------------------------------------------------------------------
Thu Nov 28 11:07:58 UTC 2024 - Imobach Gonzalez Sosa <igonzalezsosa@suse.com>

- Add support for auto-installation "init" scripts
  (gh#agama-project/agama#1788).

-------------------------------------------------------------------
Mon Nov 25 19:51:20 UTC 2024 - Imobach Gonzalez Sosa <igonzalezsosa@suse.com>

- Fix the default path of the D-Bus Questions object and the ISCSI
  Initiator interface (gh#agama-project/agama#1785).

-------------------------------------------------------------------
Fri Nov 15 16:48:44 UTC 2024 - Ladislav Slezák <lslezak@suse.com>

- Allow using encrypted passord for root and the first user
  (gh#agama-project/agama#1771)

-------------------------------------------------------------------
Thu Nov 14 14:45:47 UTC 2024 - Knut Alejandro Anderssen González <kanderssen@suse.com>

- Get some wireless settings as optional in order to not break the
  connections reader (gh#agama-project/agama#1753).

-------------------------------------------------------------------
Wed Nov 13 12:03:02 UTC 2024 - Imobach Gonzalez Sosa <igonzalezsosa@suse.com>

- Properly update the localization settings of the D-Bus services
  (bsc#1233159, bsc#1233160).

-------------------------------------------------------------------
Mon Nov 11 09:52:59 UTC 2024 - Imobach Gonzalez Sosa <igonzalezsosa@suse.com>

- Add many missing elements to the OpenAPI spec
  (gh#agama-project/agama#1700).
- Update to utoipa 5.2 to generate the OpenAPI spec.

-------------------------------------------------------------------
Thu Nov  7 14:20:48 UTC 2024 - Imobach Gonzalez Sosa <igonzalezsosa@suse.com>

- Perform a system re-probing after executing pre-scripts
  (gh#agama-project/agama#1735).

-------------------------------------------------------------------
Mon Nov  4 07:51:55 UTC 2024 - Michal Filka <mfilka@suse.com>

- Follow-up of original fix for gh#agama-project/agama#1495
- Implemented HTTP API for downloading logs
- Adapted CLI command "logs" to use the HTTP API for downloading logs

-------------------------------------------------------------------
Wed Oct 30 15:27:11 UTC 2024 - Jorik Cronenberg <jorik.cronenberg@suse.com>

- Add autoconnect property for network connections
  (gh#agama-project/agama#1715)

-------------------------------------------------------------------
Mon Oct 28 09:24:48 UTC 2024 - Imobach Gonzalez Sosa <igonzalezsosa@suse.com>

- Use the correct method to apply the network configuration from
  the CLI (gh#agama-project/agama#1701).

-------------------------------------------------------------------
Thu Oct 24 14:19:46 UTC 2024 - José Iván López González <jlopez@suse.com>

- Storage: extend the HTTP API to allow getting the solved storage
  config (gh#agama-project/agama#1692).

-------------------------------------------------------------------
Wed Oct 23 15:25:36 UTC 2024 - Imobach Gonzalez Sosa <igonzalezsosa@suse.com>

- Fix the action to download the logs (gh#agama-project/agama#1693).

-------------------------------------------------------------------
Tue Oct 22 09:46:41 UTC 2024 - Imobach Gonzalez Sosa <igonzalezsosa@suse.com>

- Improve OpenAPI specification generation (gh#agama-project/agama#1564):
  - Add a lot of missing elements to make the specification valid.
  - Use a xtask to generate the OpenAPI specification at build time.
  - Ship the specification in a separate package (agama-openapi).

-------------------------------------------------------------------
Wed Oct 16 15:07:33 UTC 2024 - Imobach Gonzalez Sosa <igonzalezsosa@suse.com>

- Add support for running user-defined scripts before and after the
  installation (gh#agama-project/agama#1673).

-------------------------------------------------------------------
Wed Oct 16 07:55:27 UTC 2024 - Michal Filka <mfilka@suse.com>

- Implemented option for providing remote API address for the CLI
  gh#agama-project/agama#1495

-------------------------------------------------------------------
Mon Oct 14 13:53:10 UTC 2024 - Josef Reidinger <jreidinger@suse.com>

- CLI: change format for questions answers file from YAML to JSON
  to be consistent with other commands
  (gh#agama-project/agama#1667).

-------------------------------------------------------------------
Fri Sep 27 13:09:10 UTC 2024 - Jorik Cronenberg <jorik.cronenberg@suse.com>

- Fix optional network settings (gh#agama-project/agama#1641).

-------------------------------------------------------------------
Fri Sep 27 10:44:22 UTC 2024 - Imobach Gonzalez Sosa <igonzalezsosa@suse.com>

- Expose keymaps localized descriptions (gh#agama-project/agama#1643).

-------------------------------------------------------------------
Wed Sep 25 14:33:50 UTC 2024 - Clemens Famulla-Conrad <cfamullaconrad@suse.com>

- Rename wireless key-mgmt value wpa-eap-suite-b192 to
  wpa-eap-suite-b-192 (gh#agama-project/agama#1640)

-------------------------------------------------------------------
Fri Sep 20 11:42:06 UTC 2024 - Imobach Gonzalez Sosa <igonzalezsosa@suse.com>

- Version 10

-------------------------------------------------------------------
Fri Sep 20 11:24:56 UTC 2024 - Imobach Gonzalez Sosa <igonzalezsosa@suse.com>

- Change the license to GPL-2.0-or-later (gh#openSUSE/agama#1621).

-------------------------------------------------------------------
Tue Sep 18 13:20:47 UTC 2024 - Josef Reidinger <jreidinger@suse.com>

- Expose the zFCP D-Bus API through HTTP (gh#openSUSE/agama#1570).

-------------------------------------------------------------------
Wed Sep 18 08:27:13 UTC 2024 - Martin Vidner <mvidner@suse.com>

- For CLI, use HTTP clients instead of D-Bus clients,
  final piece: Storage (gh#openSUSE/agama#1600)
  - added StorageHTTPClient

-------------------------------------------------------------------
Wed Sep 13 12:25:28 UTC 2024 - Jorik Cronenberg <jorik.cronenberg@suse.com>

- Add additional wireless settings (gh#openSUSE/agama#1602).

-------------------------------------------------------------------
Wed Sep 10 15:00:33 UTC 2024 - Jorik Cronenberg <jorik.cronenberg@suse.com>

- Implement 802.1x (EAP) in network settings (gh#openSUSE/agama#1597).

-------------------------------------------------------------------
Mon Sep  9 09:09:54 UTC 2024 - Martin Vidner <mvidner@suse.com>

- For CLI, use HTTP clients instead of D-Bus clients,
  for Product (name and registration) (gh#openSUSE/agama#1548)
  - added ProductHTTPClient

-------------------------------------------------------------------
Thu Sep  5 16:25:00 UTC 2024 - Lubos Kocman <lubos.kocman@suse.com>

- Show product logo in product selector (gh#openSUSE/agama#1415).

-------------------------------------------------------------------
Wed Aug 28 12:37:34 UTC 2024 - Imobach Gonzalez Sosa <igonzalezsosa@suse.com>

- Expose the DASD D-Bus API through HTTP (gh#openSUSE/agama#1532).

-------------------------------------------------------------------
Tue Aug 27 13:57:35 UTC 2024 - José Iván López González <jlopez@suse.com>

- Schema definition for basic storage settings
  (gh#openSUSE/agama#1455).

-------------------------------------------------------------------
Mon Aug 26 11:19:27 UTC 2024 - Martin Vidner <mvidner@suse.com>

- For CLI, use HTTP clients instead of D-Bus clients,
  for Software (gh#openSUSE/agama#1548)
  - added SoftwareHTTPClient

-------------------------------------------------------------------
Thu Aug 15 08:33:02 UTC 2024 - Josef Reidinger <jreidinger@suse.com>

- Use sd_notify for starting agama-web-service to notify systemd
  when service is ready. It helps with race condition in agama-auto
  (gh#openSUSE/agama#1539)
- improve systemd dependencies of agama-web-service to ensure that
  agama service runs

-------------------------------------------------------------------
Fri Aug  9 08:50:31 UTC 2024 - Martin Vidner <mvidner@suse.com>

- For CLI, use HTTP clients instead of D-Bus clients,
  for Users and Localization (gh#openSUSE/agama#1438)
  - service clients used by CLI:
    - added UsersHTTPClient, LocalizationHTTPClient
    - removed LocalizationClient
    - BaseHTTPClient API reworked:
      - return () or deserialized objects
      - added PUT and PATCH
  - web service:
    - PUT /api/users/first: do report backend errors
    - PATCH /api/users/root: report the (potential) backend errors
  - tests:
    - added tests using httpmock
    - env_logger added to dev-dependencies

-------------------------------------------------------------------
Mon Jul 22 15:27:44 UTC 2024 - Josef Reidinger <jreidinger@suse.com>

- Fix `agama questions list` to list only unaswered questions and
  improve its performance
  (gh#openSUSE/agama#1476)

-------------------------------------------------------------------
Wed Jul 17 11:15:33 UTC 2024 - Jorik Cronenberg <jorik.cronenberg@suse.com>

- Add dns search domains and ignore-auto-dns to network settings
  (gh#openSUSE/agama#1330).

-------------------------------------------------------------------
Tue Jul 16 11:56:29 UTC 2024 - Josef Reidinger <jreidinger@suse.com>

- CLI:
-- Add `agama questions list` to get list of unanswered questions
-- Add `agama questions ask` to ask for question and wait for
   answer
- agama-lib:
-- Add BaseHTTPClient that is base for clients that communicate
   with agama-web-server
   (gh#openSUSE/agama#1457)

-------------------------------------------------------------------
Wed Jul 10 20:11:39 UTC 2024 - Josef Reidinger <jreidinger@suse.com>

- Add to HTTP API a method to remove questions
- Add to HTTP API method to get the answer to a question
  (gh#openSUSE/agama#1453)

-------------------------------------------------------------------
Wed Jul 10 10:01:18 UTC 2024 - Josef Reidinger <jreidinger@suse.com>

- Add to HTTP API method POST for question to ask new question
  (gh#openSUSE/agama#1451)

-------------------------------------------------------------------
Fri Jul  5 13:17:17 UTC 2024 - José Iván López González <jlopez@suse.com>

- Adapt storage model to changes in D-Bus API
  (gh#openSUSE/agama#1428).

-------------------------------------------------------------------
Mon Jul  1 15:50:40 UTC 2024 - José Iván López González <jlopez@suse.com>

- Schema definition for guided and AutoYaST storage proposals
  (gh#openSUSE/agama#1263).

-------------------------------------------------------------------
Fri Jun 28 06:56:02 UTC 2024 - Martin Vidner <mvidner@suse.com>

- Use gzip (.gz) instead of bzip2 (.bz2) to compress logs
  so that they can be attached to GitHub issues
  (gh#openSUSE/agama#1378)

-------------------------------------------------------------------
Thu Jun 27 13:22:51 UTC 2024 - Imobach Gonzalez Sosa <igonzalezsosa@suse.com>

- Version 9

-------------------------------------------------------------------
Thu Jun 27 07:02:29 UTC 2024 - Imobach Gonzalez Sosa <igonzalezsosa@suse.com>

- Improve the prompt to introduce the password in the "auth login"
  command (gh#openSUSE/agama#1271).

-------------------------------------------------------------------
Wed Jun 26 12:56:31 UTC 2024 - Knut Anderssen <kanderssen@suse.com>

- Filter only external configured connections
  (gh#openSUSE/agama#1383).
- Expose more details about devices status in the API
  (gh#openSUSE/agama#1365).

-------------------------------------------------------------------
Wed Jun 26 10:29:05 UTC 2024 - José Iván López González <jlopez@suse.com>

- Set and get storage config (gh#openSUSE/agama#1293).

-------------------------------------------------------------------
Tue Jun 25 15:16:33 UTC 2024 - Imobach Gonzalez Sosa <igonzalezsosa@suse.com>

- Use the new SetLocale D-Bus method to change the language and the
  keyboard layout (gh#openSUSE/agama#1375).

-------------------------------------------------------------------
Tue Jun 25 15:04:20 UTC 2024 - David Diaz <dgonzalez@suse.com>

- Add resize actions to storage model (gh#openSUSE/agama#1354).

-------------------------------------------------------------------
Thu Jun 21 15:00:00 UTC 2024 - Clemens Famulla-Conrad <cfamullaconrad@suse.de>

- Add tun/tap model (gh#openSUSE/agama#1353)

-------------------------------------------------------------------
Thu Jun 20 12:58:32 UTC 2024 - Imobach Gonzalez Sosa <igonzalezsosa@suse.com>

- Add a new "config edit" command allows editing installation
  settings using an external editor (gh#openSUSE/agama#1360).
- Remove the "--format" option (gh#openSUSE/agama#1360).

-------------------------------------------------------------------
Thu Jun 20 05:32:42 UTC 2024 - Imobach Gonzalez Sosa <igonzalezsosa@suse.com>

- Add support for progress sequences with pre-defined descriptions
  (gh#openSUSE/agama#1356).
- Fix the "Progress" signal to use camelCase
  (gh#openSUSE/agama#1356).

-------------------------------------------------------------------
Fri Jun 14 06:17:52 UTC 2024 - Imobach Gonzalez Sosa <igonzalezsosa@suse.com>

- Remove references to the old "config add/set" subcommands
  (gh#openSUSE/agama/#1338).

-------------------------------------------------------------------
Thu Jun 13 10:50:44 UTC 2024 - Knut Anderssen <kanderssen@suse.com>

- Apply network changes when connecting or disconnecting
  (gh#openSUSE/agama#1320).

-------------------------------------------------------------------
Thu Jun 13 10:39:57 UTC 2024 - Imobach Gonzalez Sosa <igonzalezsosa@suse.com>

- Expose Issues API in users-related interface
  (gh#openSUSE/agama#1202).
- Drop the old validations API.

-------------------------------------------------------------------
Wed Jun 12 10:15:33 UTC 2024 - Jorik Cronenberg <jorik.cronenberg@suse.com>

- Allow writing to loopback connection in agama-server
  (gh#openSUSE/agama#1318).

-------------------------------------------------------------------
Tue Jun 11 21:35:00 UTC 2024 - Imobach Gonzalez Sosa <igonzalezsosa@suse.com>

- CLI: use the master token /run/agama/token if available and
  readable (gh#openSUSE/agama#1287).
- CLI: remove the "config add/set" subcommands
  (gh#openSUSE/agama#1314).

-------------------------------------------------------------------
Mon Jun 10 14:24:33 UTC 2024 - Jorik Cronenberg <jorik.cronenberg@suse.com>

- Add mtu property for network connections
  (gh#openSUSE/agama#1101).

-------------------------------------------------------------------
Fri Jun  7 05:58:48 UTC 2024 - Michal Filka <mfilka@suse.com>

- Improvements in HTTPS setup
  - self-signed certificate contains hostname
  - self-signed certificate is stored into default location
  - before creating new self-signed certificate a default location
    (/etc/agama.d/ssl) is checked for a certificate
  - gh#openSUSE/agama#1228

-------------------------------------------------------------------
Wed Jun  5 13:53:59 UTC 2024 - José Iván López González <jlopez@suse.com>

- Process the legacyAutoyastStorage section of the profile
  (gh#openSUSE/agama#1284).

-------------------------------------------------------------------
Mon Jun  3 07:49:16 UTC 2024 - Josef Reidinger <jreidinger@suse.com>

- CLI: Add new commands "agama download" and
  "agama profile autoyast" and remove "agama profile download" to
  separate common curl-like download and autoyast specific one
  which do conversion to json (gh#openSUSE/agama#1279)

-------------------------------------------------------------------
Wed May 29 12:15:37 UTC 2024 - Josef Reidinger <jreidinger@suse.com>

- CLI: Add new command "agama profile import" that does the whole
  autoinstallation processing and loads the configuration
  (gh#openSUSE/agama#1270).

-------------------------------------------------------------------
Wed May 29 11:16:11 UTC 2024 - Imobach Gonzalez Sosa <igonzalezsosa@suse.com>

- Improve command-line interface help (gh#openSUSE/agama#1269 and
  (gh#openSUSE/agama#1273).
- agama-web-server connects to D-Bus only when needed
  (gh#openSUSE/agama#1273).

-------------------------------------------------------------------
Wed May 29 10:40:21 UTC 2024 - Imobach Gonzalez Sosa <igonzalezsosa@suse.com>

- The HTTP request to perform a probing is not blocking anymore
  (gh#openSUSE/agama#1272).

-------------------------------------------------------------------
Mon May 27 14:11:55 UTC 2024 - Imobach Gonzalez Sosa <igonzalezsosa@suse.com>

- The "agama auth" command reads the password from the standard
  input (gh#openSUSE/agama#1265).

-------------------------------------------------------------------
Mon May 27 05:49:46 UTC 2024 - Imobach Gonzalez Sosa <igonzalezsosa@suse.com>

- Add agama.libssonnet to the spec file (gh#openSUSE/agama#1261).

-------------------------------------------------------------------
Thu May 23 15:47:28 UTC 2024 - Ladislav Slezák <lslezak@suse.com>

- Avoid deadlock when "setxkbmap" call gets stucked, use a timeout
  (gh#openSUSE/agama#1249)

-------------------------------------------------------------------
Wed May 22 12:31:25 UTC 2024 - Josef Reidinger <jreidinger@suse.com>

- autoinstallation jsonnet: Inject complete lshw json output and
  provide helper functions for filtering it (gh#openSUSE/agama#1242)

-------------------------------------------------------------------
Fri May 17 09:52:25 UTC 2024 - Imobach Gonzalez Sosa <igonzalezsosa@suse.com>

- Version 8

-------------------------------------------------------------------
Tue May 16 12:48:42 UTC 2024 - Knut Anderssen <kanderssen@suse.com>

- Allow to download Agama logs through the manager HTTP API
  (gh#openSUSE/agama#1216).

-------------------------------------------------------------------
Thu May 16 12:34:43 UTC 2024 - Imobach Gonzalez Sosa <igonzalezsosa@suse.com>

- Restarting agama.service causes agama-web-server.service to be
  restarted too (gh#openSUSE/agama#1222).

-------------------------------------------------------------------
Thu May 16 12:24:26 UTC 2024 - José Iván López González <jlopez@suse.com>

- Small changes in the storage HTTP API (gh#openSUSE/agama#1208):
  - /storage/proposal/usable_devices (get): returns a list of SIDs
    instead of device names.
  - /storage/proposal/settings (put): returns whether the proposal
    was successfully calculated.

-------------------------------------------------------------------
Thu May 16 10:31:38 UTC 2024 - Imobach Gonzalez Sosa <igonzalezsosa@suse.com>

- The CLI does not fail when the storage proposal is missing
  (gh#openSUSE/agama#1220).
- Properly detect whether LVM is activated.

-------------------------------------------------------------------
Thu May 16 06:19:36 UTC 2024 - Imobach Gonzalez Sosa <igonzalezsosa@suse.com>

- Change the web server to listen on port 80 by default
  (gh#openSUSE/agama#1217).

-------------------------------------------------------------------
Wed May 15 15:21:30 UTC 2024 - Imobach Gonzalez Sosa <igonzalezsosa@suse.com>

- Improve logging in the D-Bus and web servers
  (gh#openSUSE/agama#1215):
  - Write to the stdout if they are not connected to
    systemd-journald.
  - The stdout logger includes the file/line (it was already
    included when logging to systemd-journald).

-------------------------------------------------------------------
Wed May 15 14:08:26 UTC 2024 - Imobach Gonzalez Sosa <igonzalezsosa@suse.com>

- Do not crash if the /etc/agama.d/locales file does not contain
  any valid locale (gh#openSUSE/agama#1213).

-------------------------------------------------------------------
Tue May 14 12:39:49 UTC 2024 - Imobach Gonzalez Sosa <igonzalezsosa@suse.com>

- If present, read the locales list from the /etc/agama.d/locales
  file (gh#openSUSE/agama#1205).

-------------------------------------------------------------------
Tue May 14 10:48:42 UTC 2024 - Knut Anderssen <kanderssen@suse.com>

- Dropped the network D-Bus service as it is not needed anymore
  (gh#openSUSE/agama#1199).

-------------------------------------------------------------------
Mon May 13 09:01:21 UTC 2024 - Imobach Gonzalez Sosa <igonzalezsosa@suse.com>

- Extend the storage HTTP API to support handling the iSCSI
  configuration (gh#openSUSE/agama#1187).

-------------------------------------------------------------------
Mon May 13 08:47:27 UTC 2024 - José Iván López González <jlopez@suse.com>

- Provide HTTP API for storage (gh#openSUSE/agama#1175).

-------------------------------------------------------------------
Mon May  6 05:13:54 UTC 2024 - Imobach Gonzalez Sosa <igonzalezsosa@suse.com>

- Extend the HTTP/JSON API:
  - Localization (gh#openSUSE/agama#1047, gh#openSUSE/agama#1120).
  - Networking (gh#openSUSE/agama#1064).
  - Software (gh#openSUSE/agama#1069).
  - Manager service (gh#openSUSE/agama#1089).
  - Questions (gh#openSUSE/agama#1091).
  - Progress interface (gh#openSUSE/agama#1092).
  - Issues interface (gh#openSUSE/agama#1100).
  - Users (gh#openSUSE/agama#1117).
  - Product registration (gh#openSUSE/agama#1146).
- Add an "agama-web-server" service (gh#openSUSE/agama/1119).
- Fix the generation of the self-signed certificate
  (gh#openSUSE/agama#1131).
- Improve agama-server logging (gh#openSUSE/agama#1143).
- Provide frontend translations via the /po.js path
  (gh#openSUSE/agama#1126).

-------------------------------------------------------------------
Wed Mar  13 12:42:58 UTC 2024 - Jorik Cronenberg <jorik.cronenberg@suse.com>

- Add infiniband to network model (gh#openSUSE/agama#1032).

-------------------------------------------------------------------
Thu Mar  7 10:52:58 UTC 2024 - Michal Filka <mfilka@suse.com>

- CLI: added auth command with login / logout / show subcommands
  for handling authentication token management with new agama web
  server

-------------------------------------------------------------------
Thu Feb 29 09:49:18 UTC 2024 - Ladislav Slezák <lslezak@suse.com>

- Web server:
  - Accept also IPv6 connections (gh#openSUSE/agama#1057)
  - Added SSL (HTTPS) support (gh#openSUSE/agama#1062)
    - Use either the cerfificate specified via command line
      arguments or generate a self-signed certificate
    - Redirect external HTTP requests to HTTPS
    - Allow HTTP for internal connections (http://localhost)
  - Optionally listen on a secondary address
    (to allow listening on both HTTP/80 and HTTPS/433 ports)

-------------------------------------------------------------------
Tue Feb 27 15:55:28 UTC 2024 - Imobach Gonzalez Sosa <igonzalezsosa@suse.com>

- Reorganize RPM packages (gh#openSUSE/agama#1056):
  * agama is now the main package and it contains agama-dbus-server
    and agama-web-server.
  * agama-cli is a subpackage.

-------------------------------------------------------------------
Wed Feb  7 11:49:02 UTC 2024 - Imobach Gonzalez Sosa <igonzalezsosa@suse.com>

- Add preliminary support to import AutoYaST profiles
  (gh#openSUSE/agama#1029).

-------------------------------------------------------------------
Mon Jan 29 15:53:56 UTC 2024 - Imobach Gonzalez Sosa <igonzalezsosa@suse.com>

- Better network configuration handling (gh#openSUSE/agama#1006):
  * Write only changed connections.
  * Roll back when updating the NetworkManager configuration
    failed.
  * Improved error handling when reading or writing the changes.
  * Properly remove deleted connections from the D-Bus tree.
  * Use the UUID to identify connections.
  * Do not support multiple connections with the same ID.

-------------------------------------------------------------------
Mon Jan 29 15:37:56 UTC 2024 - Jorik Cronenberg <jorik.cronenberg@suse.com>

- Add hidden property for wireless in network model
  (gh#openSUSE/agama#1024).

-------------------------------------------------------------------
Mon Jan 29 10:22:49 UTC 2024 - Jorik Cronenberg <jorik.cronenberg@suse.com>

- Add more wireless options to network model
  (gh#openSUSE/agama#1014).

-------------------------------------------------------------------
Thu Jan 23 18:00:00 UTC 2024 - Clemens Famulla-Conrad <cfamullaconrad@suse.de>

- Add Bridge model (gh#openSUSE/agama#1008)

-------------------------------------------------------------------
Thu Jan 23 17:38:23 UTC 2024 - Clemens Famulla-Conrad <cfamullaconrad@suse.de>

- Add VLAN model (gh#openSUSE/agama#918)

-------------------------------------------------------------------
Thu Jan 11 15:34:15 UTC 2024 - Imobach Gonzalez Sosa <igonzalezsosa@suse.com>

- Include the encoding as part of the locales (gh#openSUSE/agama#987).

-------------------------------------------------------------------
Mon Jan  8 17:02:40 UTC 2024 - José Iván López González <jlopez@suse.com>

- Fix the list of keymaps to avoid duplicated values
  (gh#openSUSE/agama#981).

-------------------------------------------------------------------
Thu Dec 21 14:23:33 UTC 2023 - Imobach Gonzalez Sosa <igonzalezsosa@suse.com>

- Version 7

-------------------------------------------------------------------
Thu Dec 21 11:12:45 UTC 2023 - Ancor Gonzalez Sosa <ancor@suse.com>

- The result of ListTimezones includes the localized country name
  for each timezone (gh#openSUSE/agama#946)

-------------------------------------------------------------------
Fri Dec 15 16:29:20 UTC 2023 - Imobach Gonzalez Sosa <igonzalezsosa@suse.com>

- Update agama-cli dependencies including the zerocopy crate to
  address a security alert (see gh#google/zerocopy#716).

-------------------------------------------------------------------
Wed Dec 13 22:41:34 UTC 2023 - Knut Anderssen <kanderssen@suse.com>

- Add support for bonding connections (gh#openSUSE/agama#885).

-------------------------------------------------------------------
Fri Dec  8 09:23:09 UTC 2023 - Josef Reidinger <jreidinger@suse.com>

- Change the config in a way that: (gh#openSUSE/agama#919)
  1. product is moved to own section and is now under product.id
  2. in product section is now also registrationCode and registrationEmail
  3. in software section is now patterns to select patterns to install
- adapt profile.schema according to above changes
- org.opensuse.Agama.Software1 API changed to report missing patterns

-------------------------------------------------------------------
Tue Dec  5 11:18:41 UTC 2023 - Jorik Cronenberg <jorik.cronenberg@suse.com>

- Add ability to assign a custom MAC address for network
  connections (gh#openSUSE/agama#893)

-------------------------------------------------------------------
Tue Dec  5 09:46:48 UTC 2023 - José Iván López González <jlopez@suse.com>

- Explicitly add dependencies instead of relying on the live ISO
  to provide the required packages (gh#openSUSE/agama/911).

-------------------------------------------------------------------
Tue Dec  5 08:56:13 UTC 2023 - Jorik Cronenberg <jorik.cronenberg@suse.com>

- Add support for dummy network devices although they are not
  exposed on D-Bus yet (gh#openSUSE/agama#913).

-------------------------------------------------------------------
Sun Dec  3 15:53:34 UTC 2023 - Imobach Gonzalez Sosa <igonzalezsosa@suse.com>

- Use a single call to systemd-firstboot to write the localization
  settings (gh#openSUSE/agama#903).

-------------------------------------------------------------------
Sat Dec  2 18:05:54 UTC 2023 - Imobach Gonzalez Sosa <igonzalezsosa@suse.com>

- Version 6

-------------------------------------------------------------------
Wed Nov 29 11:19:51 UTC 2023 - Imobach Gonzalez Sosa <igonzalezsosa@suse.com>

- Rework the org.opensuse.Agama1.Locale interface
  (gh#openSUSE/agama#881):
  * Replace LabelsForLocales function with ListLocales.
  * Add a ListKeymaps function.
  * Extend the ListTimezone function to include the translation of
    each part.
  * Drop ListUILocales and ListVConsoleKeyboards functions.
  * Remove the SupportedLocales and VConsoleKeyboard properties.
  * Do not read the lists of locales, keymaps and timezones on
    each request.
  * Peform some validation when trying to change the Locales,
    Keymap and Timezone properties.

-------------------------------------------------------------------
Thu Nov 16 11:06:30 UTC 2023 - Imobach Gonzalez Sosa <igonzalezsosa@suse.com>

- Update dependencies to compatible versions
  (gh#openSUSE/agama#874).
- Replace tempdir with tempfile to prevent RUSTSEC-2023-0018.

-------------------------------------------------------------------
Wed Nov 15 12:35:32 UTC 2023 - José Iván López González <jlopez@suse.com>

- Adapt to changes in software D-Bus API (gh#openSUSE/agama#869).

-------------------------------------------------------------------

Wed Nov 15 11:27:10 UTC 2023 - Michal Filka <mfilka@suse.com>

- Improved "agama logs store" (gh#openSUSE/agama#823)
  - added an option which allows to define the archive destination

-------------------------------------------------------------------
Tue Nov 14 15:44:15 UTC 2023 - Jorik Cronenberg <jorik.cronenberg@suse.com>

- Add support for routing to the network model (gh#openSUSE/agama#824)

-------------------------------------------------------------------
Mon Oct 23 14:43:59 UTC 2023 - Michal Filka <mfilka@suse.com>

- Improved "agama logs store" (gh#openSUSE/agama#812)
  - the archive file owner is root:root
  - the permissions is set to r/w for the owner

-------------------------------------------------------------------
Mon Oct 23 11:33:40 UTC 2023 - Imobach Gonzalez Sosa <igonzalezsosa@suse.com>

- Version 5

-------------------------------------------------------------------
Mon Oct 10 07:37:00 UTC 2023 - Michal Filka <mfilka@suse.com>

- Improve file and directory names in "agama logs store".
- Add an "agama logs list" subcommand.

-------------------------------------------------------------------
Tue Sep 26 15:57:14 UTC 2023 - Imobach Gonzalez Sosa <igonzalezsosa@suse.com>

- Version 4

-------------------------------------------------------------------
Tue Sep 26 12:05:52 UTC 2023 - Imobach Gonzalez Sosa <igonzalezsosa@suse.com>

- Wait until the manager is ready before probing
  (gh#openSUSE/agama#771).

-------------------------------------------------------------------
Mon Sep 25 11:32:53 UTC 2023 - Imobach Gonzalez Sosa <igonzalezsosa@suse.com>

- Add support for IPv6 network settings (gh#openSUSE/agama#761).

-------------------------------------------------------------------
Mon Sep 25 10:46:53 UTC 2023 - Michal Filka <mfilka@suse.com>

- CLI: added (sub)commands for handling logs. "store" subcommand is
  similar to what old save_y2logs did. (gh#openSUSE/agama#757)

-------------------------------------------------------------------
Tue Sep 19 11:16:16 UTC 2023 - José Iván López González <jlopez@suse.com>

- Adapt to new storage D-Bus API and explicitly call to probe after
  selecting a new product (gh#openSUSE/agama#748).

-------------------------------------------------------------------
Thu Sep 14 19:44:57 UTC 2023 - Josef Reidinger <jreidinger@suse.com>

- Improve questions CLI help text (gh#openSUSE/agama#754)

-------------------------------------------------------------------
Thu Sep 14 10:10:37 UTC 2023 - Imobach Gonzalez Sosa <igonzalezsosa@suse.com>

- Use a single D-Bus service to connect to the manager and the
  users API (gh#openSUSE/agama#753, follow-up of
  gh#openSUSE/agama#729).

-------------------------------------------------------------------
Wed Sep 13 09:27:22 UTC 2023 - Knut Anderssen <kanderssen@suse.com>

- Allow to bind a connection to an specific interface through its
  name or through a set of match settings (gh#opensSUSE/agama#723).

-------------------------------------------------------------------
Thu Aug 31 10:30:28 UTC 2023 - Imobach Gonzalez Sosa <igonzalezsosa@suse.com>

- Use a single D-Bus service to expose locale, network and
  questions settings (gh#openSUSE/agama#729).

-------------------------------------------------------------------
Wed Aug 30 12:57:59 UTC 2023 - Josef Reidinger <jreidinger@suse.com>

- Locale service: add value for UI locale (gh#openSUSE/agama#725)

-------------------------------------------------------------------
Thu Aug  3 08:34:14 UTC 2023 - Imobach Gonzalez Sosa <igonzalezsosa@suse.com>

- Move the settings functionality to a separate package,
  agama-settings (gh#openSUSE/agama#666).
- Make the "Settings" derive macro reusable from other crates.
- Extend the "Settings" derive macro to generate code for
  InstallSettings and NetworkSettings.
- Improve error reporting when working with the "config"
  subcommand.

-------------------------------------------------------------------
Wed Aug  2 10:03:18 UTC 2023 - Imobach Gonzalez Sosa <igonzalezsosa@suse.com>

- Version 3

-------------------------------------------------------------------
Wed Jul 26 11:08:09 UTC 2023 - Josef Reidinger <jreidinger@suse.com>

- CLI: add to "questions" command "answers" subcommand to set
  file with predefined answers
- dbus-server: add "AddAnswersFile" method to Questions service
  (gh#openSUSE/agama#669)

-------------------------------------------------------------------
Tue Jul 18 13:32:04 UTC 2023 - Josef Reidinger <jreidinger@suse.com>

- Add to CLI "questions" subcommand with mode option to set
  interactive and non-interactive mode (gh#openSUSE/agama#668)

-------------------------------------------------------------------
Mon Jul 17 13:36:56 UTC 2023 - Imobach Gonzalez Sosa <igonzalezsosa@suse.com>

- Fix the logic to decide which network connections to write
  due to a bug introduced in gh#openSUSE/agama#662
  (gh#openSUSE/agama#667).

-------------------------------------------------------------------
Mon Jul 17 09:16:38 UTC 2023 - Josef Reidinger <jreidinger@suse.com>

- Adapt to new questions D-Bus API to allow automatic answering of
  questions when requested (gh#openSUSE/agama#637, reverts
  gh#openSUSE/agama#649 as now default option is mandatory)

-------------------------------------------------------------------
Thu Jul 13 10:22:36 UTC 2023 - Imobach Gonzalez Sosa <igonzalezsosa@suse.com>

- Improve error reporting in the command-line interface
  (gh#openSUSE/agama#659 and gh#openSUSE/agama#660).

-------------------------------------------------------------------
Thu Jul 13 08:56:40 UTC 2023 - José Iván López González <jlopez@suse.com>

- Read the storage candidate devices and show them with
  "agama config show" (gh#openSUSE/agama#658).

-------------------------------------------------------------------
Fri Jul  7 14:12:03 UTC 2023 - Imobach Gonzalez Sosa <igonzalezsosa@suse.com>

- Improve the progress reporting (gh#openSUSE/agama#653).

-------------------------------------------------------------------
Thu Jul  6 09:13:47 UTC 2023 - Imobach Gonzalez Sosa <igonzalezsosa@suse.com>

- Improve the waiting logic and implement a retry mechanism for the
  "agama install" command (bsc#1213047).

-------------------------------------------------------------------
Wed Jul  5 11:11:20 UTC 2023 - Imobach Gonzalez Sosa <igonzalezsosa@suse.com>

- Fix the questions service to handle questions with no default
  option (gh#openSUSE/agama#649).

-------------------------------------------------------------------
Thu Jun  1 08:14:14 UTC 2023 - Imobach Gonzalez Sosa <igonzalezsosa@suse.com>

- Add a localization D-Bus service (gh#openSUSE/agama#533).
- Add a network D-Bus service (gh#openSUSE/agama#571).

-------------------------------------------------------------------
Tue May 23 11:51:26 UTC 2023 - Martin Vidner <mvidner@suse.com>

- Version 2.1

-------------------------------------------------------------------
Mon May 22 12:29:20 UTC 2023 - Martin Vidner <mvidner@suse.com>

- Version 2

-------------------------------------------------------------------
Thu May 11 11:00:11 UTC 2023 - Imobach Gonzalez Sosa <igonzalezsosa@suse.com>

- Import root authentication settings when reading a Jsonnet file
  (bsc#1211300, gh#openSUSE/agama#573).
- Do not export the SSH public key as an empty string when it is
  not defined.

-------------------------------------------------------------------
Fri Mar 24 14:36:36 UTC 2023 - Imobach Gonzalez Sosa <igonzalezsosa@suse.com>

- Version 0.2:
  * Add validation for software and users settings
    (gh#yast/agama-cli#48, gh#yast/agama-cli#51).
  * Better error reporting when the bus is not found
    (gh#yast/agama-cli#48).
  * Improve the progress reporting mechanism, although it is still
    a work in progress (gh#yast/agama-cli#50).

-------------------------------------------------------------------
Wed Mar 22 09:39:29 UTC 2023 - Imobach Gonzalez Sosa <igonzalezsosa@suse.com>

- Add support for setting root authentication mechanisms
  (gh#yast/agama-cli#47).

-------------------------------------------------------------------
Tue Mar 21 16:06:02 UTC 2023 - Martin Vidner <mvidner@suse.com>

- Do not fall back to the system D-Bus (gh#yast/agama-cli#45).

-------------------------------------------------------------------
Wed Mar 21 13:28:01 UTC 2023 - Imobach Gonzalez Sosa <igonzalezsosa@suse.com>

- Use JSON as the default format (gh#yast/agama-cli#46).

-------------------------------------------------------------------
Tue Mar 21 08:55:39 UTC 2023 - Josef Reidinger <jreidinger@suse.com>

- Fix the path of the JSON schema (gh#yast/agama-cli#44).

-------------------------------------------------------------------
Thu Mar 16 11:56:42 UTC 2023 - Imobach Gonzalez Sosa <igonzalezsosa@suse.com>

- First version of the package:
  * Querying and setting simple values.
  * Adding elements to collections
  * Handling of auto-installation profiles.
  * Basic error handling
- 0.1<|MERGE_RESOLUTION|>--- conflicted
+++ resolved
@@ -1,5 +1,4 @@
 -------------------------------------------------------------------
-<<<<<<< HEAD
 Wed Apr  9 09:06:18 UTC 2025 - Martin Vidner <mvidner@suse.com>
 
 - Made `--api URL` work with `agama profile`
@@ -8,11 +7,11 @@
   - JSON validation error are more readable now
   - Error messages do not start with "Anyhow(...)"
   - Backend errors include causes
-=======
+
+-------------------------------------------------------------------
 Wed Apr  9 05:35:22 UTC 2025 - José Iván López González <jlopez@suse.com>
 
 - Add HTTP API for configuring iSCSI (gh#agama-project/agama#2231).
->>>>>>> 37803bd9
 
 -------------------------------------------------------------------
 Tue Apr  8 22:04:03 UTC 2025 - Imobach Gonzalez Sosa <igonzalezsosa@suse.com>
