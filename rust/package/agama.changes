--- conflicted
+++ resolved
@@ -1,16 +1,15 @@
 -------------------------------------------------------------------
-<<<<<<< HEAD
-Wed May 28 07:48:54 UTC 2025 - Ladislav Slezák <lslezak@suse.com>
+Wed May 28 14:53:51 UTC 2025 - Ladislav Slezák <lslezak@suse.com>
 
 - Refresh the software cache after resolving conflicts to
   show the correct current status
   (followup for gh#agama-project/agama#2348)
-=======
+
+-------------------------------------------------------------------
 Wed May 28 13:29:51 UTC 2025 - Imobach Gonzalez Sosa <igonzalezsosa@suse.com>
 
 - Stop serving the web UI from $HOME/.local/share/agama
   (gh#agama-project/agama#2414).
->>>>>>> f69333d2
 
 -------------------------------------------------------------------
 Mon May 26 19:51:52 UTC 2025 - Imobach Gonzalez Sosa <igonzalezsosa@suse.com>
