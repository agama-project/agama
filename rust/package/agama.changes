-------------------------------------------------------------------
<<<<<<< HEAD
Fri Jun 13 08:24:39 UTC 2025 - Josef Reidinger <jreidinger@suse.com>

- Split registration key and registered status to allow RMT with
  empty registration key (gh#agama-project/agama#2469)
=======
Thu Jun 12 14:59:52 UTC 2025 - Imobach Gonzalez Sosa <igonzalezsosa@suse.com>

- Use "localectl" instead of "setxkbmap" to change the keymap
  (gh#agama-project/agama#2470).

-------------------------------------------------------------------
Wed Jun 11 13:12:12 UTC 2025 - Imobach Gonzalez Sosa <igonzalezsosa@suse.com>

- Consider `hashedPassword` as `false` when it is not specified
  (gh#agama-project/agama#2464).
>>>>>>> 8293ec40

-------------------------------------------------------------------
Tue Jun 10 13:33:09 UTC 2025 - Imobach Gonzalez Sosa <igonzalezsosa@suse.com>

- Expose the user and the root password when exporting the configuration
  (bsc#1235602).
- Do not export the "user" section unless a first user is defined.
- Do not export the "root" section unless an authentication mechanism
  is defined.

-------------------------------------------------------------------
Tue Jun 10 09:25:39 UTC 2025 - Martin Vidner <mvidner@suse.com>

- consistent CLI for unattended installation (gh#agama-project/agama#2347)
  - `agama config generate | agama config load` replaces `agama profile import`
  - `agama config generate` replaces `agama profile evaluate`
    and `agama profile autoyast`
  - `agama config validate` replaces `agama profile validate`, is also automatic
  - More consistency in stdio handling, adding --output option

-------------------------------------------------------------------
Mon Jun  9 06:19:39 UTC 2025 - José Iván López González <jlopez@suse.com>

- Extend the HTTP API to get available/candidate drives and MD
  RAIDs (gh#agama-project/agama#2419).
- Improve storage schema to avoid wrong device base name
  (bsc#1244049).

-------------------------------------------------------------------
Fri Jun  6 13:22:58 UTC 2025 - Knut Anderssen <kanderssen@suse.com>

- Added support for moving the connections from memory only to disk
  (gh#agama-project/agama#2402).

-------------------------------------------------------------------
Tue Jun  5 16:03:31 UTC 2025 - Jorik Cronenberg <jorik.cronenberg@suse.com>

- Use slave-type instead of port-type for NM<1.46.0 (gh#agama-project/agama#2433).

-------------------------------------------------------------------
Thu Jun  5 15:42:13 UTC 2025 - Josef Reidinger <jreidinger@suse.com>

- Add support to specify for extra repositories if it can be
  unsigned or list of GPG fingerprints that are trusted
  (jsc#AGM-125)

-------------------------------------------------------------------
Thu Jun  5 12:57:11 UTC 2025 - Imobach Gonzalez Sosa <igonzalezsosa@suse.com>

- Use camel case for the extra repositories key (gh#agama-project/agama#2442).

-------------------------------------------------------------------
Wed Jun  4 13:18:35 UTC 2025 - Imobach Gonzalez Sosa <igonzalezsosa@suse.com>

- Drop the autologin property from the JSON schema
  (gh#agama-project/agama#2438).

-------------------------------------------------------------------
Tue Jun  3 12:30:40 UTC 2025 - Josef Reidinger <jreidinger@suse.com>

- Add to api/software/config ability to set/get list of additional
  installatio repositories (jsc#AGM-125)
- Add extraRepositories key to software section in agama profile

-------------------------------------------------------------------
Fri May 30 15:05:35 UTC 2025 - Jorik Cronenberg <jorik.cronenberg@suse.com>

- Send different NM dbus values depending on version (gh#agama-project/agama#2356).

-------------------------------------------------------------------
Thu May 29 09:00:00 UTC 2025 - Clemens Famulla-Conrad <cfamullaconrad@suse.com>

- Fix bridge port config (bridge-port.priority and
  brdige-port.path_cost)

-------------------------------------------------------------------
Wed May 28 14:53:51 UTC 2025 - Ladislav Slezák <lslezak@suse.com>

- Refresh the software cache after resolving conflicts to
  show the correct current status
  (followup for gh#agama-project/agama#2348)

-------------------------------------------------------------------
Wed May 28 13:29:51 UTC 2025 - Imobach Gonzalez Sosa <igonzalezsosa@suse.com>

- Stop serving the web UI from $HOME/.local/share/agama
  (gh#agama-project/agama#2414).

-------------------------------------------------------------------
Mon May 26 19:51:52 UTC 2025 - Imobach Gonzalez Sosa <igonzalezsosa@suse.com>

- Version 15

-------------------------------------------------------------------
Fri May 23 13:22:15 UTC 2025 - Imobach Gonzalez Sosa <igonzalezsosa@suse.com>

- Proper handling of WebSocket secure connections (gh#agama-project/agama#2391):
  - "agama monitor" does not use "insecure" by default.
  - Do not encrypt the connection when using ws: URLs.

-------------------------------------------------------------------
Fri May 23 10:17:32 UTC 2025 - Imobach Gonzalez Sosa <igonzalezsosa@suse.com>

- Cache progress reporting to avoid blocking the clients
  (gh#agama-project/agama#2389).

-------------------------------------------------------------------
Thu May 22 17:19:10 UTC 2025 - Ancor Gonzalez Sosa <ancor@suse.com>

- Update schema of the storage model (gh#agama-project/agama#2346).

-------------------------------------------------------------------
Thu May 22 16:16:54 UTC 2025 - Josef Reidinger <jreidinger@suse.com>

- Provide software conflicts HTTP API (gh#agama-project/agama#2348)

-------------------------------------------------------------------
Thu May 22 13:16:49 UTC 2025 - Imobach Gonzalez Sosa <igonzalezsosa@suse.com>

- Cache issues to avoid blocking the clients
  (gh#agama-project/agama#2379).

-------------------------------------------------------------------
Tue May 20 14:54:17 UTC 2025 - Ladislav Slezák <lslezak@suse.com>

- Cache the software configuration and products in the web server,
  the software backend is blocked during package installation
  (bsc#1241208)

-------------------------------------------------------------------
Wed May 19 15:20:42 UTC 2025 - Knut Anderssen <kanderssen@suse.com>

- Add support for bridge connections (gh#openSUSE/agama#2258).

-------------------------------------------------------------------
Mon May 19 14:02:50 UTC 2025 - Imobach Gonzalez Sosa <igonzalezsosa@suse.com>

- Do not crash when network events do not contain "addresses",
  "nameservers", "dnsSearchlist", "routes4" or "routes6"
  (gh#agama-project/agama#2371).

-------------------------------------------------------------------
Mon May 19 12:02:46 UTC 2025 - Imobach Gonzalez Sosa <igonzalezsosa@suse.com>

- Adapt "install", "probe" and "finish" to use the HTTP API
  (gh#agama-project/agama#2368).
- Add commands for monitoring Agama (gh#agama-project/agama#2368):
  - "monitor": to display the progress.
  - "events": to display the events in JSON format.

-------------------------------------------------------------------
Wed May 14 15:17:25 UTC 2025 - José Iván López González <jlopez@suse.com>

- Add search conditions to storage schema
  (gh#agama-project/agama#2338).

-------------------------------------------------------------------
Wed May 14 12:28:57 UTC 2025 - Imobach Gonzalez Sosa <igonzalezsosa@suse.com>

- Extract network and utilities to the new agama-network and agama-utils
  packages (gh#agama-project/agama#2357).

-------------------------------------------------------------------
Tue May 13 09:28:46 UTC 2025 - Imobach Gonzalez Sosa <igonzalezsosa@suse.com>

- Fix setting the mode for questions (bsc#1242441).

-------------------------------------------------------------------
Mon May 12 12:55:40 UTC 2025 - Ladislav Slezák <lslezak@suse.com>

- Remove the delay between selecting the product and registering it,
  the problem has been fixed in the web UI
  (removed workaround for gh#agama-project/agama#2274)

-------------------------------------------------------------------
Wed May  7 21:04:24 UTC 2025 - Imobach Gonzalez Sosa <igonzalezsosa@suse.com>

- Fix automatic answer of questions with password (gh#agama-project/agama#2332).

-------------------------------------------------------------------
Wed May  7 15:08:36 UTC 2025 - Imobach Gonzalez Sosa <igonzalezsosa@suse.com>

- Fix agama-dbus-server to write to journald logs (gh#agama-project/agama#2339).

-------------------------------------------------------------------
Wed May  7 12:52:42 UTC 2025 - Imobach Gonzalez Sosa <igonzalezsosa@suse.com>

- Add validation of the product/addons section (gh#agama-project/agama#2336).

-------------------------------------------------------------------
Wed May  7 06:35:19 UTC 2025 - José Iván López González <jlopez@suse.com>

- Add MD RAIDs to the storage schema (gh#agama-project/agama#2286).

-------------------------------------------------------------------
Mon May  5 06:38:07 UTC 2025 - Imobach Gonzalez Sosa <igonzalezsosa@suse.com>

- Add the iscsi.schema.json to the agama-cli package (gh#agama-project/agama#2324).

-------------------------------------------------------------------
Fri May  2 07:42:21 UTC 2025 - Imobach Gonzalez Sosa <igonzalezsosa@suse.com>

- Update dependencies (gh#agama-project/agama#2317).

-------------------------------------------------------------------
Wed Apr 30 08:18:10 UTC 2025 - Imobach Gonzalez Sosa <igonzalezsosa@suse.com>

- Add support for relative URLs in files and scripts definitions
  (gh#agama-project/agama#2305).

-------------------------------------------------------------------
Fri Apr 25 10:50:01 UTC 2025 - Imobach Gonzalez Sosa <igonzalezsosa@suse.com>

- Refactor HTTP clients to simplify error handling
  (gh#agama-project/agama#2292).

-------------------------------------------------------------------
Thu Apr 24 14:13:19 UTC 2025 - Josef Reidinger <jreidinger@suse.com>

- Allow to specify in Agama profile SSL certificate fingerprint
  to handle self-signed certificates used for non default
  registration server
- Allow to specify registration server URL via Agama profile
  gh#agama-project/agama#2270


-------------------------------------------------------------------
Tue Apr 22 14:14:52 UTC 2025 - Imobach Gonzalez Sosa <igonzalezsosa@suse.com>

- Version 14

-------------------------------------------------------------------
Tue Apr 22 11:16:29 UTC 2025 - Ladislav Slezák <lslezak@suse.com>

- CLI: wait a bit between selecting the product to install and
  registering it so the Web UI has enough time to process all
  events (gh#agama-project/agama#2274)

-------------------------------------------------------------------
Mon Apr 21 13:42:13 UTC 2025 - Imobach Gonzalez Sosa <igonzalezsosa@suse.com>

- Allow to log in into multiple systems (gh#agama-project/agama#2261).
- Do not interactively ask for accepting insecure connections.

-------------------------------------------------------------------
Mon Apr 21 12:46:07 UTC 2025 - Imobach Gonzalez Sosa <igonzalezsosa@suse.com>

- Report and emit changes to the connections states. (gh#agama-project/agama#2247).
- Do not write wireless security settings when they are not used.

-------------------------------------------------------------------
Wed Apr 16 10:45:33 UTC 2025 - José Iván López González <jlopez@suse.com>

- Add missing help to finish command (gh#agama-project/agama#2272).

-------------------------------------------------------------------
Wed Apr 16 05:40:39 UTC 2025 - José Iván López González <jlopez@suse.com>

- Replace --api option by --host (gh#agama-project/agama#2271).

-------------------------------------------------------------------
Fri Apr 11 06:53:04 UTC 2025 - Imobach Gonzalez Sosa <igonzalezsosa@suse.com>

- Prevent agama-web-server from getting stuck in the POST
  /api/profile/autoyast calls (gh#agama-project/agama#2259).
- Temporarily disable AutoYaST profiles fetch errors.

-------------------------------------------------------------------
Thu Apr 10 20:24:06 UTC 2025 - Josef Reidinger <jreidinger@suse.com>

- Allow to specify extra kernel parameters in profile
  (jsc#PED-10810)

-------------------------------------------------------------------
Wed Apr  9 09:06:18 UTC 2025 - Martin Vidner <mvidner@suse.com>

- Made `--api URL` work with `agama profile`
  (gh#agama-project/agama#2103)
  - Added /api/profile on the backend
  - JSON validation error are more readable now
  - Error messages do not start with "Anyhow(...)"
  - Backend errors include causes

-------------------------------------------------------------------
Wed Apr  9 05:35:22 UTC 2025 - José Iván López González <jlopez@suse.com>

- Add HTTP API for configuring iSCSI (gh#agama-project/agama#2231).

-------------------------------------------------------------------
Tue Apr  8 22:04:03 UTC 2025 - Imobach Gonzalez Sosa <igonzalezsosa@suse.com>

- "agama download" do not crash if it cannot mount a file system
  (gh#agama-project/agama#2253).

-------------------------------------------------------------------
Mon Apr  7 14:02:57 UTC 2025 - Josef Reidinger <jreidinger@suse.com>

- Skip exporting scripts, files, bootloader and softare section
  in profile if they are empty (gh#agama-project/agama#2250)

-------------------------------------------------------------------
Tue Apr  1 12:44:57 UTC 2025 - Ladislav Slezák <lslezak@suse.com>

- Make the extension version attribute optional, search the version
  automatically if it is missing (related to jsc#AGM-100)

-------------------------------------------------------------------
Fri Mar 28 21:45:05 UTC 2025 - Josef Reidinger <jreidinger@suse.com>

- Allow to specify bootloader timeout in profile (jsc#PED-10810)

-------------------------------------------------------------------
Mon Mar 27 13:27:19 UTC 2025 - Jorik Cronenberg <jorik.cronenberg@suse.com>

- Add NM dhcp settings to network model (gh#agama-project/agama#2189).

-------------------------------------------------------------------
Thu Mar 27 12:40:02 UTC 2025 - Imobach Gonzalez Sosa <igonzalezsosa@suse.com>

- Version 13

-------------------------------------------------------------------
Tue Mar 25 12:12:50 UTC 2025 - Josef Reidinger <jreidinger@suse.com>

- Support for manual files deployment in unattended mode
  (gh#agama-project/agama#2121)

-------------------------------------------------------------------
Sat Mar 22 22:58:09 UTC 2025 - Imobach Gonzalez Sosa <igonzalezsosa@suse.com>

- Do not try to connect to the HTTP server when it is not needed
  (gh#agama-project/agama#2192).

-------------------------------------------------------------------
Fri Mar 21 16:37:32 UTC 2025 - Ladislav Slezák <lslezak@suse.com>

- Add extensions from the registration server (automatic
  installation only) (jsc#AGM-100)

-------------------------------------------------------------------
Thu Mar 20 09:05:26 UTC 2025 - Imobach Gonzalez Sosa <igonzalezsosa@suse.com>

- Improve init scripts execution (gh#agama-project/agama#2161):
  * Properly run the scripts (gh#agama-project/agama#2144).
  * Allow setting the scripts path with the SCRIPTS_DIR
    environment variable.
  * Do not exit with an error if there are not scripts.
  * Make agama-scripts.sh idempotent.

-------------------------------------------------------------------
Fri Mar 14 12:32:42 UTC 2025 - Imobach Gonzalez Sosa <igonzalezsosa@suse.com>

- Allow selecting individual packages through a configuration file
  (gh#agama-project/agama#2153).

-------------------------------------------------------------------
Wed Mar 12 17:12:10 UTC 2025 - Knut Alejandro Anderssen González <kanderssen@suse.com>

- Introduced the hostname model in order to start managing it
  (gh#agama-project/agama#2118).

-------------------------------------------------------------------
Wed Mar 12 13:09:52 UTC 2025 - Imobach Gonzalez Sosa <igonzalezsosa@suse.com>

- Set the extension in the disposition "filename" so Chrome uses
  the correct name (gh#agama-project/agama#2141).

-------------------------------------------------------------------
Mon Mar 10 12:13:19 UTC 2025 - José Iván López González <jlopez@suse.com>

- Package and install the storage model schema
  (gh#agama-project/agama#2135).

-------------------------------------------------------------------
Fri Mar  7 11:40:56 UTC 2025 - José Iván López González <jlopez@suse.com>

- Extend storage model schema with LVM (gh#agama-project/agama#2089).

-------------------------------------------------------------------
Thu Mar  6 12:51:42 UTC 2025 - Imobach Gonzalez Sosa <igonzalezsosa@suse.com>

- Extend agama download to support most of YaST-like URLs
  (device:, usb:, label:, cd:, dvd: and hd:) (gh#agama-project/agama#2118).

-------------------------------------------------------------------
Tue Mar  4 13:34:13 UTC 2025 - Martin Vidner <mvidner@suse.com>

- install and package also storage.schema.json (bsc#1238367)

-------------------------------------------------------------------
Wed Feb 26 06:52:52 UTC 2025 - José Iván López González <jlopez@suse.com>

- Extend storage model schema to support file system label (needed
  for jsc#AGM-122 and bsc#1237165).

-------------------------------------------------------------------
Wed Feb 26 06:51:37 UTC 2025 - Imobach Gonzalez Sosa <igonzalezsosa@suse.com>

- Version 12

-------------------------------------------------------------------
Tue Feb 25 22:36:38 UTC 2025 - Imobach Gonzalez Sosa <igonzalezsosa@suse.com>

- Add the missing shebang line to the agama-scripts.sh shell script
  (gh#agama-project/agama#2077).
- Save logs after running post installation scripts
  (gh#agama-project/agama#2078).

-------------------------------------------------------------------
Mon Feb 24 14:42:28 UTC 2025 - Imobach Gonzalez Sosa <igonzalezsosa@suse.com>

- Keep the encoding when storing the locale (gh#agama-project/agama#2062).

-------------------------------------------------------------------
Fri Feb 21 14:00:47 UTC 2025 - José Iván López González <jlopez@suse.com>

- Extend storage model schema to support global encryption
  (gh#agama-project/agama#2031).

-------------------------------------------------------------------
Thu Feb 20 12:58:09 UTC 2025 - Ancor Gonzalez Sosa <ancor@suse.com>

- Introduce the storage model to support the new storage user
  interface (gh#openSUSE/agama#2033)

-------------------------------------------------------------------
Tue Feb 18 12:05:56 UTC 2025 - Imobach Gonzalez Sosa <igonzalezsosa@suse.com>

- Expose root and first user passwords (gh#agama-project/agama#2005).
- Remove support for auto-login.

-------------------------------------------------------------------
Mon Feb 17 17:18:35 UTC 2025 - Knut Anderssen <kanderssen@suse.com>

- Added reboot command to the CLI (gh#agama-project/agama#1970)

-------------------------------------------------------------------
Fri Feb 14 17:00:33 UTC 2025 - Imobach Gonzalez Sosa <igonzalezsosa@suse.com>

- Set console and X11 keymaps when changing the installer keymap
  (bsc#1236174).
- Use the "dashed" form of the keymap identifier when calling
  systemd-firstboot (bsc#1236174).

-------------------------------------------------------------------
Mon Feb 10 13:28:34 UTC 2025 - Ladislav Slezák <lslezak@suse.com>

- Fixup: Make the "lang" URL query optional, do not fail when it
  is missing. This fixes crash on non-UEFI systems.

-------------------------------------------------------------------
Fri Feb  7 11:03:29 UTC 2025 - Ladislav Slezák <lslezak@suse.com>

- Forward the "lang" URL query parameter when redirecting in the
  "/login" endpoint (this allows to define the default language
  in the Firefox configuration file in local installation)

-------------------------------------------------------------------
Thu Feb  6 12:52:11 UTC 2025 - Imobach Gonzalez Sosa <igonzalezsosa@suse.com>

- Describe licenses API in OpenAPI documentation
  (gh#agama-project/agama#1929).

-------------------------------------------------------------------
Fri Jan 24 09:33:31 UTC 2025 - Imobach Gonzalez Sosa <igonzalezsosa@suse.com>

- Introduce a new installation phase "finish"
  (gh#agama-project/agama#1616).

-------------------------------------------------------------------
Fri Jan 24 06:43:05 UTC 2025 - Imobach Gonzalez Sosa <igonzalezsosa@suse.com>

- Change the registration property in a product's definition to a
  boolean (gh#agama-project/agama#1938).

-------------------------------------------------------------------
Wed Jan 22 14:49:56 UTC 2025 - Ladislav Slezák <lslezak@suse.com>

- Added a workaround for stuck web UI when importing auto
  installation profile with unreachable software repository
  (gh#agama-project/agama#1933)

-------------------------------------------------------------------
Mon Jan 20 16:44:02 UTC 2025 - Ladislav Slezák <lslezak@suse.com>

- The web server provides /api/software/repositories endpoint
  for reading the currently configured repositories,
  related to (gh#agama-project/agama#1894)

-------------------------------------------------------------------
Mon Jan 20 10:35:47 UTC 2025 - Imobach Gonzalez Sosa <igonzalezsosa@suse.com>

- Add support for specifying a license for each product
  (jsc#PED-11987).

-------------------------------------------------------------------
Thu Jan 16 13:10:54 UTC 2025 - Imobach Gonzalez Sosa <igonzalezsosa@suse.com>

- Stop the WebSocket handler when the client is disconnected
  (gh#agama-project/agama#1909).
- Log the events.

-------------------------------------------------------------------
Thu Jan 16 09:32:00 UTC 2025 - Martin Vidner <mvidner@suse.com>

- Fix typo in `agama profile import --help` (bsc#1235827)

-------------------------------------------------------------------
Fri Jan 10 21:22:01 UTC 2025 - Imobach Gonzalez Sosa <igonzalezsosa@suse.com>

- Version 11

-------------------------------------------------------------------
Fri Jan 10 08:58:29 UTC 2025 - Imobach Gonzalez Sosa <igonzalezsosa@suse.com>

- Disable the browser cache setting the "Cache-Control" header to
  "no-store" (gh#agama-project/agama#1880).

-------------------------------------------------------------------
Thu Jan  9 12:52:05 UTC 2025 - Josef Reidinger <jreidinger@suse.com>

- Increase disk size in _constraints to fix build on ppc
  (gh#agama-project/agama#1876).

-------------------------------------------------------------------
Wed Jan  8 14:05:34 UTC 2025 - Imobach Gonzalez Sosa <igonzalezsosa@suse.com>

- Add support for products registration (jsc#PED-11192,
  gh#agama-project/agama#1809).

-------------------------------------------------------------------
Fri Dec 20 12:17:26 UTC 2024 - Josef Reidinger <jreidinger@suse.com>

- Add bootloader.stopOnBootMenu section to profile to allow stop
  during boot for openQA (gh#agama-project/agama#1840)

-------------------------------------------------------------------
Thu Dec 19 11:39:14 UTC 2024 - Imobach Gonzalez Sosa <igonzalezsosa@suse.com>

- Fix several validation issues (gh#agama-project/agama#1845).

-------------------------------------------------------------------
Wed Dec 18 12:32:00 UTC 2024 - Imobach Gonzalez Sosa <igonzalezsosa@suse.com>

- Introduce a new AGAMA_LOG environment variable to control what to
  log (gh#agama-project/agama#1843).

-------------------------------------------------------------------
Wed Dec 18 10:11:44 UTC 2024 - Imobach Gonzalez Sosa <igonzalezsosa@suse.com>

- Add jsonnet as a BuildRequires dependency because it is needed
  when running tests (gh#agama-project/agama#1842).

-------------------------------------------------------------------
Thu Dec 12 16:42:18 UTC 2024 - Imobach Gonzalez Sosa <igonzalezsosa@suse.com>

- Fix profile URL handling (bsc#1234362):
  - Follow redirections.
  - Determine the file format from the content instead of the
    extension. It does not apply to AutoYaST profiles, where it still
    uses the extension in the URL for backward compatibility.

-------------------------------------------------------------------
Tue Dec  3 12:58:48 UTC 2024 - Imobach Gonzalez Sosa <igonzalezsosa@suse.com>

- Do not refer to the agama-dbus-monitor because it is part of the
  Ruby package (gh#agama-project/agama#1805).

-------------------------------------------------------------------
Mon Dec  2 11:29:46 UTC 2024 - Imobach Gonzalez Sosa <igonzalezsosa@suse.com>

- Upgrade rustc dependency to version 1.81 because it is needed by
  zbus 5 (gh#agama-project/agama#1797).

-------------------------------------------------------------------
Sun Dec  1 21:53:21 UTC 2024 - David Diaz <dgonzalez@suse.com>

- Rename flag to set password as encrypted
  (gh#agama-project/agama#1787).

-------------------------------------------------------------------
Fri Nov 29 12:14:25 UTC 2024 - Imobach Gonzalez Sosa <igonzalezsosa@suse.com>

- Add support for running user-defined post-scripts in a chroot
 (gh#agama-project/agama#1792).

-------------------------------------------------------------------
Fri Nov 29 08:57:19 UTC 2024 - Michal Filka <mfilka@suse.com>

- several improvements for CLI. agama logs store:
  - collects logs of agama-web-server service
  - collects list of installed packages (e.g. .packages.root or
    rpm -qa)
  - do not add into the archive empty files when log command
    returns nothing
  - do not explicitly set archive permissions on client side
  - do not hide backend errors (e.g. in case of invalid auth token)
- added service for monitoring Agama's D-Bus bus which stores
  errors into a log.

-------------------------------------------------------------------
Thu Nov 28 15:58:59 UTC 2024 - Ladislav Slezák <lslezak@suse.com>

- Drop the handler for the "po.js" path in the HTTP server,
  the web frontend now uses dynamic imports for loading the
  translation files (gh#agama-project/agama#1777)

-------------------------------------------------------------------
Thu Nov 28 11:07:58 UTC 2024 - Imobach Gonzalez Sosa <igonzalezsosa@suse.com>

- Add support for auto-installation "init" scripts
  (gh#agama-project/agama#1788).

-------------------------------------------------------------------
Mon Nov 25 19:51:20 UTC 2024 - Imobach Gonzalez Sosa <igonzalezsosa@suse.com>

- Fix the default path of the D-Bus Questions object and the ISCSI
  Initiator interface (gh#agama-project/agama#1785).

-------------------------------------------------------------------
Fri Nov 15 16:48:44 UTC 2024 - Ladislav Slezák <lslezak@suse.com>

- Allow using encrypted passord for root and the first user
  (gh#agama-project/agama#1771)

-------------------------------------------------------------------
Thu Nov 14 14:45:47 UTC 2024 - Knut Alejandro Anderssen González <kanderssen@suse.com>

- Get some wireless settings as optional in order to not break the
  connections reader (gh#agama-project/agama#1753).

-------------------------------------------------------------------
Wed Nov 13 12:03:02 UTC 2024 - Imobach Gonzalez Sosa <igonzalezsosa@suse.com>

- Properly update the localization settings of the D-Bus services
  (bsc#1233159, bsc#1233160).

-------------------------------------------------------------------
Mon Nov 11 09:52:59 UTC 2024 - Imobach Gonzalez Sosa <igonzalezsosa@suse.com>

- Add many missing elements to the OpenAPI spec
  (gh#agama-project/agama#1700).
- Update to utoipa 5.2 to generate the OpenAPI spec.

-------------------------------------------------------------------
Thu Nov  7 14:20:48 UTC 2024 - Imobach Gonzalez Sosa <igonzalezsosa@suse.com>

- Perform a system re-probing after executing pre-scripts
  (gh#agama-project/agama#1735).

-------------------------------------------------------------------
Mon Nov  4 07:51:55 UTC 2024 - Michal Filka <mfilka@suse.com>

- Follow-up of original fix for gh#agama-project/agama#1495
- Implemented HTTP API for downloading logs
- Adapted CLI command "logs" to use the HTTP API for downloading logs

-------------------------------------------------------------------
Wed Oct 30 15:27:11 UTC 2024 - Jorik Cronenberg <jorik.cronenberg@suse.com>

- Add autoconnect property for network connections
  (gh#agama-project/agama#1715)

-------------------------------------------------------------------
Mon Oct 28 09:24:48 UTC 2024 - Imobach Gonzalez Sosa <igonzalezsosa@suse.com>

- Use the correct method to apply the network configuration from
  the CLI (gh#agama-project/agama#1701).

-------------------------------------------------------------------
Thu Oct 24 14:19:46 UTC 2024 - José Iván López González <jlopez@suse.com>

- Storage: extend the HTTP API to allow getting the solved storage
  config (gh#agama-project/agama#1692).

-------------------------------------------------------------------
Wed Oct 23 15:25:36 UTC 2024 - Imobach Gonzalez Sosa <igonzalezsosa@suse.com>

- Fix the action to download the logs (gh#agama-project/agama#1693).

-------------------------------------------------------------------
Tue Oct 22 09:46:41 UTC 2024 - Imobach Gonzalez Sosa <igonzalezsosa@suse.com>

- Improve OpenAPI specification generation (gh#agama-project/agama#1564):
  - Add a lot of missing elements to make the specification valid.
  - Use a xtask to generate the OpenAPI specification at build time.
  - Ship the specification in a separate package (agama-openapi).

-------------------------------------------------------------------
Wed Oct 16 15:07:33 UTC 2024 - Imobach Gonzalez Sosa <igonzalezsosa@suse.com>

- Add support for running user-defined scripts before and after the
  installation (gh#agama-project/agama#1673).

-------------------------------------------------------------------
Wed Oct 16 07:55:27 UTC 2024 - Michal Filka <mfilka@suse.com>

- Implemented option for providing remote API address for the CLI
  gh#agama-project/agama#1495

-------------------------------------------------------------------
Mon Oct 14 13:53:10 UTC 2024 - Josef Reidinger <jreidinger@suse.com>

- CLI: change format for questions answers file from YAML to JSON
  to be consistent with other commands
  (gh#agama-project/agama#1667).

-------------------------------------------------------------------
Fri Sep 27 13:09:10 UTC 2024 - Jorik Cronenberg <jorik.cronenberg@suse.com>

- Fix optional network settings (gh#agama-project/agama#1641).

-------------------------------------------------------------------
Fri Sep 27 10:44:22 UTC 2024 - Imobach Gonzalez Sosa <igonzalezsosa@suse.com>

- Expose keymaps localized descriptions (gh#agama-project/agama#1643).

-------------------------------------------------------------------
Wed Sep 25 14:33:50 UTC 2024 - Clemens Famulla-Conrad <cfamullaconrad@suse.com>

- Rename wireless key-mgmt value wpa-eap-suite-b192 to
  wpa-eap-suite-b-192 (gh#agama-project/agama#1640)

-------------------------------------------------------------------
Fri Sep 20 11:42:06 UTC 2024 - Imobach Gonzalez Sosa <igonzalezsosa@suse.com>

- Version 10

-------------------------------------------------------------------
Fri Sep 20 11:24:56 UTC 2024 - Imobach Gonzalez Sosa <igonzalezsosa@suse.com>

- Change the license to GPL-2.0-or-later (gh#openSUSE/agama#1621).

-------------------------------------------------------------------
Tue Sep 18 13:20:47 UTC 2024 - Josef Reidinger <jreidinger@suse.com>

- Expose the zFCP D-Bus API through HTTP (gh#openSUSE/agama#1570).

-------------------------------------------------------------------
Wed Sep 18 08:27:13 UTC 2024 - Martin Vidner <mvidner@suse.com>

- For CLI, use HTTP clients instead of D-Bus clients,
  final piece: Storage (gh#openSUSE/agama#1600)
  - added StorageHTTPClient

-------------------------------------------------------------------
Wed Sep 13 12:25:28 UTC 2024 - Jorik Cronenberg <jorik.cronenberg@suse.com>

- Add additional wireless settings (gh#openSUSE/agama#1602).

-------------------------------------------------------------------
Wed Sep 10 15:00:33 UTC 2024 - Jorik Cronenberg <jorik.cronenberg@suse.com>

- Implement 802.1x (EAP) in network settings (gh#openSUSE/agama#1597).

-------------------------------------------------------------------
Mon Sep  9 09:09:54 UTC 2024 - Martin Vidner <mvidner@suse.com>

- For CLI, use HTTP clients instead of D-Bus clients,
  for Product (name and registration) (gh#openSUSE/agama#1548)
  - added ProductHTTPClient

-------------------------------------------------------------------
Thu Sep  5 16:25:00 UTC 2024 - Lubos Kocman <lubos.kocman@suse.com>

- Show product logo in product selector (gh#openSUSE/agama#1415).

-------------------------------------------------------------------
Wed Aug 28 12:37:34 UTC 2024 - Imobach Gonzalez Sosa <igonzalezsosa@suse.com>

- Expose the DASD D-Bus API through HTTP (gh#openSUSE/agama#1532).

-------------------------------------------------------------------
Tue Aug 27 13:57:35 UTC 2024 - José Iván López González <jlopez@suse.com>

- Schema definition for basic storage settings
  (gh#openSUSE/agama#1455).

-------------------------------------------------------------------
Mon Aug 26 11:19:27 UTC 2024 - Martin Vidner <mvidner@suse.com>

- For CLI, use HTTP clients instead of D-Bus clients,
  for Software (gh#openSUSE/agama#1548)
  - added SoftwareHTTPClient

-------------------------------------------------------------------
Thu Aug 15 08:33:02 UTC 2024 - Josef Reidinger <jreidinger@suse.com>

- Use sd_notify for starting agama-web-service to notify systemd
  when service is ready. It helps with race condition in agama-auto
  (gh#openSUSE/agama#1539)
- improve systemd dependencies of agama-web-service to ensure that
  agama service runs

-------------------------------------------------------------------
Fri Aug  9 08:50:31 UTC 2024 - Martin Vidner <mvidner@suse.com>

- For CLI, use HTTP clients instead of D-Bus clients,
  for Users and Localization (gh#openSUSE/agama#1438)
  - service clients used by CLI:
    - added UsersHTTPClient, LocalizationHTTPClient
    - removed LocalizationClient
    - BaseHTTPClient API reworked:
      - return () or deserialized objects
      - added PUT and PATCH
  - web service:
    - PUT /api/users/first: do report backend errors
    - PATCH /api/users/root: report the (potential) backend errors
  - tests:
    - added tests using httpmock
    - env_logger added to dev-dependencies

-------------------------------------------------------------------
Mon Jul 22 15:27:44 UTC 2024 - Josef Reidinger <jreidinger@suse.com>

- Fix `agama questions list` to list only unaswered questions and
  improve its performance
  (gh#openSUSE/agama#1476)

-------------------------------------------------------------------
Wed Jul 17 11:15:33 UTC 2024 - Jorik Cronenberg <jorik.cronenberg@suse.com>

- Add dns search domains and ignore-auto-dns to network settings
  (gh#openSUSE/agama#1330).

-------------------------------------------------------------------
Tue Jul 16 11:56:29 UTC 2024 - Josef Reidinger <jreidinger@suse.com>

- CLI:
-- Add `agama questions list` to get list of unanswered questions
-- Add `agama questions ask` to ask for question and wait for
   answer
- agama-lib:
-- Add BaseHTTPClient that is base for clients that communicate
   with agama-web-server
   (gh#openSUSE/agama#1457)

-------------------------------------------------------------------
Wed Jul 10 20:11:39 UTC 2024 - Josef Reidinger <jreidinger@suse.com>

- Add to HTTP API a method to remove questions
- Add to HTTP API method to get the answer to a question
  (gh#openSUSE/agama#1453)

-------------------------------------------------------------------
Wed Jul 10 10:01:18 UTC 2024 - Josef Reidinger <jreidinger@suse.com>

- Add to HTTP API method POST for question to ask new question
  (gh#openSUSE/agama#1451)

-------------------------------------------------------------------
Fri Jul  5 13:17:17 UTC 2024 - José Iván López González <jlopez@suse.com>

- Adapt storage model to changes in D-Bus API
  (gh#openSUSE/agama#1428).

-------------------------------------------------------------------
Mon Jul  1 15:50:40 UTC 2024 - José Iván López González <jlopez@suse.com>

- Schema definition for guided and AutoYaST storage proposals
  (gh#openSUSE/agama#1263).

-------------------------------------------------------------------
Fri Jun 28 06:56:02 UTC 2024 - Martin Vidner <mvidner@suse.com>

- Use gzip (.gz) instead of bzip2 (.bz2) to compress logs
  so that they can be attached to GitHub issues
  (gh#openSUSE/agama#1378)

-------------------------------------------------------------------
Thu Jun 27 13:22:51 UTC 2024 - Imobach Gonzalez Sosa <igonzalezsosa@suse.com>

- Version 9

-------------------------------------------------------------------
Thu Jun 27 07:02:29 UTC 2024 - Imobach Gonzalez Sosa <igonzalezsosa@suse.com>

- Improve the prompt to introduce the password in the "auth login"
  command (gh#openSUSE/agama#1271).

-------------------------------------------------------------------
Wed Jun 26 12:56:31 UTC 2024 - Knut Anderssen <kanderssen@suse.com>

- Filter only external configured connections
  (gh#openSUSE/agama#1383).
- Expose more details about devices status in the API
  (gh#openSUSE/agama#1365).

-------------------------------------------------------------------
Wed Jun 26 10:29:05 UTC 2024 - José Iván López González <jlopez@suse.com>

- Set and get storage config (gh#openSUSE/agama#1293).

-------------------------------------------------------------------
Tue Jun 25 15:16:33 UTC 2024 - Imobach Gonzalez Sosa <igonzalezsosa@suse.com>

- Use the new SetLocale D-Bus method to change the language and the
  keyboard layout (gh#openSUSE/agama#1375).

-------------------------------------------------------------------
Tue Jun 25 15:04:20 UTC 2024 - David Diaz <dgonzalez@suse.com>

- Add resize actions to storage model (gh#openSUSE/agama#1354).

-------------------------------------------------------------------
Thu Jun 21 15:00:00 UTC 2024 - Clemens Famulla-Conrad <cfamullaconrad@suse.de>

- Add tun/tap model (gh#openSUSE/agama#1353)

-------------------------------------------------------------------
Thu Jun 20 12:58:32 UTC 2024 - Imobach Gonzalez Sosa <igonzalezsosa@suse.com>

- Add a new "config edit" command allows editing installation
  settings using an external editor (gh#openSUSE/agama#1360).
- Remove the "--format" option (gh#openSUSE/agama#1360).

-------------------------------------------------------------------
Thu Jun 20 05:32:42 UTC 2024 - Imobach Gonzalez Sosa <igonzalezsosa@suse.com>

- Add support for progress sequences with pre-defined descriptions
  (gh#openSUSE/agama#1356).
- Fix the "Progress" signal to use camelCase
  (gh#openSUSE/agama#1356).

-------------------------------------------------------------------
Fri Jun 14 06:17:52 UTC 2024 - Imobach Gonzalez Sosa <igonzalezsosa@suse.com>

- Remove references to the old "config add/set" subcommands
  (gh#openSUSE/agama/#1338).

-------------------------------------------------------------------
Thu Jun 13 10:50:44 UTC 2024 - Knut Anderssen <kanderssen@suse.com>

- Apply network changes when connecting or disconnecting
  (gh#openSUSE/agama#1320).

-------------------------------------------------------------------
Thu Jun 13 10:39:57 UTC 2024 - Imobach Gonzalez Sosa <igonzalezsosa@suse.com>

- Expose Issues API in users-related interface
  (gh#openSUSE/agama#1202).
- Drop the old validations API.

-------------------------------------------------------------------
Wed Jun 12 10:15:33 UTC 2024 - Jorik Cronenberg <jorik.cronenberg@suse.com>

- Allow writing to loopback connection in agama-server
  (gh#openSUSE/agama#1318).

-------------------------------------------------------------------
Tue Jun 11 21:35:00 UTC 2024 - Imobach Gonzalez Sosa <igonzalezsosa@suse.com>

- CLI: use the master token /run/agama/token if available and
  readable (gh#openSUSE/agama#1287).
- CLI: remove the "config add/set" subcommands
  (gh#openSUSE/agama#1314).

-------------------------------------------------------------------
Mon Jun 10 14:24:33 UTC 2024 - Jorik Cronenberg <jorik.cronenberg@suse.com>

- Add mtu property for network connections
  (gh#openSUSE/agama#1101).

-------------------------------------------------------------------
Fri Jun  7 05:58:48 UTC 2024 - Michal Filka <mfilka@suse.com>

- Improvements in HTTPS setup
  - self-signed certificate contains hostname
  - self-signed certificate is stored into default location
  - before creating new self-signed certificate a default location
    (/etc/agama.d/ssl) is checked for a certificate
  - gh#openSUSE/agama#1228

-------------------------------------------------------------------
Wed Jun  5 13:53:59 UTC 2024 - José Iván López González <jlopez@suse.com>

- Process the legacyAutoyastStorage section of the profile
  (gh#openSUSE/agama#1284).

-------------------------------------------------------------------
Mon Jun  3 07:49:16 UTC 2024 - Josef Reidinger <jreidinger@suse.com>

- CLI: Add new commands "agama download" and
  "agama profile autoyast" and remove "agama profile download" to
  separate common curl-like download and autoyast specific one
  which do conversion to json (gh#openSUSE/agama#1279)

-------------------------------------------------------------------
Wed May 29 12:15:37 UTC 2024 - Josef Reidinger <jreidinger@suse.com>

- CLI: Add new command "agama profile import" that does the whole
  autoinstallation processing and loads the configuration
  (gh#openSUSE/agama#1270).

-------------------------------------------------------------------
Wed May 29 11:16:11 UTC 2024 - Imobach Gonzalez Sosa <igonzalezsosa@suse.com>

- Improve command-line interface help (gh#openSUSE/agama#1269 and
  (gh#openSUSE/agama#1273).
- agama-web-server connects to D-Bus only when needed
  (gh#openSUSE/agama#1273).

-------------------------------------------------------------------
Wed May 29 10:40:21 UTC 2024 - Imobach Gonzalez Sosa <igonzalezsosa@suse.com>

- The HTTP request to perform a probing is not blocking anymore
  (gh#openSUSE/agama#1272).

-------------------------------------------------------------------
Mon May 27 14:11:55 UTC 2024 - Imobach Gonzalez Sosa <igonzalezsosa@suse.com>

- The "agama auth" command reads the password from the standard
  input (gh#openSUSE/agama#1265).

-------------------------------------------------------------------
Mon May 27 05:49:46 UTC 2024 - Imobach Gonzalez Sosa <igonzalezsosa@suse.com>

- Add agama.libssonnet to the spec file (gh#openSUSE/agama#1261).

-------------------------------------------------------------------
Thu May 23 15:47:28 UTC 2024 - Ladislav Slezák <lslezak@suse.com>

- Avoid deadlock when "setxkbmap" call gets stucked, use a timeout
  (gh#openSUSE/agama#1249)

-------------------------------------------------------------------
Wed May 22 12:31:25 UTC 2024 - Josef Reidinger <jreidinger@suse.com>

- autoinstallation jsonnet: Inject complete lshw json output and
  provide helper functions for filtering it (gh#openSUSE/agama#1242)

-------------------------------------------------------------------
Fri May 17 09:52:25 UTC 2024 - Imobach Gonzalez Sosa <igonzalezsosa@suse.com>

- Version 8

-------------------------------------------------------------------
Tue May 16 12:48:42 UTC 2024 - Knut Anderssen <kanderssen@suse.com>

- Allow to download Agama logs through the manager HTTP API
  (gh#openSUSE/agama#1216).

-------------------------------------------------------------------
Thu May 16 12:34:43 UTC 2024 - Imobach Gonzalez Sosa <igonzalezsosa@suse.com>

- Restarting agama.service causes agama-web-server.service to be
  restarted too (gh#openSUSE/agama#1222).

-------------------------------------------------------------------
Thu May 16 12:24:26 UTC 2024 - José Iván López González <jlopez@suse.com>

- Small changes in the storage HTTP API (gh#openSUSE/agama#1208):
  - /storage/proposal/usable_devices (get): returns a list of SIDs
    instead of device names.
  - /storage/proposal/settings (put): returns whether the proposal
    was successfully calculated.

-------------------------------------------------------------------
Thu May 16 10:31:38 UTC 2024 - Imobach Gonzalez Sosa <igonzalezsosa@suse.com>

- The CLI does not fail when the storage proposal is missing
  (gh#openSUSE/agama#1220).
- Properly detect whether LVM is activated.

-------------------------------------------------------------------
Thu May 16 06:19:36 UTC 2024 - Imobach Gonzalez Sosa <igonzalezsosa@suse.com>

- Change the web server to listen on port 80 by default
  (gh#openSUSE/agama#1217).

-------------------------------------------------------------------
Wed May 15 15:21:30 UTC 2024 - Imobach Gonzalez Sosa <igonzalezsosa@suse.com>

- Improve logging in the D-Bus and web servers
  (gh#openSUSE/agama#1215):
  - Write to the stdout if they are not connected to
    systemd-journald.
  - The stdout logger includes the file/line (it was already
    included when logging to systemd-journald).

-------------------------------------------------------------------
Wed May 15 14:08:26 UTC 2024 - Imobach Gonzalez Sosa <igonzalezsosa@suse.com>

- Do not crash if the /etc/agama.d/locales file does not contain
  any valid locale (gh#openSUSE/agama#1213).

-------------------------------------------------------------------
Tue May 14 12:39:49 UTC 2024 - Imobach Gonzalez Sosa <igonzalezsosa@suse.com>

- If present, read the locales list from the /etc/agama.d/locales
  file (gh#openSUSE/agama#1205).

-------------------------------------------------------------------
Tue May 14 10:48:42 UTC 2024 - Knut Anderssen <kanderssen@suse.com>

- Dropped the network D-Bus service as it is not needed anymore
  (gh#openSUSE/agama#1199).

-------------------------------------------------------------------
Mon May 13 09:01:21 UTC 2024 - Imobach Gonzalez Sosa <igonzalezsosa@suse.com>

- Extend the storage HTTP API to support handling the iSCSI
  configuration (gh#openSUSE/agama#1187).

-------------------------------------------------------------------
Mon May 13 08:47:27 UTC 2024 - José Iván López González <jlopez@suse.com>

- Provide HTTP API for storage (gh#openSUSE/agama#1175).

-------------------------------------------------------------------
Mon May  6 05:13:54 UTC 2024 - Imobach Gonzalez Sosa <igonzalezsosa@suse.com>

- Extend the HTTP/JSON API:
  - Localization (gh#openSUSE/agama#1047, gh#openSUSE/agama#1120).
  - Networking (gh#openSUSE/agama#1064).
  - Software (gh#openSUSE/agama#1069).
  - Manager service (gh#openSUSE/agama#1089).
  - Questions (gh#openSUSE/agama#1091).
  - Progress interface (gh#openSUSE/agama#1092).
  - Issues interface (gh#openSUSE/agama#1100).
  - Users (gh#openSUSE/agama#1117).
  - Product registration (gh#openSUSE/agama#1146).
- Add an "agama-web-server" service (gh#openSUSE/agama/1119).
- Fix the generation of the self-signed certificate
  (gh#openSUSE/agama#1131).
- Improve agama-server logging (gh#openSUSE/agama#1143).
- Provide frontend translations via the /po.js path
  (gh#openSUSE/agama#1126).

-------------------------------------------------------------------
Wed Mar  13 12:42:58 UTC 2024 - Jorik Cronenberg <jorik.cronenberg@suse.com>

- Add infiniband to network model (gh#openSUSE/agama#1032).

-------------------------------------------------------------------
Thu Mar  7 10:52:58 UTC 2024 - Michal Filka <mfilka@suse.com>

- CLI: added auth command with login / logout / show subcommands
  for handling authentication token management with new agama web
  server

-------------------------------------------------------------------
Thu Feb 29 09:49:18 UTC 2024 - Ladislav Slezák <lslezak@suse.com>

- Web server:
  - Accept also IPv6 connections (gh#openSUSE/agama#1057)
  - Added SSL (HTTPS) support (gh#openSUSE/agama#1062)
    - Use either the cerfificate specified via command line
      arguments or generate a self-signed certificate
    - Redirect external HTTP requests to HTTPS
    - Allow HTTP for internal connections (http://localhost)
  - Optionally listen on a secondary address
    (to allow listening on both HTTP/80 and HTTPS/433 ports)

-------------------------------------------------------------------
Tue Feb 27 15:55:28 UTC 2024 - Imobach Gonzalez Sosa <igonzalezsosa@suse.com>

- Reorganize RPM packages (gh#openSUSE/agama#1056):
  * agama is now the main package and it contains agama-dbus-server
    and agama-web-server.
  * agama-cli is a subpackage.

-------------------------------------------------------------------
Wed Feb  7 11:49:02 UTC 2024 - Imobach Gonzalez Sosa <igonzalezsosa@suse.com>

- Add preliminary support to import AutoYaST profiles
  (gh#openSUSE/agama#1029).

-------------------------------------------------------------------
Mon Jan 29 15:53:56 UTC 2024 - Imobach Gonzalez Sosa <igonzalezsosa@suse.com>

- Better network configuration handling (gh#openSUSE/agama#1006):
  * Write only changed connections.
  * Roll back when updating the NetworkManager configuration
    failed.
  * Improved error handling when reading or writing the changes.
  * Properly remove deleted connections from the D-Bus tree.
  * Use the UUID to identify connections.
  * Do not support multiple connections with the same ID.

-------------------------------------------------------------------
Mon Jan 29 15:37:56 UTC 2024 - Jorik Cronenberg <jorik.cronenberg@suse.com>

- Add hidden property for wireless in network model
  (gh#openSUSE/agama#1024).

-------------------------------------------------------------------
Mon Jan 29 10:22:49 UTC 2024 - Jorik Cronenberg <jorik.cronenberg@suse.com>

- Add more wireless options to network model
  (gh#openSUSE/agama#1014).

-------------------------------------------------------------------
Thu Jan 23 18:00:00 UTC 2024 - Clemens Famulla-Conrad <cfamullaconrad@suse.de>

- Add Bridge model (gh#openSUSE/agama#1008)

-------------------------------------------------------------------
Thu Jan 23 17:38:23 UTC 2024 - Clemens Famulla-Conrad <cfamullaconrad@suse.de>

- Add VLAN model (gh#openSUSE/agama#918)

-------------------------------------------------------------------
Thu Jan 11 15:34:15 UTC 2024 - Imobach Gonzalez Sosa <igonzalezsosa@suse.com>

- Include the encoding as part of the locales (gh#openSUSE/agama#987).

-------------------------------------------------------------------
Mon Jan  8 17:02:40 UTC 2024 - José Iván López González <jlopez@suse.com>

- Fix the list of keymaps to avoid duplicated values
  (gh#openSUSE/agama#981).

-------------------------------------------------------------------
Thu Dec 21 14:23:33 UTC 2023 - Imobach Gonzalez Sosa <igonzalezsosa@suse.com>

- Version 7

-------------------------------------------------------------------
Thu Dec 21 11:12:45 UTC 2023 - Ancor Gonzalez Sosa <ancor@suse.com>

- The result of ListTimezones includes the localized country name
  for each timezone (gh#openSUSE/agama#946)

-------------------------------------------------------------------
Fri Dec 15 16:29:20 UTC 2023 - Imobach Gonzalez Sosa <igonzalezsosa@suse.com>

- Update agama-cli dependencies including the zerocopy crate to
  address a security alert (see gh#google/zerocopy#716).

-------------------------------------------------------------------
Wed Dec 13 22:41:34 UTC 2023 - Knut Anderssen <kanderssen@suse.com>

- Add support for bonding connections (gh#openSUSE/agama#885).

-------------------------------------------------------------------
Fri Dec  8 09:23:09 UTC 2023 - Josef Reidinger <jreidinger@suse.com>

- Change the config in a way that: (gh#openSUSE/agama#919)
  1. product is moved to own section and is now under product.id
  2. in product section is now also registrationCode and registrationEmail
  3. in software section is now patterns to select patterns to install
- adapt profile.schema according to above changes
- org.opensuse.Agama.Software1 API changed to report missing patterns

-------------------------------------------------------------------
Tue Dec  5 11:18:41 UTC 2023 - Jorik Cronenberg <jorik.cronenberg@suse.com>

- Add ability to assign a custom MAC address for network
  connections (gh#openSUSE/agama#893)

-------------------------------------------------------------------
Tue Dec  5 09:46:48 UTC 2023 - José Iván López González <jlopez@suse.com>

- Explicitly add dependencies instead of relying on the live ISO
  to provide the required packages (gh#openSUSE/agama/911).

-------------------------------------------------------------------
Tue Dec  5 08:56:13 UTC 2023 - Jorik Cronenberg <jorik.cronenberg@suse.com>

- Add support for dummy network devices although they are not
  exposed on D-Bus yet (gh#openSUSE/agama#913).

-------------------------------------------------------------------
Sun Dec  3 15:53:34 UTC 2023 - Imobach Gonzalez Sosa <igonzalezsosa@suse.com>

- Use a single call to systemd-firstboot to write the localization
  settings (gh#openSUSE/agama#903).

-------------------------------------------------------------------
Sat Dec  2 18:05:54 UTC 2023 - Imobach Gonzalez Sosa <igonzalezsosa@suse.com>

- Version 6

-------------------------------------------------------------------
Wed Nov 29 11:19:51 UTC 2023 - Imobach Gonzalez Sosa <igonzalezsosa@suse.com>

- Rework the org.opensuse.Agama1.Locale interface
  (gh#openSUSE/agama#881):
  * Replace LabelsForLocales function with ListLocales.
  * Add a ListKeymaps function.
  * Extend the ListTimezone function to include the translation of
    each part.
  * Drop ListUILocales and ListVConsoleKeyboards functions.
  * Remove the SupportedLocales and VConsoleKeyboard properties.
  * Do not read the lists of locales, keymaps and timezones on
    each request.
  * Peform some validation when trying to change the Locales,
    Keymap and Timezone properties.

-------------------------------------------------------------------
Thu Nov 16 11:06:30 UTC 2023 - Imobach Gonzalez Sosa <igonzalezsosa@suse.com>

- Update dependencies to compatible versions
  (gh#openSUSE/agama#874).
- Replace tempdir with tempfile to prevent RUSTSEC-2023-0018.

-------------------------------------------------------------------
Wed Nov 15 12:35:32 UTC 2023 - José Iván López González <jlopez@suse.com>

- Adapt to changes in software D-Bus API (gh#openSUSE/agama#869).

-------------------------------------------------------------------
Wed Nov 15 11:27:10 UTC 2023 - Michal Filka <mfilka@suse.com>

- Improved "agama logs store" (gh#openSUSE/agama#823)
  - added an option which allows to define the archive destination

-------------------------------------------------------------------
Tue Nov 14 15:44:15 UTC 2023 - Jorik Cronenberg <jorik.cronenberg@suse.com>

- Add support for routing to the network model (gh#openSUSE/agama#824)

-------------------------------------------------------------------
Mon Oct 23 14:43:59 UTC 2023 - Michal Filka <mfilka@suse.com>

- Improved "agama logs store" (gh#openSUSE/agama#812)
  - the archive file owner is root:root
  - the permissions is set to r/w for the owner

-------------------------------------------------------------------
Mon Oct 23 11:33:40 UTC 2023 - Imobach Gonzalez Sosa <igonzalezsosa@suse.com>

- Version 5

-------------------------------------------------------------------
Mon Oct 10 07:37:00 UTC 2023 - Michal Filka <mfilka@suse.com>

- Improve file and directory names in "agama logs store".
- Add an "agama logs list" subcommand.

-------------------------------------------------------------------
Tue Sep 26 15:57:14 UTC 2023 - Imobach Gonzalez Sosa <igonzalezsosa@suse.com>

- Version 4

-------------------------------------------------------------------
Tue Sep 26 12:05:52 UTC 2023 - Imobach Gonzalez Sosa <igonzalezsosa@suse.com>

- Wait until the manager is ready before probing
  (gh#openSUSE/agama#771).

-------------------------------------------------------------------
Mon Sep 25 11:32:53 UTC 2023 - Imobach Gonzalez Sosa <igonzalezsosa@suse.com>

- Add support for IPv6 network settings (gh#openSUSE/agama#761).

-------------------------------------------------------------------
Mon Sep 25 10:46:53 UTC 2023 - Michal Filka <mfilka@suse.com>

- CLI: added (sub)commands for handling logs. "store" subcommand is
  similar to what old save_y2logs did. (gh#openSUSE/agama#757)

-------------------------------------------------------------------
Tue Sep 19 11:16:16 UTC 2023 - José Iván López González <jlopez@suse.com>

- Adapt to new storage D-Bus API and explicitly call to probe after
  selecting a new product (gh#openSUSE/agama#748).

-------------------------------------------------------------------
Thu Sep 14 19:44:57 UTC 2023 - Josef Reidinger <jreidinger@suse.com>

- Improve questions CLI help text (gh#openSUSE/agama#754)

-------------------------------------------------------------------
Thu Sep 14 10:10:37 UTC 2023 - Imobach Gonzalez Sosa <igonzalezsosa@suse.com>

- Use a single D-Bus service to connect to the manager and the
  users API (gh#openSUSE/agama#753, follow-up of
  gh#openSUSE/agama#729).

-------------------------------------------------------------------
Wed Sep 13 09:27:22 UTC 2023 - Knut Anderssen <kanderssen@suse.com>

- Allow to bind a connection to an specific interface through its
  name or through a set of match settings (gh#opensSUSE/agama#723).

-------------------------------------------------------------------
Thu Aug 31 10:30:28 UTC 2023 - Imobach Gonzalez Sosa <igonzalezsosa@suse.com>

- Use a single D-Bus service to expose locale, network and
  questions settings (gh#openSUSE/agama#729).

-------------------------------------------------------------------
Wed Aug 30 12:57:59 UTC 2023 - Josef Reidinger <jreidinger@suse.com>

- Locale service: add value for UI locale (gh#openSUSE/agama#725)

-------------------------------------------------------------------
Thu Aug  3 08:34:14 UTC 2023 - Imobach Gonzalez Sosa <igonzalezsosa@suse.com>

- Move the settings functionality to a separate package,
  agama-settings (gh#openSUSE/agama#666).
- Make the "Settings" derive macro reusable from other crates.
- Extend the "Settings" derive macro to generate code for
  InstallSettings and NetworkSettings.
- Improve error reporting when working with the "config"
  subcommand.

-------------------------------------------------------------------
Wed Aug  2 10:03:18 UTC 2023 - Imobach Gonzalez Sosa <igonzalezsosa@suse.com>

- Version 3

-------------------------------------------------------------------
Wed Jul 26 11:08:09 UTC 2023 - Josef Reidinger <jreidinger@suse.com>

- CLI: add to "questions" command "answers" subcommand to set
  file with predefined answers
- dbus-server: add "AddAnswersFile" method to Questions service
  (gh#openSUSE/agama#669)

-------------------------------------------------------------------
Tue Jul 18 13:32:04 UTC 2023 - Josef Reidinger <jreidinger@suse.com>

- Add to CLI "questions" subcommand with mode option to set
  interactive and non-interactive mode (gh#openSUSE/agama#668)

-------------------------------------------------------------------
Mon Jul 17 13:36:56 UTC 2023 - Imobach Gonzalez Sosa <igonzalezsosa@suse.com>

- Fix the logic to decide which network connections to write
  due to a bug introduced in gh#openSUSE/agama#662
  (gh#openSUSE/agama#667).

-------------------------------------------------------------------
Mon Jul 17 09:16:38 UTC 2023 - Josef Reidinger <jreidinger@suse.com>

- Adapt to new questions D-Bus API to allow automatic answering of
  questions when requested (gh#openSUSE/agama#637, reverts
  gh#openSUSE/agama#649 as now default option is mandatory)

-------------------------------------------------------------------
Thu Jul 13 10:22:36 UTC 2023 - Imobach Gonzalez Sosa <igonzalezsosa@suse.com>

- Improve error reporting in the command-line interface
  (gh#openSUSE/agama#659 and gh#openSUSE/agama#660).

-------------------------------------------------------------------
Thu Jul 13 08:56:40 UTC 2023 - José Iván López González <jlopez@suse.com>

- Read the storage candidate devices and show them with
  "agama config show" (gh#openSUSE/agama#658).

-------------------------------------------------------------------
Fri Jul  7 14:12:03 UTC 2023 - Imobach Gonzalez Sosa <igonzalezsosa@suse.com>

- Improve the progress reporting (gh#openSUSE/agama#653).

-------------------------------------------------------------------
Thu Jul  6 09:13:47 UTC 2023 - Imobach Gonzalez Sosa <igonzalezsosa@suse.com>

- Improve the waiting logic and implement a retry mechanism for the
  "agama install" command (bsc#1213047).

-------------------------------------------------------------------
Wed Jul  5 11:11:20 UTC 2023 - Imobach Gonzalez Sosa <igonzalezsosa@suse.com>

- Fix the questions service to handle questions with no default
  option (gh#openSUSE/agama#649).

-------------------------------------------------------------------
Thu Jun  1 08:14:14 UTC 2023 - Imobach Gonzalez Sosa <igonzalezsosa@suse.com>

- Add a localization D-Bus service (gh#openSUSE/agama#533).
- Add a network D-Bus service (gh#openSUSE/agama#571).

-------------------------------------------------------------------
Tue May 23 11:51:26 UTC 2023 - Martin Vidner <mvidner@suse.com>

- Version 2.1

-------------------------------------------------------------------
Mon May 22 12:29:20 UTC 2023 - Martin Vidner <mvidner@suse.com>

- Version 2

-------------------------------------------------------------------
Thu May 11 11:00:11 UTC 2023 - Imobach Gonzalez Sosa <igonzalezsosa@suse.com>

- Import root authentication settings when reading a Jsonnet file
  (bsc#1211300, gh#openSUSE/agama#573).
- Do not export the SSH public key as an empty string when it is
  not defined.

-------------------------------------------------------------------
Fri Mar 24 14:36:36 UTC 2023 - Imobach Gonzalez Sosa <igonzalezsosa@suse.com>

- Version 0.2:
  * Add validation for software and users settings
    (gh#yast/agama-cli#48, gh#yast/agama-cli#51).
  * Better error reporting when the bus is not found
    (gh#yast/agama-cli#48).
  * Improve the progress reporting mechanism, although it is still
    a work in progress (gh#yast/agama-cli#50).

-------------------------------------------------------------------
Wed Mar 22 09:39:29 UTC 2023 - Imobach Gonzalez Sosa <igonzalezsosa@suse.com>

- Add support for setting root authentication mechanisms
  (gh#yast/agama-cli#47).

-------------------------------------------------------------------
Tue Mar 21 16:06:02 UTC 2023 - Martin Vidner <mvidner@suse.com>

- Do not fall back to the system D-Bus (gh#yast/agama-cli#45).

-------------------------------------------------------------------
Wed Mar 21 13:28:01 UTC 2023 - Imobach Gonzalez Sosa <igonzalezsosa@suse.com>

- Use JSON as the default format (gh#yast/agama-cli#46).

-------------------------------------------------------------------
Tue Mar 21 08:55:39 UTC 2023 - Josef Reidinger <jreidinger@suse.com>

- Fix the path of the JSON schema (gh#yast/agama-cli#44).

-------------------------------------------------------------------
Thu Mar 16 11:56:42 UTC 2023 - Imobach Gonzalez Sosa <igonzalezsosa@suse.com>

- First version of the package:
  * Querying and setting simple values.
  * Adding elements to collections
  * Handling of auto-installation profiles.
  * Basic error handling
- 0.1<|MERGE_RESOLUTION|>--- conflicted
+++ resolved
@@ -1,10 +1,10 @@
 -------------------------------------------------------------------
-<<<<<<< HEAD
 Fri Jun 13 08:24:39 UTC 2025 - Josef Reidinger <jreidinger@suse.com>
 
 - Split registration key and registered status to allow RMT with
   empty registration key (gh#agama-project/agama#2469)
-=======
+
+-------------------------------------------------------------------
 Thu Jun 12 14:59:52 UTC 2025 - Imobach Gonzalez Sosa <igonzalezsosa@suse.com>
 
 - Use "localectl" instead of "setxkbmap" to change the keymap
@@ -15,7 +15,6 @@
 
 - Consider `hashedPassword` as `false` when it is not specified
   (gh#agama-project/agama#2464).
->>>>>>> 8293ec40
 
 -------------------------------------------------------------------
 Tue Jun 10 13:33:09 UTC 2025 - Imobach Gonzalez Sosa <igonzalezsosa@suse.com>
