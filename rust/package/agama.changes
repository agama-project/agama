-------------------------------------------------------------------
<<<<<<< HEAD
Thu Aug  7 11:47:55 UTC 2025 - Knut Anderssen <kanderssen@suse.com>

- Allow to "add" or "remove" patterns from the current or defined
  user selection patterns list (bsc#1247456).

-------------------------------------------------------------------
Wed Aug  6 15:37:52 UTC 2025 - Ladislav Slezák <lslezak@suse.com>

- Automatically retry registration when a network error happens
  during autoinstallation (bsc#1246990)

-------------------------------------------------------------------
Wed Aug  6 12:52:41 UTC 2025 - José Iván López González <jlopez@suse.com>

- Emit HTTP event when storage is configured, including the client
  id (gh#agama-project/agama#2640).

-------------------------------------------------------------------
Mon Aug  4 09:29:29 UTC 2025 - Knut Anderssen <kanderssen@suse.com>

- Do not return an Err when a connection is not activated or 
  deactivated when adding or updating it but just log the error
  and write the connections profiles (bsc#1245548).

-------------------------------------------------------------------
Fri Aug  1 10:10:40 UTC 2025 - Martin Vidner <mvidner@suse.com>

- Fixed "agama config edit" when used with a remote --host option
  (gh#agama-project/agama#2628).

-------------------------------------------------------------------
Thu Jul 31 11:54:49 UTC 2025 - Imobach Gonzalez Sosa <igonzalezsosa@suse.com>

- Add support for a "questions" section in the Agama configuration
  that allows defining how to answer questions (bsc#1246997).

-------------------------------------------------------------------
Tue Jul 29 09:50:59 UTC 2025 - Imobach Gonzalez Sosa <igonzalezsosa@suse.com>

- Do not complain about missing a selected product when it is not
  required (bsc#1247248).
=======
Mon Jul 28 12:40:40 UTC 2025 - Martin Vidner <mvidner@suse.com>

- update pam crate not to use a vulnerable users dependency
  (bsc#1244200, CVE-2025-5791)
>>>>>>> b1ef2eb1

-------------------------------------------------------------------
Mon Jul 28 08:18:09 UTC 2025 - Imobach Gonzalez Sosa <igonzalezsosa@suse.com>

- When the files in inst.auto or inst.script cannot be downloaded,
  write the errors earlier (gh#agama-project/agama#2168).

-------------------------------------------------------------------
Thu Jul 24 13:19:52 UTC 2025 - Imobach Gonzalez Sosa <igonzalezsosa@suse.com>

- Introduce inst.auto_insecure and inst.script_insecure to disable
  SSL checks for inst.auto and inst.script (bsc#1246836).

-------------------------------------------------------------------
Wed Jul 23 14:48:53 UTC 2025 - Ladislav Slezák <lslezak@suse.com>

- Added "--insecure" option to "agama config load" and
  "agama config generate" commands (related to bsc#1246836)

-------------------------------------------------------------------
Wed Jul 23 11:37:04 UTC 2025 - Knut Anderssen <kanderssen@suse.com>

- Fix CLI connection update when using an special character in
  the connection ID (bsc#1246930, gh#agama-project/agama#2605).

-------------------------------------------------------------------
Thu Jul 22 11:00:00 UTC 2025 - Clemens Famulla-Conrad <cfamullaconrad@suse.com>

- Fixed a potential race condition when deleting network connections
  in deactivate_connection() (gh#agama-project/agama#2582).

-------------------------------------------------------------------
Tue Jul 22 10:47:36 UTC 2025 - Imobach Gonzalez Sosa <igonzalezsosa@suse.com>

- Log ProgressChanged events (gh#agama-project/agama#2597).

-------------------------------------------------------------------
Tue Jul 22 07:53:34 UTC 2025 - Martin Vidner <mvidner@suse.com>

- fix .changes errors reported by obs-service-source_validator
  (gh#agama-project/agama#2593)

-------------------------------------------------------------------
Mon Jul 21 15:07:40 UTC 2025 - Imobach Gonzalez Sosa <igonzalezsosa@suse.com>

- Version 17

-------------------------------------------------------------------
Mon Jul 21 14:35:57 UTC 2025 - Imobach Gonzalez Sosa <igonzalezsosa@suse.com>

- Add support for an inst.script option that allows to run an
  arbitrary script (bsc#1246702, gh#agama-project/agama#2589).

-------------------------------------------------------------------
Mon Jul 21 14:17:25 UTC 2025 - Josef Reidinger <jreidinger@suse.com>

- Ensure software cache is updated even if part of its config
  cause error (gh#agama-project/agama#2585)

-------------------------------------------------------------------
Mon Jul 21 10:56:54 UTC 2025 - Knut Anderssen <kanderssen@suse.com>

- Fix device type detection when reading a VLAN connection
  (gh#agama-project/agama#2586).

-------------------------------------------------------------------
Fri Jul 18 06:54:08 UTC 2025 - Knut Anderssen <kanderssen@suse.com>

- Add support to configure VLANs through the CLI or HTTP API
  (gh#agama-project/agama#2580).

-------------------------------------------------------------------
Thu Jul 17 10:35:10 UTC 2025 - Imobach Gonzalez Sosa <igonzalezsosa@suse.com>

- Adjust the information included in the logs (gh#agama-project/agama#2575).

-------------------------------------------------------------------
Wed Jul 16 19:05:48 UTC 2025 - Josef Reidinger <jreidinger@suse.com>

- Fix crash when an Agama profile contains only the zfcp section by
  providing better error report when product selection have to be
  done before or in the same profile (bsc#1246601)

-------------------------------------------------------------------
Wed Jul 16 15:37:34 UTC 2025 - Imobach Gonzalez Sosa <igonzalezsosa@suse.com>

- When searching for a translation of a license, use the first
  language in the same territory as fallback (bsc#1238364,
  gh#agama-project/agama#2571).
- Add the language tag to the /licences/:id endpoint.

-------------------------------------------------------------------
Wed Jul 16 14:55:00 UTC 2025 - Clemens Famulla-Conrad <cfamullaconrad@suse.com>

- Fix deletion of controller connections (gh#agama-project/agama#2564)

-------------------------------------------------------------------
Wed Jul 16 14:21:30 UTC 2025 - Knut Anderssen <kanderssen@suse.com>

- Make the method4 and method6 default to be "auto" in case of
  absense (bsc#1246194).

-------------------------------------------------------------------
Wed Jul  16 13:22:07 UTC 2025 - Clemens Famulla-Conrad <cfamullaconrad@suse.com>

- Add initial support for ovs in agama network model (gh#agama-project/agama#2536).

-------------------------------------------------------------------
Wed Jul 16 13:17:22 UTC 2025 - Jorik Cronenberg <jorik.cronenberg@suse.com>

- Add dns priority to network model (gh#agama-project/agama#2533).

-------------------------------------------------------------------
Wed Jul 16 08:42:59 UTC 2025 - Ladislav Slezák <lslezak@suse.com>

- Added -i/--insecure optional argument to the "agama download"
  command to ignore SSL problems in HTTPS downloads (self-signed
  certificate, non-matching host, unknown CA...)
  (related to bsc#1245393)

-------------------------------------------------------------------
Wed Jul 16 07:30:02 UTC 2025 - Josef Reidinger <jreidinger@suse.com>

- Add support for activating zFCP disks to Agama unattended profile
  (gh#agama-project/agama#2551)
- Fix export of empty DASD section leading to failure on non s390
  system (bsc#1246102)

-------------------------------------------------------------------
Tue Jul 15 09:00:00 UTC 2025 - Clemens Famulla-Conrad <cfamullaconrad@suse.com>

- Fix autoconnect setting for port interfaces (bsc#1246070).

-------------------------------------------------------------------
Fri Jul 11 06:56:29 UTC 2025 - Imobach Gonzalez Sosa <igonzalezsosa@suse.com>

- Do not exported null values for localization, hostname
  and product settings (gh#agama-project/agama#2543).

-------------------------------------------------------------------
Wed Jul  9 12:25:08 UTC 2025 - Josef Reidinger <jreidinger@suse.com>

- unattended installation: allow registration to RMT when
  registration code is ommited (bsc#1246069)

-------------------------------------------------------------------
Mon Jul  7 13:22:05 UTC 2025 - Imobach Gonzalez Sosa <igonzalezsosa@suse.com>

- Improve handling of the inst.auto option (gh#agama-project/agama#2534):
  - Replace the "agama-auto" service with "agama-autoinstall".
  - Report when the configuration could not be loaded.
  - Allow importing multiple configurations.
- Add a new `inst.install` option to stop the installation after
  loading the configuration.

-------------------------------------------------------------------
Fri Jul  4 11:33:44 UTC 2025 - José Iván López González <jlopez@suse.com>

- Reprobe the system after registering the product
  (gh#agama-project/agama#2532, bsc#1245400).

-------------------------------------------------------------------
Wed Jul  2 16:02:07 UTC 2025 - Imobach Gonzalez Sosa <igonzalezsosa@suse.com>

- Cache the list of products during the startup (bsc#1241208).

-------------------------------------------------------------------
Mon Jun 30 15:51:35 UTC 2025 - Imobach Gonzalez Sosa <igonzalezsosa@suse.com>

- Version 16

-------------------------------------------------------------------
Fri Jun 27 10:02:43 UTC 2025 - José Iván López González <jlopez@suse.com>

- Reprobe storage if need while loading a config (bsc#1245114).

-------------------------------------------------------------------
Fri Jun 27 06:29:46 UTC 2025 - Imobach Gonzalez Sosa <igonzalezsosa@suse.com>

- Add an end-point to check passwords strenght (bsc#1237480).

-------------------------------------------------------------------
Fri Jun 27 05:29:26 UTC 2025 - Imobach Gonzalez Sosa <igonzalezsosa@suse.com>

- Fix error messages formatting (gh#agama-project/agama#2471).

-------------------------------------------------------------------
Wed Jun 25 07:56:57 UTC 2025 - Josef Reidinger <jreidinger@suse.com>

- Allow to specify onlyRequired in software config and in software
  section of agama profile (jsc#AGM-154)

-------------------------------------------------------------------
Wed Jun 18 14:36:50 UTC 2025 - Knut Anderssen <kanderssen@suse.com>

- Allow to bind a connection to an specific device mac address
   (bsc#1244259).

-------------------------------------------------------------------
Wed Jun 18 07:17:30 UTC 2025 - Imobach Gonzalez Sosa <igonzalezsosa@suse.com>

- Preserve AutoYaST pre-scripts artifacts (bsc#1243776, gh#agama-project/agama#2344).

-------------------------------------------------------------------
Tue Jun 17 12:21:43 UTC 2025 - Imobach Gonzalez Sosa <igonzalezsosa@suse.com>

- Improve logging of WebSocket events (gh#agama-project/agama#2479).

-------------------------------------------------------------------
Mon Jun 16 14:28:22 UTC 2025 - Ancor Gonzalez Sosa <ancor@suse.com>

- Extend the storage schema to allow sorting storage devices as
  part of the search (gh#agama-project/agama#2474).

-------------------------------------------------------------------
Fri Jun 13 12:45:49 UTC 2025 - Ladislav Slezák <lslezak@suse.com>

- Configure the console font so the non-ASCII characters are
  displayed properly (bsc#1239462)

-------------------------------------------------------------------
Fri Jun 13 10:42:48 UTC 2025 - Imobach Gonzalez Sosa <igonzalezsosa@suse.com>

- The "logs store" saves all journald logs on a single file (related
  to gh#agama-project/agama#2466).

-------------------------------------------------------------------
Fri Jun 13 08:24:39 UTC 2025 - Josef Reidinger <jreidinger@suse.com>

- Split registration key and registered status to support RMT with
  empty registration key (gh#agama-project/agama#2469)

-------------------------------------------------------------------
Thu Jun 12 14:59:52 UTC 2025 - Imobach Gonzalez Sosa <igonzalezsosa@suse.com>

- Use "localectl" instead of "setxkbmap" to change the keymap
  (gh#agama-project/agama#2470).

-------------------------------------------------------------------
Wed Jun 11 13:12:12 UTC 2025 - Imobach Gonzalez Sosa <igonzalezsosa@suse.com>

- Consider `hashedPassword` as `false` when it is not specified
  (gh#agama-project/agama#2464).

-------------------------------------------------------------------
Tue Jun 10 13:33:09 UTC 2025 - Imobach Gonzalez Sosa <igonzalezsosa@suse.com>

- Expose the user and the root password when exporting the configuration
  (bsc#1235602).
- Do not export the "user" section unless a first user is defined.
- Do not export the "root" section unless an authentication mechanism
  is defined.

-------------------------------------------------------------------
Tue Jun 10 09:25:39 UTC 2025 - Martin Vidner <mvidner@suse.com>

- consistent CLI for unattended installation (gh#agama-project/agama#2347)
  - `agama config generate | agama config load` replaces `agama profile import`
  - `agama config generate` replaces `agama profile evaluate`
    and `agama profile autoyast`
  - `agama config validate` replaces `agama profile validate`, is also automatic
  - More consistency in stdio handling, adding --output option

-------------------------------------------------------------------
Mon Jun  9 06:19:39 UTC 2025 - José Iván López González <jlopez@suse.com>

- Extend the HTTP API to get available/candidate drives and MD
  RAIDs (gh#agama-project/agama#2419).
- Improve storage schema to avoid wrong device base name
  (bsc#1244049).

-------------------------------------------------------------------
Fri Jun  6 13:22:58 UTC 2025 - Knut Anderssen <kanderssen@suse.com>

- Added support for moving the connections from memory only to disk
  (gh#agama-project/agama#2402).

-------------------------------------------------------------------
Tue Jun  5 16:03:31 UTC 2025 - Jorik Cronenberg <jorik.cronenberg@suse.com>

- Use slave-type instead of port-type for NM<1.46.0 (gh#agama-project/agama#2433).

-------------------------------------------------------------------
Thu Jun  5 15:42:13 UTC 2025 - Josef Reidinger <jreidinger@suse.com>

- Add support to specify for extra repositories if it can be
  unsigned or list of GPG fingerprints that are trusted
  (jsc#AGM-125)

-------------------------------------------------------------------
Thu Jun  5 12:57:11 UTC 2025 - Imobach Gonzalez Sosa <igonzalezsosa@suse.com>

- Use camel case for the extra repositories key (gh#agama-project/agama#2442).

-------------------------------------------------------------------
Wed Jun  4 13:18:35 UTC 2025 - Imobach Gonzalez Sosa <igonzalezsosa@suse.com>

- Drop the autologin property from the JSON schema
  (gh#agama-project/agama#2438).

-------------------------------------------------------------------
Tue Jun  3 12:30:40 UTC 2025 - Josef Reidinger <jreidinger@suse.com>

- Add to api/software/config ability to set/get list of additional
  installatio repositories (jsc#AGM-125)
- Add extraRepositories key to software section in agama profile

-------------------------------------------------------------------
Fri May 30 15:05:35 UTC 2025 - Jorik Cronenberg <jorik.cronenberg@suse.com>

- Send different NM dbus values depending on version (gh#agama-project/agama#2356).

-------------------------------------------------------------------
Thu May 29 09:00:00 UTC 2025 - Clemens Famulla-Conrad <cfamullaconrad@suse.com>

- Fix bridge port config (bridge-port.priority and
  brdige-port.path_cost)

-------------------------------------------------------------------
Wed May 28 14:53:51 UTC 2025 - Ladislav Slezák <lslezak@suse.com>

- Refresh the software cache after resolving conflicts to
  show the correct current status
  (followup for gh#agama-project/agama#2348)

-------------------------------------------------------------------
Wed May 28 13:29:51 UTC 2025 - Imobach Gonzalez Sosa <igonzalezsosa@suse.com>

- Stop serving the web UI from $HOME/.local/share/agama
  (gh#agama-project/agama#2414).

-------------------------------------------------------------------
Mon May 26 19:51:52 UTC 2025 - Imobach Gonzalez Sosa <igonzalezsosa@suse.com>

- Version 15

-------------------------------------------------------------------
Fri May 23 13:22:15 UTC 2025 - Imobach Gonzalez Sosa <igonzalezsosa@suse.com>

- Proper handling of WebSocket secure connections (gh#agama-project/agama#2391):
  - "agama monitor" does not use "insecure" by default.
  - Do not encrypt the connection when using ws: URLs.

-------------------------------------------------------------------
Fri May 23 10:17:32 UTC 2025 - Imobach Gonzalez Sosa <igonzalezsosa@suse.com>

- Cache progress reporting to avoid blocking the clients
  (gh#agama-project/agama#2389).

-------------------------------------------------------------------
Thu May 22 17:19:10 UTC 2025 - Ancor Gonzalez Sosa <ancor@suse.com>

- Update schema of the storage model (gh#agama-project/agama#2346).

-------------------------------------------------------------------
Thu May 22 16:16:54 UTC 2025 - Josef Reidinger <jreidinger@suse.com>

- Provide software conflicts HTTP API (gh#agama-project/agama#2348)

-------------------------------------------------------------------
Thu May 22 13:16:49 UTC 2025 - Imobach Gonzalez Sosa <igonzalezsosa@suse.com>

- Cache issues to avoid blocking the clients
  (gh#agama-project/agama#2379).

-------------------------------------------------------------------
Tue May 20 14:54:17 UTC 2025 - Ladislav Slezák <lslezak@suse.com>

- Cache the software configuration and products in the web server,
  the software backend is blocked during package installation
  (bsc#1241208)

-------------------------------------------------------------------
Wed May 19 15:20:42 UTC 2025 - Knut Anderssen <kanderssen@suse.com>

- Add support for bridge connections (gh#openSUSE/agama#2258).

-------------------------------------------------------------------
Mon May 19 14:02:50 UTC 2025 - Imobach Gonzalez Sosa <igonzalezsosa@suse.com>

- Do not crash when network events do not contain "addresses",
  "nameservers", "dnsSearchlist", "routes4" or "routes6"
  (gh#agama-project/agama#2371).

-------------------------------------------------------------------
Mon May 19 12:02:46 UTC 2025 - Imobach Gonzalez Sosa <igonzalezsosa@suse.com>

- Adapt "install", "probe" and "finish" to use the HTTP API
  (gh#agama-project/agama#2368).
- Add commands for monitoring Agama (gh#agama-project/agama#2368):
  - "monitor": to display the progress.
  - "events": to display the events in JSON format.

-------------------------------------------------------------------
Wed May 14 15:17:25 UTC 2025 - José Iván López González <jlopez@suse.com>

- Add search conditions to storage schema
  (gh#agama-project/agama#2338).

-------------------------------------------------------------------
Wed May 14 12:28:57 UTC 2025 - Imobach Gonzalez Sosa <igonzalezsosa@suse.com>

- Extract network and utilities to the new agama-network and agama-utils
  packages (gh#agama-project/agama#2357).

-------------------------------------------------------------------
Tue May 13 09:28:46 UTC 2025 - Imobach Gonzalez Sosa <igonzalezsosa@suse.com>

- Fix setting the mode for questions (bsc#1242441).

-------------------------------------------------------------------
Mon May 12 12:55:40 UTC 2025 - Ladislav Slezák <lslezak@suse.com>

- Remove the delay between selecting the product and registering it,
  the problem has been fixed in the web UI
  (removed workaround for gh#agama-project/agama#2274)

-------------------------------------------------------------------
Wed May  7 21:04:24 UTC 2025 - Imobach Gonzalez Sosa <igonzalezsosa@suse.com>

- Fix automatic answer of questions with password (gh#agama-project/agama#2332).

-------------------------------------------------------------------
Wed May  7 15:08:36 UTC 2025 - Imobach Gonzalez Sosa <igonzalezsosa@suse.com>

- Fix agama-dbus-server to write to journald logs (gh#agama-project/agama#2339).

-------------------------------------------------------------------
Wed May  7 12:52:42 UTC 2025 - Imobach Gonzalez Sosa <igonzalezsosa@suse.com>

- Add validation of the product/addons section (gh#agama-project/agama#2336).

-------------------------------------------------------------------
Wed May  7 06:35:19 UTC 2025 - José Iván López González <jlopez@suse.com>

- Add MD RAIDs to the storage schema (gh#agama-project/agama#2286).

-------------------------------------------------------------------
Mon May  5 06:38:07 UTC 2025 - Imobach Gonzalez Sosa <igonzalezsosa@suse.com>

- Add the iscsi.schema.json to the agama-cli package (gh#agama-project/agama#2324).

-------------------------------------------------------------------
Fri May  2 07:42:21 UTC 2025 - Imobach Gonzalez Sosa <igonzalezsosa@suse.com>

- Update dependencies (gh#agama-project/agama#2317).

-------------------------------------------------------------------
Wed Apr 30 08:18:10 UTC 2025 - Imobach Gonzalez Sosa <igonzalezsosa@suse.com>

- Add support for relative URLs in files and scripts definitions
  (gh#agama-project/agama#2305).

-------------------------------------------------------------------
Fri Apr 25 10:50:01 UTC 2025 - Imobach Gonzalez Sosa <igonzalezsosa@suse.com>

- Refactor HTTP clients to simplify error handling
  (gh#agama-project/agama#2292).

-------------------------------------------------------------------
Thu Apr 24 14:13:19 UTC 2025 - Josef Reidinger <jreidinger@suse.com>

- Allow to specify in Agama profile SSL certificate fingerprint
  to handle self-signed certificates used for non default
  registration server
- Allow to specify registration server URL via Agama profile
  gh#agama-project/agama#2270


-------------------------------------------------------------------
Tue Apr 22 14:14:52 UTC 2025 - Imobach Gonzalez Sosa <igonzalezsosa@suse.com>

- Version 14

-------------------------------------------------------------------
Tue Apr 22 11:16:29 UTC 2025 - Ladislav Slezák <lslezak@suse.com>

- CLI: wait a bit between selecting the product to install and
  registering it so the Web UI has enough time to process all
  events (gh#agama-project/agama#2274)

-------------------------------------------------------------------
Mon Apr 21 13:42:13 UTC 2025 - Imobach Gonzalez Sosa <igonzalezsosa@suse.com>

- Allow to log in into multiple systems (gh#agama-project/agama#2261).
- Do not interactively ask for accepting insecure connections.

-------------------------------------------------------------------
Mon Apr 21 12:46:07 UTC 2025 - Imobach Gonzalez Sosa <igonzalezsosa@suse.com>

- Report and emit changes to the connections states. (gh#agama-project/agama#2247).
- Do not write wireless security settings when they are not used.

-------------------------------------------------------------------
Wed Apr 16 10:45:33 UTC 2025 - José Iván López González <jlopez@suse.com>

- Add missing help to finish command (gh#agama-project/agama#2272).

-------------------------------------------------------------------
Wed Apr 16 05:40:39 UTC 2025 - José Iván López González <jlopez@suse.com>

- Replace --api option by --host (gh#agama-project/agama#2271).

-------------------------------------------------------------------
Fri Apr 11 06:53:04 UTC 2025 - Imobach Gonzalez Sosa <igonzalezsosa@suse.com>

- Prevent agama-web-server from getting stuck in the POST
  /api/profile/autoyast calls (gh#agama-project/agama#2259).
- Temporarily disable AutoYaST profiles fetch errors.

-------------------------------------------------------------------
Thu Apr 10 20:24:06 UTC 2025 - Josef Reidinger <jreidinger@suse.com>

- Allow to specify extra kernel parameters in profile
  (jsc#PED-10810)

-------------------------------------------------------------------
Wed Apr  9 09:06:18 UTC 2025 - Martin Vidner <mvidner@suse.com>

- Made `--api URL` work with `agama profile`
  (gh#agama-project/agama#2103)
  - Added /api/profile on the backend
  - JSON validation error are more readable now
  - Error messages do not start with "Anyhow(...)"
  - Backend errors include causes

-------------------------------------------------------------------
Wed Apr  9 05:35:22 UTC 2025 - José Iván López González <jlopez@suse.com>

- Add HTTP API for configuring iSCSI (gh#agama-project/agama#2231).

-------------------------------------------------------------------
Tue Apr  8 22:04:03 UTC 2025 - Imobach Gonzalez Sosa <igonzalezsosa@suse.com>

- "agama download" do not crash if it cannot mount a file system
  (gh#agama-project/agama#2253).

-------------------------------------------------------------------
Mon Apr  7 14:02:57 UTC 2025 - Josef Reidinger <jreidinger@suse.com>

- Skip exporting scripts, files, bootloader and softare section
  in profile if they are empty (gh#agama-project/agama#2250)

-------------------------------------------------------------------
Tue Apr  1 12:44:57 UTC 2025 - Ladislav Slezák <lslezak@suse.com>

- Make the extension version attribute optional, search the version
  automatically if it is missing (related to jsc#AGM-100)

-------------------------------------------------------------------
Fri Mar 28 21:45:05 UTC 2025 - Josef Reidinger <jreidinger@suse.com>

- Allow to specify bootloader timeout in profile (jsc#PED-10810)

-------------------------------------------------------------------
Mon Mar 27 13:27:19 UTC 2025 - Jorik Cronenberg <jorik.cronenberg@suse.com>

- Add NM dhcp settings to network model (gh#agama-project/agama#2189).

-------------------------------------------------------------------
Thu Mar 27 12:40:02 UTC 2025 - Imobach Gonzalez Sosa <igonzalezsosa@suse.com>

- Version 13

-------------------------------------------------------------------
Tue Mar 25 12:12:50 UTC 2025 - Josef Reidinger <jreidinger@suse.com>

- Support for manual files deployment in unattended mode
  (gh#agama-project/agama#2121)

-------------------------------------------------------------------
Sat Mar 22 22:58:09 UTC 2025 - Imobach Gonzalez Sosa <igonzalezsosa@suse.com>

- Do not try to connect to the HTTP server when it is not needed
  (gh#agama-project/agama#2192).

-------------------------------------------------------------------
Fri Mar 21 16:37:32 UTC 2025 - Ladislav Slezák <lslezak@suse.com>

- Add extensions from the registration server (automatic
  installation only) (jsc#AGM-100)

-------------------------------------------------------------------
Thu Mar 20 09:05:26 UTC 2025 - Imobach Gonzalez Sosa <igonzalezsosa@suse.com>

- Improve init scripts execution (gh#agama-project/agama#2161):
  * Properly run the scripts (gh#agama-project/agama#2144).
  * Allow setting the scripts path with the SCRIPTS_DIR
    environment variable.
  * Do not exit with an error if there are not scripts.
  * Make agama-scripts.sh idempotent.

-------------------------------------------------------------------
Fri Mar 14 12:32:42 UTC 2025 - Imobach Gonzalez Sosa <igonzalezsosa@suse.com>

- Allow selecting individual packages through a configuration file
  (gh#agama-project/agama#2153).

-------------------------------------------------------------------
Wed Mar 12 17:12:10 UTC 2025 - Knut Alejandro Anderssen González <kanderssen@suse.com>

- Introduced the hostname model in order to start managing it
  (gh#agama-project/agama#2118).

-------------------------------------------------------------------
Wed Mar 12 13:09:52 UTC 2025 - Imobach Gonzalez Sosa <igonzalezsosa@suse.com>

- Set the extension in the disposition "filename" so Chrome uses
  the correct name (gh#agama-project/agama#2141).

-------------------------------------------------------------------
Mon Mar 10 12:13:19 UTC 2025 - José Iván López González <jlopez@suse.com>

- Package and install the storage model schema
  (gh#agama-project/agama#2135).

-------------------------------------------------------------------
Fri Mar  7 11:40:56 UTC 2025 - José Iván López González <jlopez@suse.com>

- Extend storage model schema with LVM (gh#agama-project/agama#2089).

-------------------------------------------------------------------
Thu Mar  6 12:51:42 UTC 2025 - Imobach Gonzalez Sosa <igonzalezsosa@suse.com>

- Extend agama download to support most of YaST-like URLs
  (device:, usb:, label:, cd:, dvd: and hd:) (gh#agama-project/agama#2118).

-------------------------------------------------------------------
Tue Mar  4 13:34:13 UTC 2025 - Martin Vidner <mvidner@suse.com>

- install and package also storage.schema.json (bsc#1238367)

-------------------------------------------------------------------
Wed Feb 26 06:52:52 UTC 2025 - José Iván López González <jlopez@suse.com>

- Extend storage model schema to support file system label (needed
  for jsc#AGM-122 and bsc#1237165).

-------------------------------------------------------------------
Wed Feb 26 06:51:37 UTC 2025 - Imobach Gonzalez Sosa <igonzalezsosa@suse.com>

- Version 12

-------------------------------------------------------------------
Tue Feb 25 22:36:38 UTC 2025 - Imobach Gonzalez Sosa <igonzalezsosa@suse.com>

- Add the missing shebang line to the agama-scripts.sh shell script
  (gh#agama-project/agama#2077).
- Save logs after running post installation scripts
  (gh#agama-project/agama#2078).

-------------------------------------------------------------------
Mon Feb 24 14:42:28 UTC 2025 - Imobach Gonzalez Sosa <igonzalezsosa@suse.com>

- Keep the encoding when storing the locale (gh#agama-project/agama#2062).

-------------------------------------------------------------------
Fri Feb 21 14:00:47 UTC 2025 - José Iván López González <jlopez@suse.com>

- Extend storage model schema to support global encryption
  (gh#agama-project/agama#2031).

-------------------------------------------------------------------
Thu Feb 20 12:58:09 UTC 2025 - Ancor Gonzalez Sosa <ancor@suse.com>

- Introduce the storage model to support the new storage user
  interface (gh#openSUSE/agama#2033)

-------------------------------------------------------------------
Tue Feb 18 12:05:56 UTC 2025 - Imobach Gonzalez Sosa <igonzalezsosa@suse.com>

- Expose root and first user passwords (gh#agama-project/agama#2005).
- Remove support for auto-login.

-------------------------------------------------------------------
Mon Feb 17 17:18:35 UTC 2025 - Knut Anderssen <kanderssen@suse.com>

- Added reboot command to the CLI (gh#agama-project/agama#1970)

-------------------------------------------------------------------
Fri Feb 14 17:00:33 UTC 2025 - Imobach Gonzalez Sosa <igonzalezsosa@suse.com>

- Set console and X11 keymaps when changing the installer keymap
  (bsc#1236174).
- Use the "dashed" form of the keymap identifier when calling
  systemd-firstboot (bsc#1236174).

-------------------------------------------------------------------
Mon Feb 10 13:28:34 UTC 2025 - Ladislav Slezák <lslezak@suse.com>

- Fixup: Make the "lang" URL query optional, do not fail when it
  is missing. This fixes crash on non-UEFI systems.

-------------------------------------------------------------------
Fri Feb  7 11:03:29 UTC 2025 - Ladislav Slezák <lslezak@suse.com>

- Forward the "lang" URL query parameter when redirecting in the
  "/login" endpoint (this allows to define the default language
  in the Firefox configuration file in local installation)

-------------------------------------------------------------------
Thu Feb  6 12:52:11 UTC 2025 - Imobach Gonzalez Sosa <igonzalezsosa@suse.com>

- Describe licenses API in OpenAPI documentation
  (gh#agama-project/agama#1929).

-------------------------------------------------------------------
Fri Jan 24 09:33:31 UTC 2025 - Imobach Gonzalez Sosa <igonzalezsosa@suse.com>

- Introduce a new installation phase "finish"
  (gh#agama-project/agama#1616).

-------------------------------------------------------------------
Fri Jan 24 06:43:05 UTC 2025 - Imobach Gonzalez Sosa <igonzalezsosa@suse.com>

- Change the registration property in a product's definition to a
  boolean (gh#agama-project/agama#1938).

-------------------------------------------------------------------
Wed Jan 22 14:49:56 UTC 2025 - Ladislav Slezák <lslezak@suse.com>

- Added a workaround for stuck web UI when importing auto
  installation profile with unreachable software repository
  (gh#agama-project/agama#1933)

-------------------------------------------------------------------
Mon Jan 20 16:44:02 UTC 2025 - Ladislav Slezák <lslezak@suse.com>

- The web server provides /api/software/repositories endpoint
  for reading the currently configured repositories,
  related to (gh#agama-project/agama#1894)

-------------------------------------------------------------------
Mon Jan 20 10:35:47 UTC 2025 - Imobach Gonzalez Sosa <igonzalezsosa@suse.com>

- Add support for specifying a license for each product
  (jsc#PED-11987).

-------------------------------------------------------------------
Thu Jan 16 13:10:54 UTC 2025 - Imobach Gonzalez Sosa <igonzalezsosa@suse.com>

- Stop the WebSocket handler when the client is disconnected
  (gh#agama-project/agama#1909).
- Log the events.

-------------------------------------------------------------------
Thu Jan 16 09:32:00 UTC 2025 - Martin Vidner <mvidner@suse.com>

- Fix typo in `agama profile import --help` (bsc#1235827)

-------------------------------------------------------------------
Fri Jan 10 21:22:01 UTC 2025 - Imobach Gonzalez Sosa <igonzalezsosa@suse.com>

- Version 11

-------------------------------------------------------------------
Fri Jan 10 08:58:29 UTC 2025 - Imobach Gonzalez Sosa <igonzalezsosa@suse.com>

- Disable the browser cache setting the "Cache-Control" header to
  "no-store" (gh#agama-project/agama#1880).

-------------------------------------------------------------------
Thu Jan  9 12:52:05 UTC 2025 - Josef Reidinger <jreidinger@suse.com>

- Increase disk size in _constraints to fix build on ppc
  (gh#agama-project/agama#1876).

-------------------------------------------------------------------
Wed Jan  8 14:05:34 UTC 2025 - Imobach Gonzalez Sosa <igonzalezsosa@suse.com>

- Add support for products registration (jsc#PED-11192,
  gh#agama-project/agama#1809).

-------------------------------------------------------------------
Fri Dec 20 12:17:26 UTC 2024 - Josef Reidinger <jreidinger@suse.com>

- Add bootloader.stopOnBootMenu section to profile to allow stop
  during boot for openQA (gh#agama-project/agama#1840)

-------------------------------------------------------------------
Thu Dec 19 11:39:14 UTC 2024 - Imobach Gonzalez Sosa <igonzalezsosa@suse.com>

- Fix several validation issues (gh#agama-project/agama#1845).

-------------------------------------------------------------------
Wed Dec 18 12:32:00 UTC 2024 - Imobach Gonzalez Sosa <igonzalezsosa@suse.com>

- Introduce a new AGAMA_LOG environment variable to control what to
  log (gh#agama-project/agama#1843).

-------------------------------------------------------------------
Wed Dec 18 10:11:44 UTC 2024 - Imobach Gonzalez Sosa <igonzalezsosa@suse.com>

- Add jsonnet as a BuildRequires dependency because it is needed
  when running tests (gh#agama-project/agama#1842).

-------------------------------------------------------------------
Thu Dec 12 16:42:18 UTC 2024 - Imobach Gonzalez Sosa <igonzalezsosa@suse.com>

- Fix profile URL handling (bsc#1234362):
  - Follow redirections.
  - Determine the file format from the content instead of the
    extension. It does not apply to AutoYaST profiles, where it still
    uses the extension in the URL for backward compatibility.

-------------------------------------------------------------------
Tue Dec  3 12:58:48 UTC 2024 - Imobach Gonzalez Sosa <igonzalezsosa@suse.com>

- Do not refer to the agama-dbus-monitor because it is part of the
  Ruby package (gh#agama-project/agama#1805).

-------------------------------------------------------------------
Mon Dec  2 11:29:46 UTC 2024 - Imobach Gonzalez Sosa <igonzalezsosa@suse.com>

- Upgrade rustc dependency to version 1.81 because it is needed by
  zbus 5 (gh#agama-project/agama#1797).

-------------------------------------------------------------------
Sun Dec  1 21:53:21 UTC 2024 - David Diaz <dgonzalez@suse.com>

- Rename flag to set password as encrypted
  (gh#agama-project/agama#1787).

-------------------------------------------------------------------
Fri Nov 29 12:14:25 UTC 2024 - Imobach Gonzalez Sosa <igonzalezsosa@suse.com>

- Add support for running user-defined post-scripts in a chroot
 (gh#agama-project/agama#1792).

-------------------------------------------------------------------
Fri Nov 29 08:57:19 UTC 2024 - Michal Filka <mfilka@suse.com>

- several improvements for CLI. agama logs store:
  - collects logs of agama-web-server service
  - collects list of installed packages (e.g. .packages.root or
    rpm -qa)
  - do not add into the archive empty files when log command
    returns nothing
  - do not explicitly set archive permissions on client side
  - do not hide backend errors (e.g. in case of invalid auth token)
- added service for monitoring Agama's D-Bus bus which stores
  errors into a log.

-------------------------------------------------------------------
Thu Nov 28 15:58:59 UTC 2024 - Ladislav Slezák <lslezak@suse.com>

- Drop the handler for the "po.js" path in the HTTP server,
  the web frontend now uses dynamic imports for loading the
  translation files (gh#agama-project/agama#1777)

-------------------------------------------------------------------
Thu Nov 28 11:07:58 UTC 2024 - Imobach Gonzalez Sosa <igonzalezsosa@suse.com>

- Add support for auto-installation "init" scripts
  (gh#agama-project/agama#1788).

-------------------------------------------------------------------
Mon Nov 25 19:51:20 UTC 2024 - Imobach Gonzalez Sosa <igonzalezsosa@suse.com>

- Fix the default path of the D-Bus Questions object and the ISCSI
  Initiator interface (gh#agama-project/agama#1785).

-------------------------------------------------------------------
Fri Nov 15 16:48:44 UTC 2024 - Ladislav Slezák <lslezak@suse.com>

- Allow using encrypted passord for root and the first user
  (gh#agama-project/agama#1771)

-------------------------------------------------------------------
Thu Nov 14 14:45:47 UTC 2024 - Knut Alejandro Anderssen González <kanderssen@suse.com>

- Get some wireless settings as optional in order to not break the
  connections reader (gh#agama-project/agama#1753).

-------------------------------------------------------------------
Wed Nov 13 12:03:02 UTC 2024 - Imobach Gonzalez Sosa <igonzalezsosa@suse.com>

- Properly update the localization settings of the D-Bus services
  (bsc#1233159, bsc#1233160).

-------------------------------------------------------------------
Mon Nov 11 09:52:59 UTC 2024 - Imobach Gonzalez Sosa <igonzalezsosa@suse.com>

- Add many missing elements to the OpenAPI spec
  (gh#agama-project/agama#1700).
- Update to utoipa 5.2 to generate the OpenAPI spec.

-------------------------------------------------------------------
Thu Nov  7 14:20:48 UTC 2024 - Imobach Gonzalez Sosa <igonzalezsosa@suse.com>

- Perform a system re-probing after executing pre-scripts
  (gh#agama-project/agama#1735).

-------------------------------------------------------------------
Mon Nov  4 07:51:55 UTC 2024 - Michal Filka <mfilka@suse.com>

- Follow-up of original fix for gh#agama-project/agama#1495
- Implemented HTTP API for downloading logs
- Adapted CLI command "logs" to use the HTTP API for downloading logs

-------------------------------------------------------------------
Wed Oct 30 15:27:11 UTC 2024 - Jorik Cronenberg <jorik.cronenberg@suse.com>

- Add autoconnect property for network connections
  (gh#agama-project/agama#1715)

-------------------------------------------------------------------
Mon Oct 28 09:24:48 UTC 2024 - Imobach Gonzalez Sosa <igonzalezsosa@suse.com>

- Use the correct method to apply the network configuration from
  the CLI (gh#agama-project/agama#1701).

-------------------------------------------------------------------
Thu Oct 24 14:19:46 UTC 2024 - José Iván López González <jlopez@suse.com>

- Storage: extend the HTTP API to allow getting the solved storage
  config (gh#agama-project/agama#1692).

-------------------------------------------------------------------
Wed Oct 23 15:25:36 UTC 2024 - Imobach Gonzalez Sosa <igonzalezsosa@suse.com>

- Fix the action to download the logs (gh#agama-project/agama#1693).

-------------------------------------------------------------------
Tue Oct 22 09:46:41 UTC 2024 - Imobach Gonzalez Sosa <igonzalezsosa@suse.com>

- Improve OpenAPI specification generation (gh#agama-project/agama#1564):
  - Add a lot of missing elements to make the specification valid.
  - Use a xtask to generate the OpenAPI specification at build time.
  - Ship the specification in a separate package (agama-openapi).

-------------------------------------------------------------------
Wed Oct 16 15:07:33 UTC 2024 - Imobach Gonzalez Sosa <igonzalezsosa@suse.com>

- Add support for running user-defined scripts before and after the
  installation (gh#agama-project/agama#1673).

-------------------------------------------------------------------
Wed Oct 16 07:55:27 UTC 2024 - Michal Filka <mfilka@suse.com>

- Implemented option for providing remote API address for the CLI
  gh#agama-project/agama#1495

-------------------------------------------------------------------
Mon Oct 14 13:53:10 UTC 2024 - Josef Reidinger <jreidinger@suse.com>

- CLI: change format for questions answers file from YAML to JSON
  to be consistent with other commands
  (gh#agama-project/agama#1667).

-------------------------------------------------------------------
Fri Sep 27 13:09:10 UTC 2024 - Jorik Cronenberg <jorik.cronenberg@suse.com>

- Fix optional network settings (gh#agama-project/agama#1641).

-------------------------------------------------------------------
Fri Sep 27 10:44:22 UTC 2024 - Imobach Gonzalez Sosa <igonzalezsosa@suse.com>

- Expose keymaps localized descriptions (gh#agama-project/agama#1643).

-------------------------------------------------------------------
Wed Sep 25 14:33:50 UTC 2024 - Clemens Famulla-Conrad <cfamullaconrad@suse.com>

- Rename wireless key-mgmt value wpa-eap-suite-b192 to
  wpa-eap-suite-b-192 (gh#agama-project/agama#1640)

-------------------------------------------------------------------
Fri Sep 20 11:42:06 UTC 2024 - Imobach Gonzalez Sosa <igonzalezsosa@suse.com>

- Version 10

-------------------------------------------------------------------
Fri Sep 20 11:24:56 UTC 2024 - Imobach Gonzalez Sosa <igonzalezsosa@suse.com>

- Change the license to GPL-2.0-or-later (gh#openSUSE/agama#1621).

-------------------------------------------------------------------
Tue Sep 18 13:20:47 UTC 2024 - Josef Reidinger <jreidinger@suse.com>

- Expose the zFCP D-Bus API through HTTP (gh#openSUSE/agama#1570).

-------------------------------------------------------------------
Wed Sep 18 08:27:13 UTC 2024 - Martin Vidner <mvidner@suse.com>

- For CLI, use HTTP clients instead of D-Bus clients,
  final piece: Storage (gh#openSUSE/agama#1600)
  - added StorageHTTPClient

-------------------------------------------------------------------
Wed Sep 13 12:25:28 UTC 2024 - Jorik Cronenberg <jorik.cronenberg@suse.com>

- Add additional wireless settings (gh#openSUSE/agama#1602).

-------------------------------------------------------------------
Wed Sep 10 15:00:33 UTC 2024 - Jorik Cronenberg <jorik.cronenberg@suse.com>

- Implement 802.1x (EAP) in network settings (gh#openSUSE/agama#1597).

-------------------------------------------------------------------
Mon Sep  9 09:09:54 UTC 2024 - Martin Vidner <mvidner@suse.com>

- For CLI, use HTTP clients instead of D-Bus clients,
  for Product (name and registration) (gh#openSUSE/agama#1548)
  - added ProductHTTPClient

-------------------------------------------------------------------
Thu Sep  5 16:25:00 UTC 2024 - Lubos Kocman <lubos.kocman@suse.com>

- Show product logo in product selector (gh#openSUSE/agama#1415).

-------------------------------------------------------------------
Wed Aug 28 12:37:34 UTC 2024 - Imobach Gonzalez Sosa <igonzalezsosa@suse.com>

- Expose the DASD D-Bus API through HTTP (gh#openSUSE/agama#1532).

-------------------------------------------------------------------
Tue Aug 27 13:57:35 UTC 2024 - José Iván López González <jlopez@suse.com>

- Schema definition for basic storage settings
  (gh#openSUSE/agama#1455).

-------------------------------------------------------------------
Mon Aug 26 11:19:27 UTC 2024 - Martin Vidner <mvidner@suse.com>

- For CLI, use HTTP clients instead of D-Bus clients,
  for Software (gh#openSUSE/agama#1548)
  - added SoftwareHTTPClient

-------------------------------------------------------------------
Thu Aug 15 08:33:02 UTC 2024 - Josef Reidinger <jreidinger@suse.com>

- Use sd_notify for starting agama-web-service to notify systemd
  when service is ready. It helps with race condition in agama-auto
  (gh#openSUSE/agama#1539)
- improve systemd dependencies of agama-web-service to ensure that
  agama service runs

-------------------------------------------------------------------
Fri Aug  9 08:50:31 UTC 2024 - Martin Vidner <mvidner@suse.com>

- For CLI, use HTTP clients instead of D-Bus clients,
  for Users and Localization (gh#openSUSE/agama#1438)
  - service clients used by CLI:
    - added UsersHTTPClient, LocalizationHTTPClient
    - removed LocalizationClient
    - BaseHTTPClient API reworked:
      - return () or deserialized objects
      - added PUT and PATCH
  - web service:
    - PUT /api/users/first: do report backend errors
    - PATCH /api/users/root: report the (potential) backend errors
  - tests:
    - added tests using httpmock
    - env_logger added to dev-dependencies

-------------------------------------------------------------------
Mon Jul 22 15:27:44 UTC 2024 - Josef Reidinger <jreidinger@suse.com>

- Fix `agama questions list` to list only unaswered questions and
  improve its performance
  (gh#openSUSE/agama#1476)

-------------------------------------------------------------------
Wed Jul 17 11:15:33 UTC 2024 - Jorik Cronenberg <jorik.cronenberg@suse.com>

- Add dns search domains and ignore-auto-dns to network settings
  (gh#openSUSE/agama#1330).

-------------------------------------------------------------------
Tue Jul 16 11:56:29 UTC 2024 - Josef Reidinger <jreidinger@suse.com>

- CLI:
-- Add `agama questions list` to get list of unanswered questions
-- Add `agama questions ask` to ask for question and wait for
   answer
- agama-lib:
-- Add BaseHTTPClient that is base for clients that communicate
   with agama-web-server
   (gh#openSUSE/agama#1457)

-------------------------------------------------------------------
Wed Jul 10 20:11:39 UTC 2024 - Josef Reidinger <jreidinger@suse.com>

- Add to HTTP API a method to remove questions
- Add to HTTP API method to get the answer to a question
  (gh#openSUSE/agama#1453)

-------------------------------------------------------------------
Wed Jul 10 10:01:18 UTC 2024 - Josef Reidinger <jreidinger@suse.com>

- Add to HTTP API method POST for question to ask new question
  (gh#openSUSE/agama#1451)

-------------------------------------------------------------------
Fri Jul  5 13:17:17 UTC 2024 - José Iván López González <jlopez@suse.com>

- Adapt storage model to changes in D-Bus API
  (gh#openSUSE/agama#1428).

-------------------------------------------------------------------
Mon Jul  1 15:50:40 UTC 2024 - José Iván López González <jlopez@suse.com>

- Schema definition for guided and AutoYaST storage proposals
  (gh#openSUSE/agama#1263).

-------------------------------------------------------------------
Fri Jun 28 06:56:02 UTC 2024 - Martin Vidner <mvidner@suse.com>

- Use gzip (.gz) instead of bzip2 (.bz2) to compress logs
  so that they can be attached to GitHub issues
  (gh#openSUSE/agama#1378)

-------------------------------------------------------------------
Thu Jun 27 13:22:51 UTC 2024 - Imobach Gonzalez Sosa <igonzalezsosa@suse.com>

- Version 9

-------------------------------------------------------------------
Thu Jun 27 07:02:29 UTC 2024 - Imobach Gonzalez Sosa <igonzalezsosa@suse.com>

- Improve the prompt to introduce the password in the "auth login"
  command (gh#openSUSE/agama#1271).

-------------------------------------------------------------------
Wed Jun 26 12:56:31 UTC 2024 - Knut Anderssen <kanderssen@suse.com>

- Filter only external configured connections
  (gh#openSUSE/agama#1383).
- Expose more details about devices status in the API
  (gh#openSUSE/agama#1365).

-------------------------------------------------------------------
Wed Jun 26 10:29:05 UTC 2024 - José Iván López González <jlopez@suse.com>

- Set and get storage config (gh#openSUSE/agama#1293).

-------------------------------------------------------------------
Tue Jun 25 15:16:33 UTC 2024 - Imobach Gonzalez Sosa <igonzalezsosa@suse.com>

- Use the new SetLocale D-Bus method to change the language and the
  keyboard layout (gh#openSUSE/agama#1375).

-------------------------------------------------------------------
Tue Jun 25 15:04:20 UTC 2024 - David Diaz <dgonzalez@suse.com>

- Add resize actions to storage model (gh#openSUSE/agama#1354).

-------------------------------------------------------------------
Thu Jun 21 15:00:00 UTC 2024 - Clemens Famulla-Conrad <cfamullaconrad@suse.de>

- Add tun/tap model (gh#openSUSE/agama#1353)

-------------------------------------------------------------------
Thu Jun 20 12:58:32 UTC 2024 - Imobach Gonzalez Sosa <igonzalezsosa@suse.com>

- Add a new "config edit" command allows editing installation
  settings using an external editor (gh#openSUSE/agama#1360).
- Remove the "--format" option (gh#openSUSE/agama#1360).

-------------------------------------------------------------------
Thu Jun 20 05:32:42 UTC 2024 - Imobach Gonzalez Sosa <igonzalezsosa@suse.com>

- Add support for progress sequences with pre-defined descriptions
  (gh#openSUSE/agama#1356).
- Fix the "Progress" signal to use camelCase
  (gh#openSUSE/agama#1356).

-------------------------------------------------------------------
Fri Jun 14 06:17:52 UTC 2024 - Imobach Gonzalez Sosa <igonzalezsosa@suse.com>

- Remove references to the old "config add/set" subcommands
  (gh#openSUSE/agama/#1338).

-------------------------------------------------------------------
Thu Jun 13 10:50:44 UTC 2024 - Knut Anderssen <kanderssen@suse.com>

- Apply network changes when connecting or disconnecting
  (gh#openSUSE/agama#1320).

-------------------------------------------------------------------
Thu Jun 13 10:39:57 UTC 2024 - Imobach Gonzalez Sosa <igonzalezsosa@suse.com>

- Expose Issues API in users-related interface
  (gh#openSUSE/agama#1202).
- Drop the old validations API.

-------------------------------------------------------------------
Wed Jun 12 10:15:33 UTC 2024 - Jorik Cronenberg <jorik.cronenberg@suse.com>

- Allow writing to loopback connection in agama-server
  (gh#openSUSE/agama#1318).

-------------------------------------------------------------------
Tue Jun 11 21:35:00 UTC 2024 - Imobach Gonzalez Sosa <igonzalezsosa@suse.com>

- CLI: use the master token /run/agama/token if available and
  readable (gh#openSUSE/agama#1287).
- CLI: remove the "config add/set" subcommands
  (gh#openSUSE/agama#1314).

-------------------------------------------------------------------
Mon Jun 10 14:24:33 UTC 2024 - Jorik Cronenberg <jorik.cronenberg@suse.com>

- Add mtu property for network connections
  (gh#openSUSE/agama#1101).

-------------------------------------------------------------------
Fri Jun  7 05:58:48 UTC 2024 - Michal Filka <mfilka@suse.com>

- Improvements in HTTPS setup
  - self-signed certificate contains hostname
  - self-signed certificate is stored into default location
  - before creating new self-signed certificate a default location
    (/etc/agama.d/ssl) is checked for a certificate
  - gh#openSUSE/agama#1228

-------------------------------------------------------------------
Wed Jun  5 13:53:59 UTC 2024 - José Iván López González <jlopez@suse.com>

- Process the legacyAutoyastStorage section of the profile
  (gh#openSUSE/agama#1284).

-------------------------------------------------------------------
Mon Jun  3 07:49:16 UTC 2024 - Josef Reidinger <jreidinger@suse.com>

- CLI: Add new commands "agama download" and
  "agama profile autoyast" and remove "agama profile download" to
  separate common curl-like download and autoyast specific one
  which do conversion to json (gh#openSUSE/agama#1279)

-------------------------------------------------------------------
Wed May 29 12:15:37 UTC 2024 - Josef Reidinger <jreidinger@suse.com>

- CLI: Add new command "agama profile import" that does the whole
  autoinstallation processing and loads the configuration
  (gh#openSUSE/agama#1270).

-------------------------------------------------------------------
Wed May 29 11:16:11 UTC 2024 - Imobach Gonzalez Sosa <igonzalezsosa@suse.com>

- Improve command-line interface help (gh#openSUSE/agama#1269 and
  (gh#openSUSE/agama#1273).
- agama-web-server connects to D-Bus only when needed
  (gh#openSUSE/agama#1273).

-------------------------------------------------------------------
Wed May 29 10:40:21 UTC 2024 - Imobach Gonzalez Sosa <igonzalezsosa@suse.com>

- The HTTP request to perform a probing is not blocking anymore
  (gh#openSUSE/agama#1272).

-------------------------------------------------------------------
Mon May 27 14:11:55 UTC 2024 - Imobach Gonzalez Sosa <igonzalezsosa@suse.com>

- The "agama auth" command reads the password from the standard
  input (gh#openSUSE/agama#1265).

-------------------------------------------------------------------
Mon May 27 05:49:46 UTC 2024 - Imobach Gonzalez Sosa <igonzalezsosa@suse.com>

- Add agama.libssonnet to the spec file (gh#openSUSE/agama#1261).

-------------------------------------------------------------------
Thu May 23 15:47:28 UTC 2024 - Ladislav Slezák <lslezak@suse.com>

- Avoid deadlock when "setxkbmap" call gets stucked, use a timeout
  (gh#openSUSE/agama#1249)

-------------------------------------------------------------------
Wed May 22 12:31:25 UTC 2024 - Josef Reidinger <jreidinger@suse.com>

- autoinstallation jsonnet: Inject complete lshw json output and
  provide helper functions for filtering it (gh#openSUSE/agama#1242)

-------------------------------------------------------------------
Fri May 17 09:52:25 UTC 2024 - Imobach Gonzalez Sosa <igonzalezsosa@suse.com>

- Version 8

-------------------------------------------------------------------
Tue May 16 12:48:42 UTC 2024 - Knut Anderssen <kanderssen@suse.com>

- Allow to download Agama logs through the manager HTTP API
  (gh#openSUSE/agama#1216).

-------------------------------------------------------------------
Thu May 16 12:34:43 UTC 2024 - Imobach Gonzalez Sosa <igonzalezsosa@suse.com>

- Restarting agama.service causes agama-web-server.service to be
  restarted too (gh#openSUSE/agama#1222).

-------------------------------------------------------------------
Thu May 16 12:24:26 UTC 2024 - José Iván López González <jlopez@suse.com>

- Small changes in the storage HTTP API (gh#openSUSE/agama#1208):
  - /storage/proposal/usable_devices (get): returns a list of SIDs
    instead of device names.
  - /storage/proposal/settings (put): returns whether the proposal
    was successfully calculated.

-------------------------------------------------------------------
Thu May 16 10:31:38 UTC 2024 - Imobach Gonzalez Sosa <igonzalezsosa@suse.com>

- The CLI does not fail when the storage proposal is missing
  (gh#openSUSE/agama#1220).
- Properly detect whether LVM is activated.

-------------------------------------------------------------------
Thu May 16 06:19:36 UTC 2024 - Imobach Gonzalez Sosa <igonzalezsosa@suse.com>

- Change the web server to listen on port 80 by default
  (gh#openSUSE/agama#1217).

-------------------------------------------------------------------
Wed May 15 15:21:30 UTC 2024 - Imobach Gonzalez Sosa <igonzalezsosa@suse.com>

- Improve logging in the D-Bus and web servers
  (gh#openSUSE/agama#1215):
  - Write to the stdout if they are not connected to
    systemd-journald.
  - The stdout logger includes the file/line (it was already
    included when logging to systemd-journald).

-------------------------------------------------------------------
Wed May 15 14:08:26 UTC 2024 - Imobach Gonzalez Sosa <igonzalezsosa@suse.com>

- Do not crash if the /etc/agama.d/locales file does not contain
  any valid locale (gh#openSUSE/agama#1213).

-------------------------------------------------------------------
Tue May 14 12:39:49 UTC 2024 - Imobach Gonzalez Sosa <igonzalezsosa@suse.com>

- If present, read the locales list from the /etc/agama.d/locales
  file (gh#openSUSE/agama#1205).

-------------------------------------------------------------------
Tue May 14 10:48:42 UTC 2024 - Knut Anderssen <kanderssen@suse.com>

- Dropped the network D-Bus service as it is not needed anymore
  (gh#openSUSE/agama#1199).

-------------------------------------------------------------------
Mon May 13 09:01:21 UTC 2024 - Imobach Gonzalez Sosa <igonzalezsosa@suse.com>

- Extend the storage HTTP API to support handling the iSCSI
  configuration (gh#openSUSE/agama#1187).

-------------------------------------------------------------------
Mon May 13 08:47:27 UTC 2024 - José Iván López González <jlopez@suse.com>

- Provide HTTP API for storage (gh#openSUSE/agama#1175).

-------------------------------------------------------------------
Mon May  6 05:13:54 UTC 2024 - Imobach Gonzalez Sosa <igonzalezsosa@suse.com>

- Extend the HTTP/JSON API:
  - Localization (gh#openSUSE/agama#1047, gh#openSUSE/agama#1120).
  - Networking (gh#openSUSE/agama#1064).
  - Software (gh#openSUSE/agama#1069).
  - Manager service (gh#openSUSE/agama#1089).
  - Questions (gh#openSUSE/agama#1091).
  - Progress interface (gh#openSUSE/agama#1092).
  - Issues interface (gh#openSUSE/agama#1100).
  - Users (gh#openSUSE/agama#1117).
  - Product registration (gh#openSUSE/agama#1146).
- Add an "agama-web-server" service (gh#openSUSE/agama/1119).
- Fix the generation of the self-signed certificate
  (gh#openSUSE/agama#1131).
- Improve agama-server logging (gh#openSUSE/agama#1143).
- Provide frontend translations via the /po.js path
  (gh#openSUSE/agama#1126).

-------------------------------------------------------------------
Wed Mar  13 12:42:58 UTC 2024 - Jorik Cronenberg <jorik.cronenberg@suse.com>

- Add infiniband to network model (gh#openSUSE/agama#1032).

-------------------------------------------------------------------
Thu Mar  7 10:52:58 UTC 2024 - Michal Filka <mfilka@suse.com>

- CLI: added auth command with login / logout / show subcommands
  for handling authentication token management with new agama web
  server

-------------------------------------------------------------------
Thu Feb 29 09:49:18 UTC 2024 - Ladislav Slezák <lslezak@suse.com>

- Web server:
  - Accept also IPv6 connections (gh#openSUSE/agama#1057)
  - Added SSL (HTTPS) support (gh#openSUSE/agama#1062)
    - Use either the cerfificate specified via command line
      arguments or generate a self-signed certificate
    - Redirect external HTTP requests to HTTPS
    - Allow HTTP for internal connections (http://localhost)
  - Optionally listen on a secondary address
    (to allow listening on both HTTP/80 and HTTPS/433 ports)

-------------------------------------------------------------------
Tue Feb 27 15:55:28 UTC 2024 - Imobach Gonzalez Sosa <igonzalezsosa@suse.com>

- Reorganize RPM packages (gh#openSUSE/agama#1056):
  * agama is now the main package and it contains agama-dbus-server
    and agama-web-server.
  * agama-cli is a subpackage.

-------------------------------------------------------------------
Wed Feb  7 11:49:02 UTC 2024 - Imobach Gonzalez Sosa <igonzalezsosa@suse.com>

- Add preliminary support to import AutoYaST profiles
  (gh#openSUSE/agama#1029).

-------------------------------------------------------------------
Mon Jan 29 15:53:56 UTC 2024 - Imobach Gonzalez Sosa <igonzalezsosa@suse.com>

- Better network configuration handling (gh#openSUSE/agama#1006):
  * Write only changed connections.
  * Roll back when updating the NetworkManager configuration
    failed.
  * Improved error handling when reading or writing the changes.
  * Properly remove deleted connections from the D-Bus tree.
  * Use the UUID to identify connections.
  * Do not support multiple connections with the same ID.

-------------------------------------------------------------------
Mon Jan 29 15:37:56 UTC 2024 - Jorik Cronenberg <jorik.cronenberg@suse.com>

- Add hidden property for wireless in network model
  (gh#openSUSE/agama#1024).

-------------------------------------------------------------------
Mon Jan 29 10:22:49 UTC 2024 - Jorik Cronenberg <jorik.cronenberg@suse.com>

- Add more wireless options to network model
  (gh#openSUSE/agama#1014).

-------------------------------------------------------------------
Thu Jan 23 18:00:00 UTC 2024 - Clemens Famulla-Conrad <cfamullaconrad@suse.de>

- Add Bridge model (gh#openSUSE/agama#1008)

-------------------------------------------------------------------
Thu Jan 23 17:38:23 UTC 2024 - Clemens Famulla-Conrad <cfamullaconrad@suse.de>

- Add VLAN model (gh#openSUSE/agama#918)

-------------------------------------------------------------------
Thu Jan 11 15:34:15 UTC 2024 - Imobach Gonzalez Sosa <igonzalezsosa@suse.com>

- Include the encoding as part of the locales (gh#openSUSE/agama#987).

-------------------------------------------------------------------
Mon Jan  8 17:02:40 UTC 2024 - José Iván López González <jlopez@suse.com>

- Fix the list of keymaps to avoid duplicated values
  (gh#openSUSE/agama#981).

-------------------------------------------------------------------
Thu Dec 21 14:23:33 UTC 2023 - Imobach Gonzalez Sosa <igonzalezsosa@suse.com>

- Version 7

-------------------------------------------------------------------
Thu Dec 21 11:12:45 UTC 2023 - Ancor Gonzalez Sosa <ancor@suse.com>

- The result of ListTimezones includes the localized country name
  for each timezone (gh#openSUSE/agama#946)

-------------------------------------------------------------------
Fri Dec 15 16:29:20 UTC 2023 - Imobach Gonzalez Sosa <igonzalezsosa@suse.com>

- Update agama-cli dependencies including the zerocopy crate to
  address a security alert (see gh#google/zerocopy#716).

-------------------------------------------------------------------
Wed Dec 13 22:41:34 UTC 2023 - Knut Anderssen <kanderssen@suse.com>

- Add support for bonding connections (gh#openSUSE/agama#885).

-------------------------------------------------------------------
Fri Dec  8 09:23:09 UTC 2023 - Josef Reidinger <jreidinger@suse.com>

- Change the config in a way that: (gh#openSUSE/agama#919)
  1. product is moved to own section and is now under product.id
  2. in product section is now also registrationCode and registrationEmail
  3. in software section is now patterns to select patterns to install
- adapt profile.schema according to above changes
- org.opensuse.Agama.Software1 API changed to report missing patterns

-------------------------------------------------------------------
Tue Dec  5 11:18:41 UTC 2023 - Jorik Cronenberg <jorik.cronenberg@suse.com>

- Add ability to assign a custom MAC address for network
  connections (gh#openSUSE/agama#893)

-------------------------------------------------------------------
Tue Dec  5 09:46:48 UTC 2023 - José Iván López González <jlopez@suse.com>

- Explicitly add dependencies instead of relying on the live ISO
  to provide the required packages (gh#openSUSE/agama/911).

-------------------------------------------------------------------
Tue Dec  5 08:56:13 UTC 2023 - Jorik Cronenberg <jorik.cronenberg@suse.com>

- Add support for dummy network devices although they are not
  exposed on D-Bus yet (gh#openSUSE/agama#913).

-------------------------------------------------------------------
Sun Dec  3 15:53:34 UTC 2023 - Imobach Gonzalez Sosa <igonzalezsosa@suse.com>

- Use a single call to systemd-firstboot to write the localization
  settings (gh#openSUSE/agama#903).

-------------------------------------------------------------------
Sat Dec  2 18:05:54 UTC 2023 - Imobach Gonzalez Sosa <igonzalezsosa@suse.com>

- Version 6

-------------------------------------------------------------------
Wed Nov 29 11:19:51 UTC 2023 - Imobach Gonzalez Sosa <igonzalezsosa@suse.com>

- Rework the org.opensuse.Agama1.Locale interface
  (gh#openSUSE/agama#881):
  * Replace LabelsForLocales function with ListLocales.
  * Add a ListKeymaps function.
  * Extend the ListTimezone function to include the translation of
    each part.
  * Drop ListUILocales and ListVConsoleKeyboards functions.
  * Remove the SupportedLocales and VConsoleKeyboard properties.
  * Do not read the lists of locales, keymaps and timezones on
    each request.
  * Peform some validation when trying to change the Locales,
    Keymap and Timezone properties.

-------------------------------------------------------------------
Thu Nov 16 11:06:30 UTC 2023 - Imobach Gonzalez Sosa <igonzalezsosa@suse.com>

- Update dependencies to compatible versions
  (gh#openSUSE/agama#874).
- Replace tempdir with tempfile to prevent RUSTSEC-2023-0018.

-------------------------------------------------------------------
Wed Nov 15 12:35:32 UTC 2023 - José Iván López González <jlopez@suse.com>

- Adapt to changes in software D-Bus API (gh#openSUSE/agama#869).

-------------------------------------------------------------------
Wed Nov 15 11:27:10 UTC 2023 - Michal Filka <mfilka@suse.com>

- Improved "agama logs store" (gh#openSUSE/agama#823)
  - added an option which allows to define the archive destination

-------------------------------------------------------------------
Tue Nov 14 15:44:15 UTC 2023 - Jorik Cronenberg <jorik.cronenberg@suse.com>

- Add support for routing to the network model (gh#openSUSE/agama#824)

-------------------------------------------------------------------
Mon Oct 23 14:43:59 UTC 2023 - Michal Filka <mfilka@suse.com>

- Improved "agama logs store" (gh#openSUSE/agama#812)
  - the archive file owner is root:root
  - the permissions is set to r/w for the owner

-------------------------------------------------------------------
Mon Oct 23 11:33:40 UTC 2023 - Imobach Gonzalez Sosa <igonzalezsosa@suse.com>

- Version 5

-------------------------------------------------------------------
Mon Oct 10 07:37:00 UTC 2023 - Michal Filka <mfilka@suse.com>

- Improve file and directory names in "agama logs store".
- Add an "agama logs list" subcommand.

-------------------------------------------------------------------
Tue Sep 26 15:57:14 UTC 2023 - Imobach Gonzalez Sosa <igonzalezsosa@suse.com>

- Version 4

-------------------------------------------------------------------
Tue Sep 26 12:05:52 UTC 2023 - Imobach Gonzalez Sosa <igonzalezsosa@suse.com>

- Wait until the manager is ready before probing
  (gh#openSUSE/agama#771).

-------------------------------------------------------------------
Mon Sep 25 11:32:53 UTC 2023 - Imobach Gonzalez Sosa <igonzalezsosa@suse.com>

- Add support for IPv6 network settings (gh#openSUSE/agama#761).

-------------------------------------------------------------------
Mon Sep 25 10:46:53 UTC 2023 - Michal Filka <mfilka@suse.com>

- CLI: added (sub)commands for handling logs. "store" subcommand is
  similar to what old save_y2logs did. (gh#openSUSE/agama#757)

-------------------------------------------------------------------
Tue Sep 19 11:16:16 UTC 2023 - José Iván López González <jlopez@suse.com>

- Adapt to new storage D-Bus API and explicitly call to probe after
  selecting a new product (gh#openSUSE/agama#748).

-------------------------------------------------------------------
Thu Sep 14 19:44:57 UTC 2023 - Josef Reidinger <jreidinger@suse.com>

- Improve questions CLI help text (gh#openSUSE/agama#754)

-------------------------------------------------------------------
Thu Sep 14 10:10:37 UTC 2023 - Imobach Gonzalez Sosa <igonzalezsosa@suse.com>

- Use a single D-Bus service to connect to the manager and the
  users API (gh#openSUSE/agama#753, follow-up of
  gh#openSUSE/agama#729).

-------------------------------------------------------------------
Wed Sep 13 09:27:22 UTC 2023 - Knut Anderssen <kanderssen@suse.com>

- Allow to bind a connection to an specific interface through its
  name or through a set of match settings (gh#opensSUSE/agama#723).

-------------------------------------------------------------------
Thu Aug 31 10:30:28 UTC 2023 - Imobach Gonzalez Sosa <igonzalezsosa@suse.com>

- Use a single D-Bus service to expose locale, network and
  questions settings (gh#openSUSE/agama#729).

-------------------------------------------------------------------
Wed Aug 30 12:57:59 UTC 2023 - Josef Reidinger <jreidinger@suse.com>

- Locale service: add value for UI locale (gh#openSUSE/agama#725)

-------------------------------------------------------------------
Thu Aug  3 08:34:14 UTC 2023 - Imobach Gonzalez Sosa <igonzalezsosa@suse.com>

- Move the settings functionality to a separate package,
  agama-settings (gh#openSUSE/agama#666).
- Make the "Settings" derive macro reusable from other crates.
- Extend the "Settings" derive macro to generate code for
  InstallSettings and NetworkSettings.
- Improve error reporting when working with the "config"
  subcommand.

-------------------------------------------------------------------
Wed Aug  2 10:03:18 UTC 2023 - Imobach Gonzalez Sosa <igonzalezsosa@suse.com>

- Version 3

-------------------------------------------------------------------
Wed Jul 26 11:08:09 UTC 2023 - Josef Reidinger <jreidinger@suse.com>

- CLI: add to "questions" command "answers" subcommand to set
  file with predefined answers
- dbus-server: add "AddAnswersFile" method to Questions service
  (gh#openSUSE/agama#669)

-------------------------------------------------------------------
Tue Jul 18 13:32:04 UTC 2023 - Josef Reidinger <jreidinger@suse.com>

- Add to CLI "questions" subcommand with mode option to set
  interactive and non-interactive mode (gh#openSUSE/agama#668)

-------------------------------------------------------------------
Mon Jul 17 13:36:56 UTC 2023 - Imobach Gonzalez Sosa <igonzalezsosa@suse.com>

- Fix the logic to decide which network connections to write
  due to a bug introduced in gh#openSUSE/agama#662
  (gh#openSUSE/agama#667).

-------------------------------------------------------------------
Mon Jul 17 09:16:38 UTC 2023 - Josef Reidinger <jreidinger@suse.com>

- Adapt to new questions D-Bus API to allow automatic answering of
  questions when requested (gh#openSUSE/agama#637, reverts
  gh#openSUSE/agama#649 as now default option is mandatory)

-------------------------------------------------------------------
Thu Jul 13 10:22:36 UTC 2023 - Imobach Gonzalez Sosa <igonzalezsosa@suse.com>

- Improve error reporting in the command-line interface
  (gh#openSUSE/agama#659 and gh#openSUSE/agama#660).

-------------------------------------------------------------------
Thu Jul 13 08:56:40 UTC 2023 - José Iván López González <jlopez@suse.com>

- Read the storage candidate devices and show them with
  "agama config show" (gh#openSUSE/agama#658).

-------------------------------------------------------------------
Fri Jul  7 14:12:03 UTC 2023 - Imobach Gonzalez Sosa <igonzalezsosa@suse.com>

- Improve the progress reporting (gh#openSUSE/agama#653).

-------------------------------------------------------------------
Thu Jul  6 09:13:47 UTC 2023 - Imobach Gonzalez Sosa <igonzalezsosa@suse.com>

- Improve the waiting logic and implement a retry mechanism for the
  "agama install" command (bsc#1213047).

-------------------------------------------------------------------
Wed Jul  5 11:11:20 UTC 2023 - Imobach Gonzalez Sosa <igonzalezsosa@suse.com>

- Fix the questions service to handle questions with no default
  option (gh#openSUSE/agama#649).

-------------------------------------------------------------------
Thu Jun  1 08:14:14 UTC 2023 - Imobach Gonzalez Sosa <igonzalezsosa@suse.com>

- Add a localization D-Bus service (gh#openSUSE/agama#533).
- Add a network D-Bus service (gh#openSUSE/agama#571).

-------------------------------------------------------------------
Tue May 23 11:51:26 UTC 2023 - Martin Vidner <mvidner@suse.com>

- Version 2.1

-------------------------------------------------------------------
Mon May 22 12:29:20 UTC 2023 - Martin Vidner <mvidner@suse.com>

- Version 2

-------------------------------------------------------------------
Thu May 11 11:00:11 UTC 2023 - Imobach Gonzalez Sosa <igonzalezsosa@suse.com>

- Import root authentication settings when reading a Jsonnet file
  (bsc#1211300, gh#openSUSE/agama#573).
- Do not export the SSH public key as an empty string when it is
  not defined.

-------------------------------------------------------------------
Fri Mar 24 14:36:36 UTC 2023 - Imobach Gonzalez Sosa <igonzalezsosa@suse.com>

- Version 0.2:
  * Add validation for software and users settings
    (gh#yast/agama-cli#48, gh#yast/agama-cli#51).
  * Better error reporting when the bus is not found
    (gh#yast/agama-cli#48).
  * Improve the progress reporting mechanism, although it is still
    a work in progress (gh#yast/agama-cli#50).

-------------------------------------------------------------------
Wed Mar 22 09:39:29 UTC 2023 - Imobach Gonzalez Sosa <igonzalezsosa@suse.com>

- Add support for setting root authentication mechanisms
  (gh#yast/agama-cli#47).

-------------------------------------------------------------------
Tue Mar 21 16:06:02 UTC 2023 - Martin Vidner <mvidner@suse.com>

- Do not fall back to the system D-Bus (gh#yast/agama-cli#45).

-------------------------------------------------------------------
Wed Mar 21 13:28:01 UTC 2023 - Imobach Gonzalez Sosa <igonzalezsosa@suse.com>

- Use JSON as the default format (gh#yast/agama-cli#46).

-------------------------------------------------------------------
Tue Mar 21 08:55:39 UTC 2023 - Josef Reidinger <jreidinger@suse.com>

- Fix the path of the JSON schema (gh#yast/agama-cli#44).

-------------------------------------------------------------------
Thu Mar 16 11:56:42 UTC 2023 - Imobach Gonzalez Sosa <igonzalezsosa@suse.com>

- First version of the package:
  * Querying and setting simple values.
  * Adding elements to collections
  * Handling of auto-installation profiles.
  * Basic error handling
- 0.1<|MERGE_RESOLUTION|>--- conflicted
+++ resolved
@@ -1,5 +1,4 @@
 -------------------------------------------------------------------
-<<<<<<< HEAD
 Thu Aug  7 11:47:55 UTC 2025 - Knut Anderssen <kanderssen@suse.com>
 
 - Allow to "add" or "remove" patterns from the current or defined
@@ -41,12 +40,12 @@
 
 - Do not complain about missing a selected product when it is not
   required (bsc#1247248).
-=======
+
+-------------------------------------------------------------------
 Mon Jul 28 12:40:40 UTC 2025 - Martin Vidner <mvidner@suse.com>
 
 - update pam crate not to use a vulnerable users dependency
   (bsc#1244200, CVE-2025-5791)
->>>>>>> b1ef2eb1
 
 -------------------------------------------------------------------
 Mon Jul 28 08:18:09 UTC 2025 - Imobach Gonzalez Sosa <igonzalezsosa@suse.com>
