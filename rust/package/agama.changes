--- conflicted
+++ resolved
@@ -1,5 +1,28 @@
 -------------------------------------------------------------------
-<<<<<<< HEAD
+Mon Jul 28 08:18:09 UTC 2025 - Imobach Gonzalez Sosa <igonzalezsosa@suse.com>
+
+- When the files in inst.auto or inst.script cannot be downloaded,
+  write the errors earlier (gh#agama-project/agama#2168).
+
+-------------------------------------------------------------------
+Thu Jul 24 13:19:52 UTC 2025 - Imobach Gonzalez Sosa <igonzalezsosa@suse.com>
+
+- Introduce inst.auto_insecure and inst.script_insecure to disable
+  SSL checks for inst.auto and inst.script (bsc#1246836).
+
+-------------------------------------------------------------------
+Wed Jul 23 14:48:53 UTC 2025 - Ladislav Slezák <lslezak@suse.com>
+
+- Added "--insecure" option to "agama config load" and
+  "agama config generate" commands (related to bsc#1246836)
+
+-------------------------------------------------------------------
+Wed Jul 23 11:37:04 UTC 2025 - Knut Anderssen <kanderssen@suse.com>
+
+- Fix CLI connection update when using an special character in
+  the connection ID (bsc#1246930, gh#agama-project/agama#2605).
+
+-------------------------------------------------------------------
 Thu Jul 22 11:00:00 UTC 2025 - Clemens Famulla-Conrad <cfamullaconrad@suse.com>
 
 - Fixed a potential race condition when deleting network connections
@@ -9,30 +32,6 @@
 Tue Jul 22 10:47:36 UTC 2025 - Imobach Gonzalez Sosa <igonzalezsosa@suse.com>
 
 - Log ProgressChanged events (gh#agama-project/agama#2597).
-=======
-Mon Jul 28 08:18:09 UTC 2025 - Imobach Gonzalez Sosa <igonzalezsosa@suse.com>
-
-- When the files in inst.auto or inst.script cannot be downloaded,
-  write the errors earlier (gh#agama-project/agama#2168).
-
--------------------------------------------------------------------
-Thu Jul 24 13:19:52 UTC 2025 - Imobach Gonzalez Sosa <igonzalezsosa@suse.com>
-
-- Introduce inst.auto_insecure and inst.script_insecure to disable
-  SSL checks for inst.auto and inst.script (bsc#1246836).
-
--------------------------------------------------------------------
-Wed Jul 23 14:48:53 UTC 2025 - Ladislav Slezák <lslezak@suse.com>
-
-- Added "--insecure" option to "agama config load" and
-  "agama config generate" commands (related to bsc#1246836)
-
--------------------------------------------------------------------
-Wed Jul 23 11:37:04 UTC 2025 - Knut Anderssen <kanderssen@suse.com>
-
-- Fix CLI connection update when using an special character in
-  the connection ID (bsc#1246930, gh#agama-project/agama#2605).
->>>>>>> dc530c1a
 
 -------------------------------------------------------------------
 Tue Jul 22 07:53:34 UTC 2025 - Martin Vidner <mvidner@suse.com>
