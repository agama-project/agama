--- conflicted
+++ resolved
@@ -1,15 +1,14 @@
 -------------------------------------------------------------------
-<<<<<<< HEAD
-Wed Jun  4 10:22:58 UTC 2025 - Knut Anderssen <kanderssen@suse.com>
+Thu Jun  5 10:22:58 UTC 2025 - Knut Anderssen <kanderssen@suse.com>
 
 - Added support for moving the connections from memory only to disk
   (gh#agama-project/agama#2402).
-=======
+
+-------------------------------------------------------------------
 Wed Jun  4 13:18:35 UTC 2025 - Imobach Gonzalez Sosa <igonzalezsosa@suse.com>
 
 - Drop the autologin property from the JSON schema
   (gh#agama-project/agama#2438).
->>>>>>> 6b8520d0
 
 -------------------------------------------------------------------
 Tue Jun  3 12:30:40 UTC 2025 - Josef Reidinger <jreidinger@suse.com>
