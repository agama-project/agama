--- conflicted
+++ resolved
@@ -1,9 +1,9 @@
 -------------------------------------------------------------------
-<<<<<<< HEAD
-Tue Jul 15 13:17:22 UTC 2025 - Jorik Cronenberg <jorik.cronenberg@suse.com>
+Wed Jul 16 13:17:22 UTC 2025 - Jorik Cronenberg <jorik.cronenberg@suse.com>
 
 - Add dns priority to network model (gh#agama-project/agama#2533).
-=======
+
+-------------------------------------------------------------------
 Wed Jul 16 08:42:59 UTC 2025 - Ladislav Slezák <lslezak@suse.com>
 
 - Added -i/--insecure optional argument to the "agama download"
@@ -18,7 +18,6 @@
   (gh#agama-project/agama#2551)
 - Fix export of empty DASD section leading to failure on non s390
   system (bsc#1246102)
->>>>>>> 4e440e15
 
 -------------------------------------------------------------------
 Tue Jul 15 09:00:00 UTC 2025 - Clemens Famulla-Conrad <cfamullaconrad@suse.com>
