-------------------------------------------------------------------
<<<<<<< HEAD
Wed Aug 27 08:57:02 UTC 2025 - Knut Anderssen <kanderssen@suse.com>

- Add the zFCP controller internal id to the device when some 
  update is notified (bsc#1247445).

-------------------------------------------------------------------
Mon Aug 25 16:13:43 UTC 2025 - Michal Filka <mfilka@suse.com>

- bsc#1247424
  - introduced --local option for agama config validate CLI command
    to make validation working without connecting to remote agama
    server
=======
Thu Aug 28 10:15:23 UTC 2025 - Imobach Gonzalez Sosa <igonzalezsosa@suse.com>

- Update the software cache when the patterns selection changes (bsc#1248826).

-------------------------------------------------------------------
Thu Aug 28 05:26:06 UTC 2025 - Imobach Gonzalez Sosa <igonzalezsosa@suse.com>

- Include the output of the "agama config" commands when
  agama-autoinstall fails (related to bsc#1248779).
>>>>>>> 44d1bb76

-------------------------------------------------------------------
Tue Aug 19 12:38:40 UTC 2025 - Imobach Gonzalez Sosa <igonzalezsosa@suse.com>

- Fix software configuration cache (bsc#1247933).

-------------------------------------------------------------------
Wed Aug 13 15:16:25 UTC 2025 - Josef Reidinger <jreidinger@suse.com>

- Allow to specify "bootloader" and "files" section in agama
  profile without specified product (bsc#1247248)

-------------------------------------------------------------------
Thu Aug  7 11:47:55 UTC 2025 - Knut Anderssen <kanderssen@suse.com>

- Allow to "add" or "remove" patterns from the current or defined
  user selection patterns list (bsc#1247456).

-------------------------------------------------------------------
Wed Aug  6 15:37:52 UTC 2025 - Ladislav Slezák <lslezak@suse.com>

- Automatically retry registration when a network error happens
  during autoinstallation (bsc#1246990)

-------------------------------------------------------------------
Wed Aug  6 12:52:41 UTC 2025 - José Iván López González <jlopez@suse.com>

- Emit HTTP event when storage is configured, including the client
  id (gh#agama-project/agama#2640).

-------------------------------------------------------------------
Mon Aug  4 09:29:29 UTC 2025 - Knut Anderssen <kanderssen@suse.com>

- Do not return an Err when a connection is not activated or
  deactivated when adding or updating it but just log the error
  and write the connections profiles (bsc#1245548).

-------------------------------------------------------------------
Fri Aug  1 10:10:40 UTC 2025 - Martin Vidner <mvidner@suse.com>

- Fixed "agama config edit" when used with a remote --host option
  (gh#agama-project/agama#2628).

-------------------------------------------------------------------
Thu Jul 31 11:54:49 UTC 2025 - Imobach Gonzalez Sosa <igonzalezsosa@suse.com>

- Add support for a "questions" section in the Agama configuration
  that allows defining how to answer questions (bsc#1246997).

-------------------------------------------------------------------
Tue Jul 29 09:50:59 UTC 2025 - Imobach Gonzalez Sosa <igonzalezsosa@suse.com>

- Do not complain about missing a selected product when it is not
  required (bsc#1247248).

-------------------------------------------------------------------
Mon Jul 28 12:40:40 UTC 2025 - Martin Vidner <mvidner@suse.com>

- update pam crate not to use a vulnerable users dependency
  (bsc#1244200, CVE-2025-5791)

-------------------------------------------------------------------
Mon Jul 28 08:18:09 UTC 2025 - Imobach Gonzalez Sosa <igonzalezsosa@suse.com>

- When the files in inst.auto or inst.script cannot be downloaded,
  write the errors earlier (gh#agama-project/agama#2168).

-------------------------------------------------------------------
Thu Jul 24 13:19:52 UTC 2025 - Imobach Gonzalez Sosa <igonzalezsosa@suse.com>

- Introduce inst.auto_insecure and inst.script_insecure to disable
  SSL checks for inst.auto and inst.script (bsc#1246836).

-------------------------------------------------------------------
Wed Jul 23 14:48:53 UTC 2025 - Ladislav Slezák <lslezak@suse.com>

- Added "--insecure" option to "agama config load" and
  "agama config generate" commands (related to bsc#1246836)

-------------------------------------------------------------------
Wed Jul 23 11:37:04 UTC 2025 - Knut Anderssen <kanderssen@suse.com>

- Fix CLI connection update when using an special character in
  the connection ID (bsc#1246930, gh#agama-project/agama#2605).

-------------------------------------------------------------------
Thu Jul 22 11:00:00 UTC 2025 - Clemens Famulla-Conrad <cfamullaconrad@suse.com>

- Fixed a potential race condition when deleting network connections
  in deactivate_connection() (gh#agama-project/agama#2582).

-------------------------------------------------------------------
Tue Jul 22 10:47:36 UTC 2025 - Imobach Gonzalez Sosa <igonzalezsosa@suse.com>

- Log ProgressChanged events (gh#agama-project/agama#2597).

-------------------------------------------------------------------
Tue Jul 22 07:53:34 UTC 2025 - Martin Vidner <mvidner@suse.com>

- fix .changes errors reported by obs-service-source_validator
  (gh#agama-project/agama#2593)

-------------------------------------------------------------------
Mon Jul 21 15:07:40 UTC 2025 - Imobach Gonzalez Sosa <igonzalezsosa@suse.com>

- Version 17

-------------------------------------------------------------------
Mon Jul 21 14:35:57 UTC 2025 - Imobach Gonzalez Sosa <igonzalezsosa@suse.com>

- Add support for an inst.script option that allows to run an
  arbitrary script (bsc#1246702, gh#agama-project/agama#2589).

-------------------------------------------------------------------
Mon Jul 21 14:17:25 UTC 2025 - Josef Reidinger <jreidinger@suse.com>

- Ensure software cache is updated even if part of its config
  cause error (gh#agama-project/agama#2585)

-------------------------------------------------------------------
Mon Jul 21 10:56:54 UTC 2025 - Knut Anderssen <kanderssen@suse.com>

- Fix device type detection when reading a VLAN connection
  (gh#agama-project/agama#2586).

-------------------------------------------------------------------
Fri Jul 18 06:54:08 UTC 2025 - Knut Anderssen <kanderssen@suse.com>

- Add support to configure VLANs through the CLI or HTTP API
  (gh#agama-project/agama#2580).

-------------------------------------------------------------------
Thu Jul 17 10:35:10 UTC 2025 - Imobach Gonzalez Sosa <igonzalezsosa@suse.com>

- Adjust the information included in the logs (gh#agama-project/agama#2575).

-------------------------------------------------------------------
Wed Jul 16 19:05:48 UTC 2025 - Josef Reidinger <jreidinger@suse.com>

- Fix crash when an Agama profile contains only the zfcp section by
  providing better error report when product selection have to be
  done before or in the same profile (bsc#1246601)

-------------------------------------------------------------------
Wed Jul 16 15:37:34 UTC 2025 - Imobach Gonzalez Sosa <igonzalezsosa@suse.com>

- When searching for a translation of a license, use the first
  language in the same territory as fallback (bsc#1238364,
  gh#agama-project/agama#2571).
- Add the language tag to the /licences/:id endpoint.

-------------------------------------------------------------------
Wed Jul 16 14:55:00 UTC 2025 - Clemens Famulla-Conrad <cfamullaconrad@suse.com>

- Fix deletion of controller connections (gh#agama-project/agama#2564)

-------------------------------------------------------------------
Wed Jul 16 14:21:30 UTC 2025 - Knut Anderssen <kanderssen@suse.com>

- Make the method4 and method6 default to be "auto" in case of
  absense (bsc#1246194).

-------------------------------------------------------------------
Wed Jul  16 13:22:07 UTC 2025 - Clemens Famulla-Conrad <cfamullaconrad@suse.com>

- Add initial support for ovs in agama network model (gh#agama-project/agama#2536).

-------------------------------------------------------------------
Wed Jul 16 13:17:22 UTC 2025 - Jorik Cronenberg <jorik.cronenberg@suse.com>

- Add dns priority to network model (gh#agama-project/agama#2533).

-------------------------------------------------------------------
Wed Jul 16 08:42:59 UTC 2025 - Ladislav Slezák <lslezak@suse.com>

- Added -i/--insecure optional argument to the "agama download"
  command to ignore SSL problems in HTTPS downloads (self-signed
  certificate, non-matching host, unknown CA...)
  (related to bsc#1245393)

-------------------------------------------------------------------
Wed Jul 16 07:30:02 UTC 2025 - Josef Reidinger <jreidinger@suse.com>

- Add support for activating zFCP disks to Agama unattended profile
  (gh#agama-project/agama#2551)
- Fix export of empty DASD section leading to failure on non s390
  system (bsc#1246102)

-------------------------------------------------------------------
Tue Jul 15 09:00:00 UTC 2025 - Clemens Famulla-Conrad <cfamullaconrad@suse.com>

- Fix autoconnect setting for port interfaces (bsc#1246070).

-------------------------------------------------------------------
Fri Jul 11 06:56:29 UTC 2025 - Imobach Gonzalez Sosa <igonzalezsosa@suse.com>

- Do not exported null values for localization, hostname
  and product settings (gh#agama-project/agama#2543).

-------------------------------------------------------------------
Wed Jul  9 12:25:08 UTC 2025 - Josef Reidinger <jreidinger@suse.com>

- unattended installation: allow registration to RMT when
  registration code is ommited (bsc#1246069)

-------------------------------------------------------------------
Mon Jul  7 13:22:05 UTC 2025 - Imobach Gonzalez Sosa <igonzalezsosa@suse.com>

- Improve handling of the inst.auto option (gh#agama-project/agama#2534):
  - Replace the "agama-auto" service with "agama-autoinstall".
  - Report when the configuration could not be loaded.
  - Allow importing multiple configurations.
- Add a new `inst.install` option to stop the installation after
  loading the configuration.

-------------------------------------------------------------------
Fri Jul  4 11:33:44 UTC 2025 - José Iván López González <jlopez@suse.com>

- Reprobe the system after registering the product
  (gh#agama-project/agama#2532, bsc#1245400).

-------------------------------------------------------------------
Wed Jul  2 16:02:07 UTC 2025 - Imobach Gonzalez Sosa <igonzalezsosa@suse.com>

- Cache the list of products during the startup (bsc#1241208).

-------------------------------------------------------------------
Mon Jun 30 15:51:35 UTC 2025 - Imobach Gonzalez Sosa <igonzalezsosa@suse.com>

- Version 16

-------------------------------------------------------------------
Fri Jun 27 10:02:43 UTC 2025 - José Iván López González <jlopez@suse.com>

- Reprobe storage if need while loading a config (bsc#1245114).

-------------------------------------------------------------------
Fri Jun 27 06:29:46 UTC 2025 - Imobach Gonzalez Sosa <igonzalezsosa@suse.com>

- Add an end-point to check passwords strenght (bsc#1237480).

-------------------------------------------------------------------
Fri Jun 27 05:29:26 UTC 2025 - Imobach Gonzalez Sosa <igonzalezsosa@suse.com>

- Fix error messages formatting (gh#agama-project/agama#2471).

-------------------------------------------------------------------
Wed Jun 25 07:56:57 UTC 2025 - Josef Reidinger <jreidinger@suse.com>

- Allow to specify onlyRequired in software config and in software
  section of agama profile (jsc#AGM-154)

-------------------------------------------------------------------
Wed Jun 18 14:36:50 UTC 2025 - Knut Anderssen <kanderssen@suse.com>

- Allow to bind a connection to an specific device mac address
   (bsc#1244259).

-------------------------------------------------------------------
Wed Jun 18 07:17:30 UTC 2025 - Imobach Gonzalez Sosa <igonzalezsosa@suse.com>

- Preserve AutoYaST pre-scripts artifacts (bsc#1243776, gh#agama-project/agama#2344).

-------------------------------------------------------------------
Tue Jun 17 12:21:43 UTC 2025 - Imobach Gonzalez Sosa <igonzalezsosa@suse.com>

- Improve logging of WebSocket events (gh#agama-project/agama#2479).

-------------------------------------------------------------------
Mon Jun 16 14:28:22 UTC 2025 - Ancor Gonzalez Sosa <ancor@suse.com>

- Extend the storage schema to allow sorting storage devices as
  part of the search (gh#agama-project/agama#2474).

-------------------------------------------------------------------
Fri Jun 13 12:45:49 UTC 2025 - Ladislav Slezák <lslezak@suse.com>

- Configure the console font so the non-ASCII characters are
  displayed properly (bsc#1239462)

-------------------------------------------------------------------
Fri Jun 13 10:42:48 UTC 2025 - Imobach Gonzalez Sosa <igonzalezsosa@suse.com>

- The "logs store" saves all journald logs on a single file (related
  to gh#agama-project/agama#2466).

-------------------------------------------------------------------
Fri Jun 13 08:24:39 UTC 2025 - Josef Reidinger <jreidinger@suse.com>

- Split registration key and registered status to support RMT with
  empty registration key (gh#agama-project/agama#2469)

-------------------------------------------------------------------
Thu Jun 12 14:59:52 UTC 2025 - Imobach Gonzalez Sosa <igonzalezsosa@suse.com>

- Use "localectl" instead of "setxkbmap" to change the keymap
  (gh#agama-project/agama#2470).

-------------------------------------------------------------------
Wed Jun 11 13:12:12 UTC 2025 - Imobach Gonzalez Sosa <igonzalezsosa@suse.com>

- Consider `hashedPassword` as `false` when it is not specified
  (gh#agama-project/agama#2464).

-------------------------------------------------------------------
Tue Jun 10 13:33:09 UTC 2025 - Imobach Gonzalez Sosa <igonzalezsosa@suse.com>

- Expose the user and the root password when exporting the configuration
  (bsc#1235602).
- Do not export the "user" section unless a first user is defined.
- Do not export the "root" section unless an authentication mechanism
  is defined.

-------------------------------------------------------------------
Tue Jun 10 09:25:39 UTC 2025 - Martin Vidner <mvidner@suse.com>

- consistent CLI for unattended installation (gh#agama-project/agama#2347)
  - `agama config generate | agama config load` replaces `agama profile import`
  - `agama config generate` replaces `agama profile evaluate`
    and `agama profile autoyast`
  - `agama config validate` replaces `agama profile validate`, is also automatic
  - More consistency in stdio handling, adding --output option

-------------------------------------------------------------------
Mon Jun  9 06:19:39 UTC 2025 - José Iván López González <jlopez@suse.com>

- Extend the HTTP API to get available/candidate drives and MD
  RAIDs (gh#agama-project/agama#2419).
- Improve storage schema to avoid wrong device base name
  (bsc#1244049).

-------------------------------------------------------------------
Fri Jun  6 13:22:58 UTC 2025 - Knut Anderssen <kanderssen@suse.com>

- Added support for moving the connections from memory only to disk
  (gh#agama-project/agama#2402).

-------------------------------------------------------------------
Tue Jun  5 16:03:31 UTC 2025 - Jorik Cronenberg <jorik.cronenberg@suse.com>

- Use slave-type instead of port-type for NM<1.46.0 (gh#agama-project/agama#2433).

-------------------------------------------------------------------
Thu Jun  5 15:42:13 UTC 2025 - Josef Reidinger <jreidinger@suse.com>

- Add support to specify for extra repositories if it can be
  unsigned or list of GPG fingerprints that are trusted
  (jsc#AGM-125)

-------------------------------------------------------------------
Thu Jun  5 12:57:11 UTC 2025 - Imobach Gonzalez Sosa <igonzalezsosa@suse.com>

- Use camel case for the extra repositories key (gh#agama-project/agama#2442).

-------------------------------------------------------------------
Wed Jun  4 13:18:35 UTC 2025 - Imobach Gonzalez Sosa <igonzalezsosa@suse.com>

- Drop the autologin property from the JSON schema
  (gh#agama-project/agama#2438).

-------------------------------------------------------------------
Tue Jun  3 12:30:40 UTC 2025 - Josef Reidinger <jreidinger@suse.com>

- Add to api/software/config ability to set/get list of additional
  installatio repositories (jsc#AGM-125)
- Add extraRepositories key to software section in agama profile

-------------------------------------------------------------------
Fri May 30 15:05:35 UTC 2025 - Jorik Cronenberg <jorik.cronenberg@suse.com>

- Send different NM dbus values depending on version (gh#agama-project/agama#2356).

-------------------------------------------------------------------
Thu May 29 09:00:00 UTC 2025 - Clemens Famulla-Conrad <cfamullaconrad@suse.com>

- Fix bridge port config (bridge-port.priority and
  brdige-port.path_cost)

-------------------------------------------------------------------
Wed May 28 14:53:51 UTC 2025 - Ladislav Slezák <lslezak@suse.com>

- Refresh the software cache after resolving conflicts to
  show the correct current status
  (followup for gh#agama-project/agama#2348)

-------------------------------------------------------------------
Wed May 28 13:29:51 UTC 2025 - Imobach Gonzalez Sosa <igonzalezsosa@suse.com>

- Stop serving the web UI from $HOME/.local/share/agama
  (gh#agama-project/agama#2414).

-------------------------------------------------------------------
Mon May 26 19:51:52 UTC 2025 - Imobach Gonzalez Sosa <igonzalezsosa@suse.com>

- Version 15

-------------------------------------------------------------------
Fri May 23 13:22:15 UTC 2025 - Imobach Gonzalez Sosa <igonzalezsosa@suse.com>

- Proper handling of WebSocket secure connections (gh#agama-project/agama#2391):
  - "agama monitor" does not use "insecure" by default.
  - Do not encrypt the connection when using ws: URLs.

-------------------------------------------------------------------
Fri May 23 10:17:32 UTC 2025 - Imobach Gonzalez Sosa <igonzalezsosa@suse.com>

- Cache progress reporting to avoid blocking the clients
  (gh#agama-project/agama#2389).

-------------------------------------------------------------------
Thu May 22 17:19:10 UTC 2025 - Ancor Gonzalez Sosa <ancor@suse.com>

- Update schema of the storage model (gh#agama-project/agama#2346).

-------------------------------------------------------------------
Thu May 22 16:16:54 UTC 2025 - Josef Reidinger <jreidinger@suse.com>

- Provide software conflicts HTTP API (gh#agama-project/agama#2348)

-------------------------------------------------------------------
Thu May 22 13:16:49 UTC 2025 - Imobach Gonzalez Sosa <igonzalezsosa@suse.com>

- Cache issues to avoid blocking the clients
  (gh#agama-project/agama#2379).

-------------------------------------------------------------------
Tue May 20 14:54:17 UTC 2025 - Ladislav Slezák <lslezak@suse.com>

- Cache the software configuration and products in the web server,
  the software backend is blocked during package installation
  (bsc#1241208)

-------------------------------------------------------------------
Wed May 19 15:20:42 UTC 2025 - Knut Anderssen <kanderssen@suse.com>

- Add support for bridge connections (gh#openSUSE/agama#2258).

-------------------------------------------------------------------
Mon May 19 14:02:50 UTC 2025 - Imobach Gonzalez Sosa <igonzalezsosa@suse.com>

- Do not crash when network events do not contain "addresses",
  "nameservers", "dnsSearchlist", "routes4" or "routes6"
  (gh#agama-project/agama#2371).

-------------------------------------------------------------------
Mon May 19 12:02:46 UTC 2025 - Imobach Gonzalez Sosa <igonzalezsosa@suse.com>

- Adapt "install", "probe" and "finish" to use the HTTP API
  (gh#agama-project/agama#2368).
- Add commands for monitoring Agama (gh#agama-project/agama#2368):
  - "monitor": to display the progress.
  - "events": to display the events in JSON format.

-------------------------------------------------------------------
Wed May 14 15:17:25 UTC 2025 - José Iván López González <jlopez@suse.com>

- Add search conditions to storage schema
  (gh#agama-project/agama#2338).

-------------------------------------------------------------------
Wed May 14 12:28:57 UTC 2025 - Imobach Gonzalez Sosa <igonzalezsosa@suse.com>

- Extract network and utilities to the new agama-network and agama-utils
  packages (gh#agama-project/agama#2357).

-------------------------------------------------------------------
Tue May 13 09:28:46 UTC 2025 - Imobach Gonzalez Sosa <igonzalezsosa@suse.com>

- Fix setting the mode for questions (bsc#1242441).

-------------------------------------------------------------------
Mon May 12 12:55:40 UTC 2025 - Ladislav Slezák <lslezak@suse.com>

- Remove the delay between selecting the product and registering it,
  the problem has been fixed in the web UI
  (removed workaround for gh#agama-project/agama#2274)

-------------------------------------------------------------------
Wed May  7 21:04:24 UTC 2025 - Imobach Gonzalez Sosa <igonzalezsosa@suse.com>

- Fix automatic answer of questions with password (gh#agama-project/agama#2332).

-------------------------------------------------------------------
Wed May  7 15:08:36 UTC 2025 - Imobach Gonzalez Sosa <igonzalezsosa@suse.com>

- Fix agama-dbus-server to write to journald logs (gh#agama-project/agama#2339).

-------------------------------------------------------------------
Wed May  7 12:52:42 UTC 2025 - Imobach Gonzalez Sosa <igonzalezsosa@suse.com>

- Add validation of the product/addons section (gh#agama-project/agama#2336).

-------------------------------------------------------------------
Wed May  7 06:35:19 UTC 2025 - José Iván López González <jlopez@suse.com>

- Add MD RAIDs to the storage schema (gh#agama-project/agama#2286).

-------------------------------------------------------------------
Mon May  5 06:38:07 UTC 2025 - Imobach Gonzalez Sosa <igonzalezsosa@suse.com>

- Add the iscsi.schema.json to the agama-cli package (gh#agama-project/agama#2324).

-------------------------------------------------------------------
Fri May  2 07:42:21 UTC 2025 - Imobach Gonzalez Sosa <igonzalezsosa@suse.com>

- Update dependencies (gh#agama-project/agama#2317).

-------------------------------------------------------------------
Wed Apr 30 08:18:10 UTC 2025 - Imobach Gonzalez Sosa <igonzalezsosa@suse.com>

- Add support for relative URLs in files and scripts definitions
  (gh#agama-project/agama#2305).

-------------------------------------------------------------------
Fri Apr 25 10:50:01 UTC 2025 - Imobach Gonzalez Sosa <igonzalezsosa@suse.com>

- Refactor HTTP clients to simplify error handling
  (gh#agama-project/agama#2292).

-------------------------------------------------------------------
Thu Apr 24 14:13:19 UTC 2025 - Josef Reidinger <jreidinger@suse.com>

- Allow to specify in Agama profile SSL certificate fingerprint
  to handle self-signed certificates used for non default
  registration server
- Allow to specify registration server URL via Agama profile
  gh#agama-project/agama#2270


-------------------------------------------------------------------
Tue Apr 22 14:14:52 UTC 2025 - Imobach Gonzalez Sosa <igonzalezsosa@suse.com>

- Version 14

-------------------------------------------------------------------
Tue Apr 22 11:16:29 UTC 2025 - Ladislav Slezák <lslezak@suse.com>

- CLI: wait a bit between selecting the product to install and
  registering it so the Web UI has enough time to process all
  events (gh#agama-project/agama#2274)

-------------------------------------------------------------------
Mon Apr 21 13:42:13 UTC 2025 - Imobach Gonzalez Sosa <igonzalezsosa@suse.com>

- Allow to log in into multiple systems (gh#agama-project/agama#2261).
- Do not interactively ask for accepting insecure connections.

-------------------------------------------------------------------
Mon Apr 21 12:46:07 UTC 2025 - Imobach Gonzalez Sosa <igonzalezsosa@suse.com>

- Report and emit changes to the connections states. (gh#agama-project/agama#2247).
- Do not write wireless security settings when they are not used.

-------------------------------------------------------------------
Wed Apr 16 10:45:33 UTC 2025 - José Iván López González <jlopez@suse.com>

- Add missing help to finish command (gh#agama-project/agama#2272).

-------------------------------------------------------------------
Wed Apr 16 05:40:39 UTC 2025 - José Iván López González <jlopez@suse.com>

- Replace --api option by --host (gh#agama-project/agama#2271).

-------------------------------------------------------------------
Fri Apr 11 06:53:04 UTC 2025 - Imobach Gonzalez Sosa <igonzalezsosa@suse.com>

- Prevent agama-web-server from getting stuck in the POST
  /api/profile/autoyast calls (gh#agama-project/agama#2259).
- Temporarily disable AutoYaST profiles fetch errors.

-------------------------------------------------------------------
Thu Apr 10 20:24:06 UTC 2025 - Josef Reidinger <jreidinger@suse.com>

- Allow to specify extra kernel parameters in profile
  (jsc#PED-10810)

-------------------------------------------------------------------
Wed Apr  9 09:06:18 UTC 2025 - Martin Vidner <mvidner@suse.com>

- Made `--api URL` work with `agama profile`
  (gh#agama-project/agama#2103)
  - Added /api/profile on the backend
  - JSON validation error are more readable now
  - Error messages do not start with "Anyhow(...)"
  - Backend errors include causes

-------------------------------------------------------------------
Wed Apr  9 05:35:22 UTC 2025 - José Iván López González <jlopez@suse.com>

- Add HTTP API for configuring iSCSI (gh#agama-project/agama#2231).

-------------------------------------------------------------------
Tue Apr  8 22:04:03 UTC 2025 - Imobach Gonzalez Sosa <igonzalezsosa@suse.com>

- "agama download" do not crash if it cannot mount a file system
  (gh#agama-project/agama#2253).

-------------------------------------------------------------------
Mon Apr  7 14:02:57 UTC 2025 - Josef Reidinger <jreidinger@suse.com>

- Skip exporting scripts, files, bootloader and softare section
  in profile if they are empty (gh#agama-project/agama#2250)

-------------------------------------------------------------------
Tue Apr  1 12:44:57 UTC 2025 - Ladislav Slezák <lslezak@suse.com>

- Make the extension version attribute optional, search the version
  automatically if it is missing (related to jsc#AGM-100)

-------------------------------------------------------------------
Fri Mar 28 21:45:05 UTC 2025 - Josef Reidinger <jreidinger@suse.com>

- Allow to specify bootloader timeout in profile (jsc#PED-10810)

-------------------------------------------------------------------
Mon Mar 27 13:27:19 UTC 2025 - Jorik Cronenberg <jorik.cronenberg@suse.com>

- Add NM dhcp settings to network model (gh#agama-project/agama#2189).

-------------------------------------------------------------------
Thu Mar 27 12:40:02 UTC 2025 - Imobach Gonzalez Sosa <igonzalezsosa@suse.com>

- Version 13

-------------------------------------------------------------------
Tue Mar 25 12:12:50 UTC 2025 - Josef Reidinger <jreidinger@suse.com>

- Support for manual files deployment in unattended mode
  (gh#agama-project/agama#2121)

-------------------------------------------------------------------
Sat Mar 22 22:58:09 UTC 2025 - Imobach Gonzalez Sosa <igonzalezsosa@suse.com>

- Do not try to connect to the HTTP server when it is not needed
  (gh#agama-project/agama#2192).

-------------------------------------------------------------------
Fri Mar 21 16:37:32 UTC 2025 - Ladislav Slezák <lslezak@suse.com>

- Add extensions from the registration server (automatic
  installation only) (jsc#AGM-100)

-------------------------------------------------------------------
Thu Mar 20 09:05:26 UTC 2025 - Imobach Gonzalez Sosa <igonzalezsosa@suse.com>

- Improve init scripts execution (gh#agama-project/agama#2161):
  * Properly run the scripts (gh#agama-project/agama#2144).
  * Allow setting the scripts path with the SCRIPTS_DIR
    environment variable.
  * Do not exit with an error if there are not scripts.
  * Make agama-scripts.sh idempotent.

-------------------------------------------------------------------
Fri Mar 14 12:32:42 UTC 2025 - Imobach Gonzalez Sosa <igonzalezsosa@suse.com>

- Allow selecting individual packages through a configuration file
  (gh#agama-project/agama#2153).

-------------------------------------------------------------------
Wed Mar 12 17:12:10 UTC 2025 - Knut Alejandro Anderssen González <kanderssen@suse.com>

- Introduced the hostname model in order to start managing it
  (gh#agama-project/agama#2118).

-------------------------------------------------------------------
Wed Mar 12 13:09:52 UTC 2025 - Imobach Gonzalez Sosa <igonzalezsosa@suse.com>

- Set the extension in the disposition "filename" so Chrome uses
  the correct name (gh#agama-project/agama#2141).

-------------------------------------------------------------------
Mon Mar 10 12:13:19 UTC 2025 - José Iván López González <jlopez@suse.com>

- Package and install the storage model schema
  (gh#agama-project/agama#2135).

-------------------------------------------------------------------
Fri Mar  7 11:40:56 UTC 2025 - José Iván López González <jlopez@suse.com>

- Extend storage model schema with LVM (gh#agama-project/agama#2089).

-------------------------------------------------------------------
Thu Mar  6 12:51:42 UTC 2025 - Imobach Gonzalez Sosa <igonzalezsosa@suse.com>

- Extend agama download to support most of YaST-like URLs
  (device:, usb:, label:, cd:, dvd: and hd:) (gh#agama-project/agama#2118).

-------------------------------------------------------------------
Tue Mar  4 13:34:13 UTC 2025 - Martin Vidner <mvidner@suse.com>

- install and package also storage.schema.json (bsc#1238367)

-------------------------------------------------------------------
Wed Feb 26 06:52:52 UTC 2025 - José Iván López González <jlopez@suse.com>

- Extend storage model schema to support file system label (needed
  for jsc#AGM-122 and bsc#1237165).

-------------------------------------------------------------------
Wed Feb 26 06:51:37 UTC 2025 - Imobach Gonzalez Sosa <igonzalezsosa@suse.com>

- Version 12

-------------------------------------------------------------------
Tue Feb 25 22:36:38 UTC 2025 - Imobach Gonzalez Sosa <igonzalezsosa@suse.com>

- Add the missing shebang line to the agama-scripts.sh shell script
  (gh#agama-project/agama#2077).
- Save logs after running post installation scripts
  (gh#agama-project/agama#2078).

-------------------------------------------------------------------
Mon Feb 24 14:42:28 UTC 2025 - Imobach Gonzalez Sosa <igonzalezsosa@suse.com>

- Keep the encoding when storing the locale (gh#agama-project/agama#2062).

-------------------------------------------------------------------
Fri Feb 21 14:00:47 UTC 2025 - José Iván López González <jlopez@suse.com>

- Extend storage model schema to support global encryption
  (gh#agama-project/agama#2031).

-------------------------------------------------------------------
Thu Feb 20 12:58:09 UTC 2025 - Ancor Gonzalez Sosa <ancor@suse.com>

- Introduce the storage model to support the new storage user
  interface (gh#openSUSE/agama#2033)

-------------------------------------------------------------------
Tue Feb 18 12:05:56 UTC 2025 - Imobach Gonzalez Sosa <igonzalezsosa@suse.com>

- Expose root and first user passwords (gh#agama-project/agama#2005).
- Remove support for auto-login.

-------------------------------------------------------------------
Mon Feb 17 17:18:35 UTC 2025 - Knut Anderssen <kanderssen@suse.com>

- Added reboot command to the CLI (gh#agama-project/agama#1970)

-------------------------------------------------------------------
Fri Feb 14 17:00:33 UTC 2025 - Imobach Gonzalez Sosa <igonzalezsosa@suse.com>

- Set console and X11 keymaps when changing the installer keymap
  (bsc#1236174).
- Use the "dashed" form of the keymap identifier when calling
  systemd-firstboot (bsc#1236174).

-------------------------------------------------------------------
Mon Feb 10 13:28:34 UTC 2025 - Ladislav Slezák <lslezak@suse.com>

- Fixup: Make the "lang" URL query optional, do not fail when it
  is missing. This fixes crash on non-UEFI systems.

-------------------------------------------------------------------
Fri Feb  7 11:03:29 UTC 2025 - Ladislav Slezák <lslezak@suse.com>

- Forward the "lang" URL query parameter when redirecting in the
  "/login" endpoint (this allows to define the default language
  in the Firefox configuration file in local installation)

-------------------------------------------------------------------
Thu Feb  6 12:52:11 UTC 2025 - Imobach Gonzalez Sosa <igonzalezsosa@suse.com>

- Describe licenses API in OpenAPI documentation
  (gh#agama-project/agama#1929).

-------------------------------------------------------------------
Fri Jan 24 09:33:31 UTC 2025 - Imobach Gonzalez Sosa <igonzalezsosa@suse.com>

- Introduce a new installation phase "finish"
  (gh#agama-project/agama#1616).

-------------------------------------------------------------------
Fri Jan 24 06:43:05 UTC 2025 - Imobach Gonzalez Sosa <igonzalezsosa@suse.com>

- Change the registration property in a product's definition to a
  boolean (gh#agama-project/agama#1938).

-------------------------------------------------------------------
Wed Jan 22 14:49:56 UTC 2025 - Ladislav Slezák <lslezak@suse.com>

- Added a workaround for stuck web UI when importing auto
  installation profile with unreachable software repository
  (gh#agama-project/agama#1933)

-------------------------------------------------------------------
Mon Jan 20 16:44:02 UTC 2025 - Ladislav Slezák <lslezak@suse.com>

- The web server provides /api/software/repositories endpoint
  for reading the currently configured repositories,
  related to (gh#agama-project/agama#1894)

-------------------------------------------------------------------
Mon Jan 20 10:35:47 UTC 2025 - Imobach Gonzalez Sosa <igonzalezsosa@suse.com>

- Add support for specifying a license for each product
  (jsc#PED-11987).

-------------------------------------------------------------------
Thu Jan 16 13:10:54 UTC 2025 - Imobach Gonzalez Sosa <igonzalezsosa@suse.com>

- Stop the WebSocket handler when the client is disconnected
  (gh#agama-project/agama#1909).
- Log the events.

-------------------------------------------------------------------
Thu Jan 16 09:32:00 UTC 2025 - Martin Vidner <mvidner@suse.com>

- Fix typo in `agama profile import --help` (bsc#1235827)

-------------------------------------------------------------------
Fri Jan 10 21:22:01 UTC 2025 - Imobach Gonzalez Sosa <igonzalezsosa@suse.com>

- Version 11

-------------------------------------------------------------------
Fri Jan 10 08:58:29 UTC 2025 - Imobach Gonzalez Sosa <igonzalezsosa@suse.com>

- Disable the browser cache setting the "Cache-Control" header to
  "no-store" (gh#agama-project/agama#1880).

-------------------------------------------------------------------
Thu Jan  9 12:52:05 UTC 2025 - Josef Reidinger <jreidinger@suse.com>

- Increase disk size in _constraints to fix build on ppc
  (gh#agama-project/agama#1876).

-------------------------------------------------------------------
Wed Jan  8 14:05:34 UTC 2025 - Imobach Gonzalez Sosa <igonzalezsosa@suse.com>

- Add support for products registration (jsc#PED-11192,
  gh#agama-project/agama#1809).

-------------------------------------------------------------------
Fri Dec 20 12:17:26 UTC 2024 - Josef Reidinger <jreidinger@suse.com>

- Add bootloader.stopOnBootMenu section to profile to allow stop
  during boot for openQA (gh#agama-project/agama#1840)

-------------------------------------------------------------------
Thu Dec 19 11:39:14 UTC 2024 - Imobach Gonzalez Sosa <igonzalezsosa@suse.com>

- Fix several validation issues (gh#agama-project/agama#1845).

-------------------------------------------------------------------
Wed Dec 18 12:32:00 UTC 2024 - Imobach Gonzalez Sosa <igonzalezsosa@suse.com>

- Introduce a new AGAMA_LOG environment variable to control what to
  log (gh#agama-project/agama#1843).

-------------------------------------------------------------------
Wed Dec 18 10:11:44 UTC 2024 - Imobach Gonzalez Sosa <igonzalezsosa@suse.com>

- Add jsonnet as a BuildRequires dependency because it is needed
  when running tests (gh#agama-project/agama#1842).

-------------------------------------------------------------------
Thu Dec 12 16:42:18 UTC 2024 - Imobach Gonzalez Sosa <igonzalezsosa@suse.com>

- Fix profile URL handling (bsc#1234362):
  - Follow redirections.
  - Determine the file format from the content instead of the
    extension. It does not apply to AutoYaST profiles, where it still
    uses the extension in the URL for backward compatibility.

-------------------------------------------------------------------
Tue Dec  3 12:58:48 UTC 2024 - Imobach Gonzalez Sosa <igonzalezsosa@suse.com>

- Do not refer to the agama-dbus-monitor because it is part of the
  Ruby package (gh#agama-project/agama#1805).

-------------------------------------------------------------------
Mon Dec  2 11:29:46 UTC 2024 - Imobach Gonzalez Sosa <igonzalezsosa@suse.com>

- Upgrade rustc dependency to version 1.81 because it is needed by
  zbus 5 (gh#agama-project/agama#1797).

-------------------------------------------------------------------
Sun Dec  1 21:53:21 UTC 2024 - David Diaz <dgonzalez@suse.com>

- Rename flag to set password as encrypted
  (gh#agama-project/agama#1787).

-------------------------------------------------------------------
Fri Nov 29 12:14:25 UTC 2024 - Imobach Gonzalez Sosa <igonzalezsosa@suse.com>

- Add support for running user-defined post-scripts in a chroot
 (gh#agama-project/agama#1792).

-------------------------------------------------------------------
Fri Nov 29 08:57:19 UTC 2024 - Michal Filka <mfilka@suse.com>

- several improvements for CLI. agama logs store:
  - collects logs of agama-web-server service
  - collects list of installed packages (e.g. .packages.root or
    rpm -qa)
  - do not add into the archive empty files when log command
    returns nothing
  - do not explicitly set archive permissions on client side
  - do not hide backend errors (e.g. in case of invalid auth token)
- added service for monitoring Agama's D-Bus bus which stores
  errors into a log.

-------------------------------------------------------------------
Thu Nov 28 15:58:59 UTC 2024 - Ladislav Slezák <lslezak@suse.com>

- Drop the handler for the "po.js" path in the HTTP server,
  the web frontend now uses dynamic imports for loading the
  translation files (gh#agama-project/agama#1777)

-------------------------------------------------------------------
Thu Nov 28 11:07:58 UTC 2024 - Imobach Gonzalez Sosa <igonzalezsosa@suse.com>

- Add support for auto-installation "init" scripts
  (gh#agama-project/agama#1788).

-------------------------------------------------------------------
Mon Nov 25 19:51:20 UTC 2024 - Imobach Gonzalez Sosa <igonzalezsosa@suse.com>

- Fix the default path of the D-Bus Questions object and the ISCSI
  Initiator interface (gh#agama-project/agama#1785).

-------------------------------------------------------------------
Fri Nov 15 16:48:44 UTC 2024 - Ladislav Slezák <lslezak@suse.com>

- Allow using encrypted passord for root and the first user
  (gh#agama-project/agama#1771)

-------------------------------------------------------------------
Thu Nov 14 14:45:47 UTC 2024 - Knut Alejandro Anderssen González <kanderssen@suse.com>

- Get some wireless settings as optional in order to not break the
  connections reader (gh#agama-project/agama#1753).

-------------------------------------------------------------------
Wed Nov 13 12:03:02 UTC 2024 - Imobach Gonzalez Sosa <igonzalezsosa@suse.com>

- Properly update the localization settings of the D-Bus services
  (bsc#1233159, bsc#1233160).

-------------------------------------------------------------------
Mon Nov 11 09:52:59 UTC 2024 - Imobach Gonzalez Sosa <igonzalezsosa@suse.com>

- Add many missing elements to the OpenAPI spec
  (gh#agama-project/agama#1700).
- Update to utoipa 5.2 to generate the OpenAPI spec.

-------------------------------------------------------------------
Thu Nov  7 14:20:48 UTC 2024 - Imobach Gonzalez Sosa <igonzalezsosa@suse.com>

- Perform a system re-probing after executing pre-scripts
  (gh#agama-project/agama#1735).

-------------------------------------------------------------------
Mon Nov  4 07:51:55 UTC 2024 - Michal Filka <mfilka@suse.com>

- Follow-up of original fix for gh#agama-project/agama#1495
- Implemented HTTP API for downloading logs
- Adapted CLI command "logs" to use the HTTP API for downloading logs

-------------------------------------------------------------------
Wed Oct 30 15:27:11 UTC 2024 - Jorik Cronenberg <jorik.cronenberg@suse.com>

- Add autoconnect property for network connections
  (gh#agama-project/agama#1715)

-------------------------------------------------------------------
Mon Oct 28 09:24:48 UTC 2024 - Imobach Gonzalez Sosa <igonzalezsosa@suse.com>

- Use the correct method to apply the network configuration from
  the CLI (gh#agama-project/agama#1701).

-------------------------------------------------------------------
Thu Oct 24 14:19:46 UTC 2024 - José Iván López González <jlopez@suse.com>

- Storage: extend the HTTP API to allow getting the solved storage
  config (gh#agama-project/agama#1692).

-------------------------------------------------------------------
Wed Oct 23 15:25:36 UTC 2024 - Imobach Gonzalez Sosa <igonzalezsosa@suse.com>

- Fix the action to download the logs (gh#agama-project/agama#1693).

-------------------------------------------------------------------
Tue Oct 22 09:46:41 UTC 2024 - Imobach Gonzalez Sosa <igonzalezsosa@suse.com>

- Improve OpenAPI specification generation (gh#agama-project/agama#1564):
  - Add a lot of missing elements to make the specification valid.
  - Use a xtask to generate the OpenAPI specification at build time.
  - Ship the specification in a separate package (agama-openapi).

-------------------------------------------------------------------
Wed Oct 16 15:07:33 UTC 2024 - Imobach Gonzalez Sosa <igonzalezsosa@suse.com>

- Add support for running user-defined scripts before and after the
  installation (gh#agama-project/agama#1673).

-------------------------------------------------------------------
Wed Oct 16 07:55:27 UTC 2024 - Michal Filka <mfilka@suse.com>

- Implemented option for providing remote API address for the CLI
  gh#agama-project/agama#1495

-------------------------------------------------------------------
Mon Oct 14 13:53:10 UTC 2024 - Josef Reidinger <jreidinger@suse.com>

- CLI: change format for questions answers file from YAML to JSON
  to be consistent with other commands
  (gh#agama-project/agama#1667).

-------------------------------------------------------------------
Fri Sep 27 13:09:10 UTC 2024 - Jorik Cronenberg <jorik.cronenberg@suse.com>

- Fix optional network settings (gh#agama-project/agama#1641).

-------------------------------------------------------------------
Fri Sep 27 10:44:22 UTC 2024 - Imobach Gonzalez Sosa <igonzalezsosa@suse.com>

- Expose keymaps localized descriptions (gh#agama-project/agama#1643).

-------------------------------------------------------------------
Wed Sep 25 14:33:50 UTC 2024 - Clemens Famulla-Conrad <cfamullaconrad@suse.com>

- Rename wireless key-mgmt value wpa-eap-suite-b192 to
  wpa-eap-suite-b-192 (gh#agama-project/agama#1640)

-------------------------------------------------------------------
Fri Sep 20 11:42:06 UTC 2024 - Imobach Gonzalez Sosa <igonzalezsosa@suse.com>

- Version 10

-------------------------------------------------------------------
Fri Sep 20 11:24:56 UTC 2024 - Imobach Gonzalez Sosa <igonzalezsosa@suse.com>

- Change the license to GPL-2.0-or-later (gh#openSUSE/agama#1621).

-------------------------------------------------------------------
Tue Sep 18 13:20:47 UTC 2024 - Josef Reidinger <jreidinger@suse.com>

- Expose the zFCP D-Bus API through HTTP (gh#openSUSE/agama#1570).

-------------------------------------------------------------------
Wed Sep 18 08:27:13 UTC 2024 - Martin Vidner <mvidner@suse.com>

- For CLI, use HTTP clients instead of D-Bus clients,
  final piece: Storage (gh#openSUSE/agama#1600)
  - added StorageHTTPClient

-------------------------------------------------------------------
Wed Sep 13 12:25:28 UTC 2024 - Jorik Cronenberg <jorik.cronenberg@suse.com>

- Add additional wireless settings (gh#openSUSE/agama#1602).

-------------------------------------------------------------------
Wed Sep 10 15:00:33 UTC 2024 - Jorik Cronenberg <jorik.cronenberg@suse.com>

- Implement 802.1x (EAP) in network settings (gh#openSUSE/agama#1597).

-------------------------------------------------------------------
Mon Sep  9 09:09:54 UTC 2024 - Martin Vidner <mvidner@suse.com>

- For CLI, use HTTP clients instead of D-Bus clients,
  for Product (name and registration) (gh#openSUSE/agama#1548)
  - added ProductHTTPClient

-------------------------------------------------------------------
Thu Sep  5 16:25:00 UTC 2024 - Lubos Kocman <lubos.kocman@suse.com>

- Show product logo in product selector (gh#openSUSE/agama#1415).

-------------------------------------------------------------------
Wed Aug 28 12:37:34 UTC 2024 - Imobach Gonzalez Sosa <igonzalezsosa@suse.com>

- Expose the DASD D-Bus API through HTTP (gh#openSUSE/agama#1532).

-------------------------------------------------------------------
Tue Aug 27 13:57:35 UTC 2024 - José Iván López González <jlopez@suse.com>

- Schema definition for basic storage settings
  (gh#openSUSE/agama#1455).

-------------------------------------------------------------------
Mon Aug 26 11:19:27 UTC 2024 - Martin Vidner <mvidner@suse.com>

- For CLI, use HTTP clients instead of D-Bus clients,
  for Software (gh#openSUSE/agama#1548)
  - added SoftwareHTTPClient

-------------------------------------------------------------------
Thu Aug 15 08:33:02 UTC 2024 - Josef Reidinger <jreidinger@suse.com>

- Use sd_notify for starting agama-web-service to notify systemd
  when service is ready. It helps with race condition in agama-auto
  (gh#openSUSE/agama#1539)
- improve systemd dependencies of agama-web-service to ensure that
  agama service runs

-------------------------------------------------------------------
Fri Aug  9 08:50:31 UTC 2024 - Martin Vidner <mvidner@suse.com>

- For CLI, use HTTP clients instead of D-Bus clients,
  for Users and Localization (gh#openSUSE/agama#1438)
  - service clients used by CLI:
    - added UsersHTTPClient, LocalizationHTTPClient
    - removed LocalizationClient
    - BaseHTTPClient API reworked:
      - return () or deserialized objects
      - added PUT and PATCH
  - web service:
    - PUT /api/users/first: do report backend errors
    - PATCH /api/users/root: report the (potential) backend errors
  - tests:
    - added tests using httpmock
    - env_logger added to dev-dependencies

-------------------------------------------------------------------
Mon Jul 22 15:27:44 UTC 2024 - Josef Reidinger <jreidinger@suse.com>

- Fix `agama questions list` to list only unaswered questions and
  improve its performance
  (gh#openSUSE/agama#1476)

-------------------------------------------------------------------
Wed Jul 17 11:15:33 UTC 2024 - Jorik Cronenberg <jorik.cronenberg@suse.com>

- Add dns search domains and ignore-auto-dns to network settings
  (gh#openSUSE/agama#1330).

-------------------------------------------------------------------
Tue Jul 16 11:56:29 UTC 2024 - Josef Reidinger <jreidinger@suse.com>

- CLI:
-- Add `agama questions list` to get list of unanswered questions
-- Add `agama questions ask` to ask for question and wait for
   answer
- agama-lib:
-- Add BaseHTTPClient that is base for clients that communicate
   with agama-web-server
   (gh#openSUSE/agama#1457)

-------------------------------------------------------------------
Wed Jul 10 20:11:39 UTC 2024 - Josef Reidinger <jreidinger@suse.com>

- Add to HTTP API a method to remove questions
- Add to HTTP API method to get the answer to a question
  (gh#openSUSE/agama#1453)

-------------------------------------------------------------------
Wed Jul 10 10:01:18 UTC 2024 - Josef Reidinger <jreidinger@suse.com>

- Add to HTTP API method POST for question to ask new question
  (gh#openSUSE/agama#1451)

-------------------------------------------------------------------
Fri Jul  5 13:17:17 UTC 2024 - José Iván López González <jlopez@suse.com>

- Adapt storage model to changes in D-Bus API
  (gh#openSUSE/agama#1428).

-------------------------------------------------------------------
Mon Jul  1 15:50:40 UTC 2024 - José Iván López González <jlopez@suse.com>

- Schema definition for guided and AutoYaST storage proposals
  (gh#openSUSE/agama#1263).

-------------------------------------------------------------------
Fri Jun 28 06:56:02 UTC 2024 - Martin Vidner <mvidner@suse.com>

- Use gzip (.gz) instead of bzip2 (.bz2) to compress logs
  so that they can be attached to GitHub issues
  (gh#openSUSE/agama#1378)

-------------------------------------------------------------------
Thu Jun 27 13:22:51 UTC 2024 - Imobach Gonzalez Sosa <igonzalezsosa@suse.com>

- Version 9

-------------------------------------------------------------------
Thu Jun 27 07:02:29 UTC 2024 - Imobach Gonzalez Sosa <igonzalezsosa@suse.com>

- Improve the prompt to introduce the password in the "auth login"
  command (gh#openSUSE/agama#1271).

-------------------------------------------------------------------
Wed Jun 26 12:56:31 UTC 2024 - Knut Anderssen <kanderssen@suse.com>

- Filter only external configured connections
  (gh#openSUSE/agama#1383).
- Expose more details about devices status in the API
  (gh#openSUSE/agama#1365).

-------------------------------------------------------------------
Wed Jun 26 10:29:05 UTC 2024 - José Iván López González <jlopez@suse.com>

- Set and get storage config (gh#openSUSE/agama#1293).

-------------------------------------------------------------------
Tue Jun 25 15:16:33 UTC 2024 - Imobach Gonzalez Sosa <igonzalezsosa@suse.com>

- Use the new SetLocale D-Bus method to change the language and the
  keyboard layout (gh#openSUSE/agama#1375).

-------------------------------------------------------------------
Tue Jun 25 15:04:20 UTC 2024 - David Diaz <dgonzalez@suse.com>

- Add resize actions to storage model (gh#openSUSE/agama#1354).

-------------------------------------------------------------------
Thu Jun 21 15:00:00 UTC 2024 - Clemens Famulla-Conrad <cfamullaconrad@suse.de>

- Add tun/tap model (gh#openSUSE/agama#1353)

-------------------------------------------------------------------
Thu Jun 20 12:58:32 UTC 2024 - Imobach Gonzalez Sosa <igonzalezsosa@suse.com>

- Add a new "config edit" command allows editing installation
  settings using an external editor (gh#openSUSE/agama#1360).
- Remove the "--format" option (gh#openSUSE/agama#1360).

-------------------------------------------------------------------
Thu Jun 20 05:32:42 UTC 2024 - Imobach Gonzalez Sosa <igonzalezsosa@suse.com>

- Add support for progress sequences with pre-defined descriptions
  (gh#openSUSE/agama#1356).
- Fix the "Progress" signal to use camelCase
  (gh#openSUSE/agama#1356).

-------------------------------------------------------------------
Fri Jun 14 06:17:52 UTC 2024 - Imobach Gonzalez Sosa <igonzalezsosa@suse.com>

- Remove references to the old "config add/set" subcommands
  (gh#openSUSE/agama/#1338).

-------------------------------------------------------------------
Thu Jun 13 10:50:44 UTC 2024 - Knut Anderssen <kanderssen@suse.com>

- Apply network changes when connecting or disconnecting
  (gh#openSUSE/agama#1320).

-------------------------------------------------------------------
Thu Jun 13 10:39:57 UTC 2024 - Imobach Gonzalez Sosa <igonzalezsosa@suse.com>

- Expose Issues API in users-related interface
  (gh#openSUSE/agama#1202).
- Drop the old validations API.

-------------------------------------------------------------------
Wed Jun 12 10:15:33 UTC 2024 - Jorik Cronenberg <jorik.cronenberg@suse.com>

- Allow writing to loopback connection in agama-server
  (gh#openSUSE/agama#1318).

-------------------------------------------------------------------
Tue Jun 11 21:35:00 UTC 2024 - Imobach Gonzalez Sosa <igonzalezsosa@suse.com>

- CLI: use the master token /run/agama/token if available and
  readable (gh#openSUSE/agama#1287).
- CLI: remove the "config add/set" subcommands
  (gh#openSUSE/agama#1314).

-------------------------------------------------------------------
Mon Jun 10 14:24:33 UTC 2024 - Jorik Cronenberg <jorik.cronenberg@suse.com>

- Add mtu property for network connections
  (gh#openSUSE/agama#1101).

-------------------------------------------------------------------
Fri Jun  7 05:58:48 UTC 2024 - Michal Filka <mfilka@suse.com>

- Improvements in HTTPS setup
  - self-signed certificate contains hostname
  - self-signed certificate is stored into default location
  - before creating new self-signed certificate a default location
    (/etc/agama.d/ssl) is checked for a certificate
  - gh#openSUSE/agama#1228

-------------------------------------------------------------------
Wed Jun  5 13:53:59 UTC 2024 - José Iván López González <jlopez@suse.com>

- Process the legacyAutoyastStorage section of the profile
  (gh#openSUSE/agama#1284).

-------------------------------------------------------------------
Mon Jun  3 07:49:16 UTC 2024 - Josef Reidinger <jreidinger@suse.com>

- CLI: Add new commands "agama download" and
  "agama profile autoyast" and remove "agama profile download" to
  separate common curl-like download and autoyast specific one
  which do conversion to json (gh#openSUSE/agama#1279)

-------------------------------------------------------------------
Wed May 29 12:15:37 UTC 2024 - Josef Reidinger <jreidinger@suse.com>

- CLI: Add new command "agama profile import" that does the whole
  autoinstallation processing and loads the configuration
  (gh#openSUSE/agama#1270).

-------------------------------------------------------------------
Wed May 29 11:16:11 UTC 2024 - Imobach Gonzalez Sosa <igonzalezsosa@suse.com>

- Improve command-line interface help (gh#openSUSE/agama#1269 and
  (gh#openSUSE/agama#1273).
- agama-web-server connects to D-Bus only when needed
  (gh#openSUSE/agama#1273).

-------------------------------------------------------------------
Wed May 29 10:40:21 UTC 2024 - Imobach Gonzalez Sosa <igonzalezsosa@suse.com>

- The HTTP request to perform a probing is not blocking anymore
  (gh#openSUSE/agama#1272).

-------------------------------------------------------------------
Mon May 27 14:11:55 UTC 2024 - Imobach Gonzalez Sosa <igonzalezsosa@suse.com>

- The "agama auth" command reads the password from the standard
  input (gh#openSUSE/agama#1265).

-------------------------------------------------------------------
Mon May 27 05:49:46 UTC 2024 - Imobach Gonzalez Sosa <igonzalezsosa@suse.com>

- Add agama.libssonnet to the spec file (gh#openSUSE/agama#1261).

-------------------------------------------------------------------
Thu May 23 15:47:28 UTC 2024 - Ladislav Slezák <lslezak@suse.com>

- Avoid deadlock when "setxkbmap" call gets stucked, use a timeout
  (gh#openSUSE/agama#1249)

-------------------------------------------------------------------
Wed May 22 12:31:25 UTC 2024 - Josef Reidinger <jreidinger@suse.com>

- autoinstallation jsonnet: Inject complete lshw json output and
  provide helper functions for filtering it (gh#openSUSE/agama#1242)

-------------------------------------------------------------------
Fri May 17 09:52:25 UTC 2024 - Imobach Gonzalez Sosa <igonzalezsosa@suse.com>

- Version 8

-------------------------------------------------------------------
Tue May 16 12:48:42 UTC 2024 - Knut Anderssen <kanderssen@suse.com>

- Allow to download Agama logs through the manager HTTP API
  (gh#openSUSE/agama#1216).

-------------------------------------------------------------------
Thu May 16 12:34:43 UTC 2024 - Imobach Gonzalez Sosa <igonzalezsosa@suse.com>

- Restarting agama.service causes agama-web-server.service to be
  restarted too (gh#openSUSE/agama#1222).

-------------------------------------------------------------------
Thu May 16 12:24:26 UTC 2024 - José Iván López González <jlopez@suse.com>

- Small changes in the storage HTTP API (gh#openSUSE/agama#1208):
  - /storage/proposal/usable_devices (get): returns a list of SIDs
    instead of device names.
  - /storage/proposal/settings (put): returns whether the proposal
    was successfully calculated.

-------------------------------------------------------------------
Thu May 16 10:31:38 UTC 2024 - Imobach Gonzalez Sosa <igonzalezsosa@suse.com>

- The CLI does not fail when the storage proposal is missing
  (gh#openSUSE/agama#1220).
- Properly detect whether LVM is activated.

-------------------------------------------------------------------
Thu May 16 06:19:36 UTC 2024 - Imobach Gonzalez Sosa <igonzalezsosa@suse.com>

- Change the web server to listen on port 80 by default
  (gh#openSUSE/agama#1217).

-------------------------------------------------------------------
Wed May 15 15:21:30 UTC 2024 - Imobach Gonzalez Sosa <igonzalezsosa@suse.com>

- Improve logging in the D-Bus and web servers
  (gh#openSUSE/agama#1215):
  - Write to the stdout if they are not connected to
    systemd-journald.
  - The stdout logger includes the file/line (it was already
    included when logging to systemd-journald).

-------------------------------------------------------------------
Wed May 15 14:08:26 UTC 2024 - Imobach Gonzalez Sosa <igonzalezsosa@suse.com>

- Do not crash if the /etc/agama.d/locales file does not contain
  any valid locale (gh#openSUSE/agama#1213).

-------------------------------------------------------------------
Tue May 14 12:39:49 UTC 2024 - Imobach Gonzalez Sosa <igonzalezsosa@suse.com>

- If present, read the locales list from the /etc/agama.d/locales
  file (gh#openSUSE/agama#1205).

-------------------------------------------------------------------
Tue May 14 10:48:42 UTC 2024 - Knut Anderssen <kanderssen@suse.com>

- Dropped the network D-Bus service as it is not needed anymore
  (gh#openSUSE/agama#1199).

-------------------------------------------------------------------
Mon May 13 09:01:21 UTC 2024 - Imobach Gonzalez Sosa <igonzalezsosa@suse.com>

- Extend the storage HTTP API to support handling the iSCSI
  configuration (gh#openSUSE/agama#1187).

-------------------------------------------------------------------
Mon May 13 08:47:27 UTC 2024 - José Iván López González <jlopez@suse.com>

- Provide HTTP API for storage (gh#openSUSE/agama#1175).

-------------------------------------------------------------------
Mon May  6 05:13:54 UTC 2024 - Imobach Gonzalez Sosa <igonzalezsosa@suse.com>

- Extend the HTTP/JSON API:
  - Localization (gh#openSUSE/agama#1047, gh#openSUSE/agama#1120).
  - Networking (gh#openSUSE/agama#1064).
  - Software (gh#openSUSE/agama#1069).
  - Manager service (gh#openSUSE/agama#1089).
  - Questions (gh#openSUSE/agama#1091).
  - Progress interface (gh#openSUSE/agama#1092).
  - Issues interface (gh#openSUSE/agama#1100).
  - Users (gh#openSUSE/agama#1117).
  - Product registration (gh#openSUSE/agama#1146).
- Add an "agama-web-server" service (gh#openSUSE/agama/1119).
- Fix the generation of the self-signed certificate
  (gh#openSUSE/agama#1131).
- Improve agama-server logging (gh#openSUSE/agama#1143).
- Provide frontend translations via the /po.js path
  (gh#openSUSE/agama#1126).

-------------------------------------------------------------------
Wed Mar  13 12:42:58 UTC 2024 - Jorik Cronenberg <jorik.cronenberg@suse.com>

- Add infiniband to network model (gh#openSUSE/agama#1032).

-------------------------------------------------------------------
Thu Mar  7 10:52:58 UTC 2024 - Michal Filka <mfilka@suse.com>

- CLI: added auth command with login / logout / show subcommands
  for handling authentication token management with new agama web
  server

-------------------------------------------------------------------
Thu Feb 29 09:49:18 UTC 2024 - Ladislav Slezák <lslezak@suse.com>

- Web server:
  - Accept also IPv6 connections (gh#openSUSE/agama#1057)
  - Added SSL (HTTPS) support (gh#openSUSE/agama#1062)
    - Use either the cerfificate specified via command line
      arguments or generate a self-signed certificate
    - Redirect external HTTP requests to HTTPS
    - Allow HTTP for internal connections (http://localhost)
  - Optionally listen on a secondary address
    (to allow listening on both HTTP/80 and HTTPS/433 ports)

-------------------------------------------------------------------
Tue Feb 27 15:55:28 UTC 2024 - Imobach Gonzalez Sosa <igonzalezsosa@suse.com>

- Reorganize RPM packages (gh#openSUSE/agama#1056):
  * agama is now the main package and it contains agama-dbus-server
    and agama-web-server.
  * agama-cli is a subpackage.

-------------------------------------------------------------------
Wed Feb  7 11:49:02 UTC 2024 - Imobach Gonzalez Sosa <igonzalezsosa@suse.com>

- Add preliminary support to import AutoYaST profiles
  (gh#openSUSE/agama#1029).

-------------------------------------------------------------------
Mon Jan 29 15:53:56 UTC 2024 - Imobach Gonzalez Sosa <igonzalezsosa@suse.com>

- Better network configuration handling (gh#openSUSE/agama#1006):
  * Write only changed connections.
  * Roll back when updating the NetworkManager configuration
    failed.
  * Improved error handling when reading or writing the changes.
  * Properly remove deleted connections from the D-Bus tree.
  * Use the UUID to identify connections.
  * Do not support multiple connections with the same ID.

-------------------------------------------------------------------
Mon Jan 29 15:37:56 UTC 2024 - Jorik Cronenberg <jorik.cronenberg@suse.com>

- Add hidden property for wireless in network model
  (gh#openSUSE/agama#1024).

-------------------------------------------------------------------
Mon Jan 29 10:22:49 UTC 2024 - Jorik Cronenberg <jorik.cronenberg@suse.com>

- Add more wireless options to network model
  (gh#openSUSE/agama#1014).

-------------------------------------------------------------------
Thu Jan 23 18:00:00 UTC 2024 - Clemens Famulla-Conrad <cfamullaconrad@suse.de>

- Add Bridge model (gh#openSUSE/agama#1008)

-------------------------------------------------------------------
Thu Jan 23 17:38:23 UTC 2024 - Clemens Famulla-Conrad <cfamullaconrad@suse.de>

- Add VLAN model (gh#openSUSE/agama#918)

-------------------------------------------------------------------
Thu Jan 11 15:34:15 UTC 2024 - Imobach Gonzalez Sosa <igonzalezsosa@suse.com>

- Include the encoding as part of the locales (gh#openSUSE/agama#987).

-------------------------------------------------------------------
Mon Jan  8 17:02:40 UTC 2024 - José Iván López González <jlopez@suse.com>

- Fix the list of keymaps to avoid duplicated values
  (gh#openSUSE/agama#981).

-------------------------------------------------------------------
Thu Dec 21 14:23:33 UTC 2023 - Imobach Gonzalez Sosa <igonzalezsosa@suse.com>

- Version 7

-------------------------------------------------------------------
Thu Dec 21 11:12:45 UTC 2023 - Ancor Gonzalez Sosa <ancor@suse.com>

- The result of ListTimezones includes the localized country name
  for each timezone (gh#openSUSE/agama#946)

-------------------------------------------------------------------
Fri Dec 15 16:29:20 UTC 2023 - Imobach Gonzalez Sosa <igonzalezsosa@suse.com>

- Update agama-cli dependencies including the zerocopy crate to
  address a security alert (see gh#google/zerocopy#716).

-------------------------------------------------------------------
Wed Dec 13 22:41:34 UTC 2023 - Knut Anderssen <kanderssen@suse.com>

- Add support for bonding connections (gh#openSUSE/agama#885).

-------------------------------------------------------------------
Fri Dec  8 09:23:09 UTC 2023 - Josef Reidinger <jreidinger@suse.com>

- Change the config in a way that: (gh#openSUSE/agama#919)
  1. product is moved to own section and is now under product.id
  2. in product section is now also registrationCode and registrationEmail
  3. in software section is now patterns to select patterns to install
- adapt profile.schema according to above changes
- org.opensuse.Agama.Software1 API changed to report missing patterns

-------------------------------------------------------------------
Tue Dec  5 11:18:41 UTC 2023 - Jorik Cronenberg <jorik.cronenberg@suse.com>

- Add ability to assign a custom MAC address for network
  connections (gh#openSUSE/agama#893)

-------------------------------------------------------------------
Tue Dec  5 09:46:48 UTC 2023 - José Iván López González <jlopez@suse.com>

- Explicitly add dependencies instead of relying on the live ISO
  to provide the required packages (gh#openSUSE/agama/911).

-------------------------------------------------------------------
Tue Dec  5 08:56:13 UTC 2023 - Jorik Cronenberg <jorik.cronenberg@suse.com>

- Add support for dummy network devices although they are not
  exposed on D-Bus yet (gh#openSUSE/agama#913).

-------------------------------------------------------------------
Sun Dec  3 15:53:34 UTC 2023 - Imobach Gonzalez Sosa <igonzalezsosa@suse.com>

- Use a single call to systemd-firstboot to write the localization
  settings (gh#openSUSE/agama#903).

-------------------------------------------------------------------
Sat Dec  2 18:05:54 UTC 2023 - Imobach Gonzalez Sosa <igonzalezsosa@suse.com>

- Version 6

-------------------------------------------------------------------
Wed Nov 29 11:19:51 UTC 2023 - Imobach Gonzalez Sosa <igonzalezsosa@suse.com>

- Rework the org.opensuse.Agama1.Locale interface
  (gh#openSUSE/agama#881):
  * Replace LabelsForLocales function with ListLocales.
  * Add a ListKeymaps function.
  * Extend the ListTimezone function to include the translation of
    each part.
  * Drop ListUILocales and ListVConsoleKeyboards functions.
  * Remove the SupportedLocales and VConsoleKeyboard properties.
  * Do not read the lists of locales, keymaps and timezones on
    each request.
  * Peform some validation when trying to change the Locales,
    Keymap and Timezone properties.

-------------------------------------------------------------------
Thu Nov 16 11:06:30 UTC 2023 - Imobach Gonzalez Sosa <igonzalezsosa@suse.com>

- Update dependencies to compatible versions
  (gh#openSUSE/agama#874).
- Replace tempdir with tempfile to prevent RUSTSEC-2023-0018.

-------------------------------------------------------------------
Wed Nov 15 12:35:32 UTC 2023 - José Iván López González <jlopez@suse.com>

- Adapt to changes in software D-Bus API (gh#openSUSE/agama#869).

-------------------------------------------------------------------
Wed Nov 15 11:27:10 UTC 2023 - Michal Filka <mfilka@suse.com>

- Improved "agama logs store" (gh#openSUSE/agama#823)
  - added an option which allows to define the archive destination

-------------------------------------------------------------------
Tue Nov 14 15:44:15 UTC 2023 - Jorik Cronenberg <jorik.cronenberg@suse.com>

- Add support for routing to the network model (gh#openSUSE/agama#824)

-------------------------------------------------------------------
Mon Oct 23 14:43:59 UTC 2023 - Michal Filka <mfilka@suse.com>

- Improved "agama logs store" (gh#openSUSE/agama#812)
  - the archive file owner is root:root
  - the permissions is set to r/w for the owner

-------------------------------------------------------------------
Mon Oct 23 11:33:40 UTC 2023 - Imobach Gonzalez Sosa <igonzalezsosa@suse.com>

- Version 5

-------------------------------------------------------------------
Mon Oct 10 07:37:00 UTC 2023 - Michal Filka <mfilka@suse.com>

- Improve file and directory names in "agama logs store".
- Add an "agama logs list" subcommand.

-------------------------------------------------------------------
Tue Sep 26 15:57:14 UTC 2023 - Imobach Gonzalez Sosa <igonzalezsosa@suse.com>

- Version 4

-------------------------------------------------------------------
Tue Sep 26 12:05:52 UTC 2023 - Imobach Gonzalez Sosa <igonzalezsosa@suse.com>

- Wait until the manager is ready before probing
  (gh#openSUSE/agama#771).

-------------------------------------------------------------------
Mon Sep 25 11:32:53 UTC 2023 - Imobach Gonzalez Sosa <igonzalezsosa@suse.com>

- Add support for IPv6 network settings (gh#openSUSE/agama#761).

-------------------------------------------------------------------
Mon Sep 25 10:46:53 UTC 2023 - Michal Filka <mfilka@suse.com>

- CLI: added (sub)commands for handling logs. "store" subcommand is
  similar to what old save_y2logs did. (gh#openSUSE/agama#757)

-------------------------------------------------------------------
Tue Sep 19 11:16:16 UTC 2023 - José Iván López González <jlopez@suse.com>

- Adapt to new storage D-Bus API and explicitly call to probe after
  selecting a new product (gh#openSUSE/agama#748).

-------------------------------------------------------------------
Thu Sep 14 19:44:57 UTC 2023 - Josef Reidinger <jreidinger@suse.com>

- Improve questions CLI help text (gh#openSUSE/agama#754)

-------------------------------------------------------------------
Thu Sep 14 10:10:37 UTC 2023 - Imobach Gonzalez Sosa <igonzalezsosa@suse.com>

- Use a single D-Bus service to connect to the manager and the
  users API (gh#openSUSE/agama#753, follow-up of
  gh#openSUSE/agama#729).

-------------------------------------------------------------------
Wed Sep 13 09:27:22 UTC 2023 - Knut Anderssen <kanderssen@suse.com>

- Allow to bind a connection to an specific interface through its
  name or through a set of match settings (gh#opensSUSE/agama#723).

-------------------------------------------------------------------
Thu Aug 31 10:30:28 UTC 2023 - Imobach Gonzalez Sosa <igonzalezsosa@suse.com>

- Use a single D-Bus service to expose locale, network and
  questions settings (gh#openSUSE/agama#729).

-------------------------------------------------------------------
Wed Aug 30 12:57:59 UTC 2023 - Josef Reidinger <jreidinger@suse.com>

- Locale service: add value for UI locale (gh#openSUSE/agama#725)

-------------------------------------------------------------------
Thu Aug  3 08:34:14 UTC 2023 - Imobach Gonzalez Sosa <igonzalezsosa@suse.com>

- Move the settings functionality to a separate package,
  agama-settings (gh#openSUSE/agama#666).
- Make the "Settings" derive macro reusable from other crates.
- Extend the "Settings" derive macro to generate code for
  InstallSettings and NetworkSettings.
- Improve error reporting when working with the "config"
  subcommand.

-------------------------------------------------------------------
Wed Aug  2 10:03:18 UTC 2023 - Imobach Gonzalez Sosa <igonzalezsosa@suse.com>

- Version 3

-------------------------------------------------------------------
Wed Jul 26 11:08:09 UTC 2023 - Josef Reidinger <jreidinger@suse.com>

- CLI: add to "questions" command "answers" subcommand to set
  file with predefined answers
- dbus-server: add "AddAnswersFile" method to Questions service
  (gh#openSUSE/agama#669)

-------------------------------------------------------------------
Tue Jul 18 13:32:04 UTC 2023 - Josef Reidinger <jreidinger@suse.com>

- Add to CLI "questions" subcommand with mode option to set
  interactive and non-interactive mode (gh#openSUSE/agama#668)

-------------------------------------------------------------------
Mon Jul 17 13:36:56 UTC 2023 - Imobach Gonzalez Sosa <igonzalezsosa@suse.com>

- Fix the logic to decide which network connections to write
  due to a bug introduced in gh#openSUSE/agama#662
  (gh#openSUSE/agama#667).

-------------------------------------------------------------------
Mon Jul 17 09:16:38 UTC 2023 - Josef Reidinger <jreidinger@suse.com>

- Adapt to new questions D-Bus API to allow automatic answering of
  questions when requested (gh#openSUSE/agama#637, reverts
  gh#openSUSE/agama#649 as now default option is mandatory)

-------------------------------------------------------------------
Thu Jul 13 10:22:36 UTC 2023 - Imobach Gonzalez Sosa <igonzalezsosa@suse.com>

- Improve error reporting in the command-line interface
  (gh#openSUSE/agama#659 and gh#openSUSE/agama#660).

-------------------------------------------------------------------
Thu Jul 13 08:56:40 UTC 2023 - José Iván López González <jlopez@suse.com>

- Read the storage candidate devices and show them with
  "agama config show" (gh#openSUSE/agama#658).

-------------------------------------------------------------------
Fri Jul  7 14:12:03 UTC 2023 - Imobach Gonzalez Sosa <igonzalezsosa@suse.com>

- Improve the progress reporting (gh#openSUSE/agama#653).

-------------------------------------------------------------------
Thu Jul  6 09:13:47 UTC 2023 - Imobach Gonzalez Sosa <igonzalezsosa@suse.com>

- Improve the waiting logic and implement a retry mechanism for the
  "agama install" command (bsc#1213047).

-------------------------------------------------------------------
Wed Jul  5 11:11:20 UTC 2023 - Imobach Gonzalez Sosa <igonzalezsosa@suse.com>

- Fix the questions service to handle questions with no default
  option (gh#openSUSE/agama#649).

-------------------------------------------------------------------
Thu Jun  1 08:14:14 UTC 2023 - Imobach Gonzalez Sosa <igonzalezsosa@suse.com>

- Add a localization D-Bus service (gh#openSUSE/agama#533).
- Add a network D-Bus service (gh#openSUSE/agama#571).

-------------------------------------------------------------------
Tue May 23 11:51:26 UTC 2023 - Martin Vidner <mvidner@suse.com>

- Version 2.1

-------------------------------------------------------------------
Mon May 22 12:29:20 UTC 2023 - Martin Vidner <mvidner@suse.com>

- Version 2

-------------------------------------------------------------------
Thu May 11 11:00:11 UTC 2023 - Imobach Gonzalez Sosa <igonzalezsosa@suse.com>

- Import root authentication settings when reading a Jsonnet file
  (bsc#1211300, gh#openSUSE/agama#573).
- Do not export the SSH public key as an empty string when it is
  not defined.

-------------------------------------------------------------------
Fri Mar 24 14:36:36 UTC 2023 - Imobach Gonzalez Sosa <igonzalezsosa@suse.com>

- Version 0.2:
  * Add validation for software and users settings
    (gh#yast/agama-cli#48, gh#yast/agama-cli#51).
  * Better error reporting when the bus is not found
    (gh#yast/agama-cli#48).
  * Improve the progress reporting mechanism, although it is still
    a work in progress (gh#yast/agama-cli#50).

-------------------------------------------------------------------
Wed Mar 22 09:39:29 UTC 2023 - Imobach Gonzalez Sosa <igonzalezsosa@suse.com>

- Add support for setting root authentication mechanisms
  (gh#yast/agama-cli#47).

-------------------------------------------------------------------
Tue Mar 21 16:06:02 UTC 2023 - Martin Vidner <mvidner@suse.com>

- Do not fall back to the system D-Bus (gh#yast/agama-cli#45).

-------------------------------------------------------------------
Wed Mar 21 13:28:01 UTC 2023 - Imobach Gonzalez Sosa <igonzalezsosa@suse.com>

- Use JSON as the default format (gh#yast/agama-cli#46).

-------------------------------------------------------------------
Tue Mar 21 08:55:39 UTC 2023 - Josef Reidinger <jreidinger@suse.com>

- Fix the path of the JSON schema (gh#yast/agama-cli#44).

-------------------------------------------------------------------
Thu Mar 16 11:56:42 UTC 2023 - Imobach Gonzalez Sosa <igonzalezsosa@suse.com>

- First version of the package:
  * Querying and setting simple values.
  * Adding elements to collections
  * Handling of auto-installation profiles.
  * Basic error handling
- 0.1<|MERGE_RESOLUTION|>--- conflicted
+++ resolved
@@ -1,5 +1,15 @@
 -------------------------------------------------------------------
-<<<<<<< HEAD
+Thu Aug 28 10:15:23 UTC 2025 - Imobach Gonzalez Sosa <igonzalezsosa@suse.com>
+
+- Update the software cache when the patterns selection changes (bsc#1248826).
+
+-------------------------------------------------------------------
+Thu Aug 28 05:26:06 UTC 2025 - Imobach Gonzalez Sosa <igonzalezsosa@suse.com>
+
+- Include the output of the "agama config" commands when
+  agama-autoinstall fails (related to bsc#1248779).
+
+-------------------------------------------------------------------
 Wed Aug 27 08:57:02 UTC 2025 - Knut Anderssen <kanderssen@suse.com>
 
 - Add the zFCP controller internal id to the device when some 
@@ -12,17 +22,6 @@
   - introduced --local option for agama config validate CLI command
     to make validation working without connecting to remote agama
     server
-=======
-Thu Aug 28 10:15:23 UTC 2025 - Imobach Gonzalez Sosa <igonzalezsosa@suse.com>
-
-- Update the software cache when the patterns selection changes (bsc#1248826).
-
--------------------------------------------------------------------
-Thu Aug 28 05:26:06 UTC 2025 - Imobach Gonzalez Sosa <igonzalezsosa@suse.com>
-
-- Include the output of the "agama config" commands when
-  agama-autoinstall fails (related to bsc#1248779).
->>>>>>> 44d1bb76
 
 -------------------------------------------------------------------
 Tue Aug 19 12:38:40 UTC 2025 - Imobach Gonzalez Sosa <igonzalezsosa@suse.com>
