-------------------------------------------------------------------
<<<<<<< HEAD
Fri Mar 14 12:32:42 UTC 2025 - Imobach Gonzalez Sosa <igonzalezsosa@suse.com>

- Allow selecting individual packages through a configuration file
  (gh#agama-project/agama#2153).
=======
Wed Mar 12 17:12:10 UTC 2025 - Knut Alejandro Anderssen González <kanderssen@suse.com>

- Introduced the hostname model in order to start managing it
  (gh#agama-project/agama#2118).
>>>>>>> 9ac77fde

-------------------------------------------------------------------
Wed Mar 12 13:09:52 UTC 2025 - Imobach Gonzalez Sosa <igonzalezsosa@suse.com>

- Set the extension in the disposition "filename" so Chrome uses
  the correct name (gh#agama-project/agama#2141).

-------------------------------------------------------------------
Mon Mar 10 12:13:19 UTC 2025 - José Iván López González <jlopez@suse.com>

- Package and install the storage model schema
  (gh#agama-project/agama#2135).

-------------------------------------------------------------------
Thu Mar  6 12:51:42 UTC 2025 - Imobach Gonzalez Sosa <igonzalezsosa@suse.com>

- Extend agama download to support most of YaST-like URLs
  (device:, usb:, label:, cd:, dvd: and hd:) (gh#agama-project/agama#2118).

-------------------------------------------------------------------
Tue Mar  4 13:34:13 UTC 2025 - Martin Vidner <mvidner@suse.com>

- install and package also storage.schema.json (bsc#1238367)

-------------------------------------------------------------------
Wed Feb 26 06:52:52 UTC 2025 - José Iván López González <jlopez@suse.com>

- Extend storage model schema to support file system label (needed
  for jsc#AGM-122 and bsc#1237165).

-------------------------------------------------------------------
Wed Feb 26 06:51:37 UTC 2025 - Imobach Gonzalez Sosa <igonzalezsosa@suse.com>

- Version 12

-------------------------------------------------------------------
Tue Feb 25 22:36:38 UTC 2025 - Imobach Gonzalez Sosa <igonzalezsosa@suse.com>

- Add the missing shebang line to the agama-scripts.sh shell script
  (gh#agama-project/agama#2077).
- Save logs after running post installation scripts
  (gh#agama-project/agama#2078).

-------------------------------------------------------------------
Mon Feb 24 14:42:28 UTC 2025 - Imobach Gonzalez Sosa <igonzalezsosa@suse.com>

- Keep the encoding when storing the locale (gh#agama-project/agama#2062).

-------------------------------------------------------------------
Fri Feb 21 14:00:47 UTC 2025 - José Iván López González <jlopez@suse.com>

- Extend storage model schema to support global encryption
  (gh#agama-project/agama#2031).

-------------------------------------------------------------------
Thu Feb 20 12:58:09 UTC 2025 - Ancor Gonzalez Sosa <ancor@suse.com>

- Introduce the storage model to support the new storage user
  interface (gh#openSUSE/agama#2033)

-------------------------------------------------------------------
Tue Feb 18 12:05:56 UTC 2025 - Imobach Gonzalez Sosa <igonzalezsosa@suse.com>

- Expose root and first user passwords (gh#agama-project/agama#2005).
- Remove support for auto-login.

-------------------------------------------------------------------
Mon Feb 17 17:18:35 UTC 2025 - Knut Anderssen <kanderssen@suse.com>

- Added reboot command to the CLI (gh#agama-project/agama#1970)

-------------------------------------------------------------------
Fri Feb 14 17:00:33 UTC 2025 - Imobach Gonzalez Sosa <igonzalezsosa@suse.com>

- Set console and X11 keymaps when changing the installer keymap
  (bsc#1236174).
- Use the "dashed" form of the keymap identifier when calling
  systemd-firstboot (bsc#1236174).

-------------------------------------------------------------------
Mon Feb 10 13:28:34 UTC 2025 - Ladislav Slezák <lslezak@suse.com>

- Fixup: Make the "lang" URL query optional, do not fail when it
  is missing. This fixes crash on non-UEFI systems.

-------------------------------------------------------------------
Fri Feb  7 11:03:29 UTC 2025 - Ladislav Slezák <lslezak@suse.com>

- Forward the "lang" URL query parameter when redirecting in the
  "/login" endpoint (this allows to define the default language
  in the Firefox configuration file in local installation)

-------------------------------------------------------------------
Thu Feb  6 12:52:11 UTC 2025 - Imobach Gonzalez Sosa <igonzalezsosa@suse.com>

- Describe licenses API in OpenAPI documentation
  (gh#agama-project/agama#1929).

-------------------------------------------------------------------
Fri Jan 24 09:33:31 UTC 2025 - Imobach Gonzalez Sosa <igonzalezsosa@suse.com>

- Introduce a new installation phase "finish"
  (gh#agama-project/agama#1616).

-------------------------------------------------------------------
Fri Jan 24 06:43:05 UTC 2025 - Imobach Gonzalez Sosa <igonzalezsosa@suse.com>

- Change the registration property in a product's definition to a
  boolean (gh#agama-project/agama#1938).

-------------------------------------------------------------------
Wed Jan 22 14:49:56 UTC 2025 - Ladislav Slezák <lslezak@suse.com>

- Added a workaround for stuck web UI when importing auto
  installation profile with unreachable software repository
  (gh#agama-project/agama#1933)

-------------------------------------------------------------------
Mon Jan 20 16:44:02 UTC 2025 - Ladislav Slezák <lslezak@suse.com>

- The web server provides /api/software/repositories endpoint
  for reading the currently configured repositories,
  related to (gh#agama-project/agama#1894)

-------------------------------------------------------------------
Mon Jan 20 10:35:47 UTC 2025 - Imobach Gonzalez Sosa <igonzalezsosa@suse.com>

- Add support for specifying a license for each product
  (jsc#PED-11987).

-------------------------------------------------------------------
Thu Jan 16 13:10:54 UTC 2025 - Imobach Gonzalez Sosa <igonzalezsosa@suse.com>

- Stop the WebSocket handler when the client is disconnected
  (gh#agama-project/agama#1909).
- Log the events.

-------------------------------------------------------------------
Thu Jan 16 09:32:00 UTC 2025 - Martin Vidner <mvidner@suse.com>

- Fix typo in `agama profile import --help` (bsc#1235827)

-------------------------------------------------------------------
Fri Jan 10 21:22:01 UTC 2025 - Imobach Gonzalez Sosa <igonzalezsosa@suse.com>

- Version 11

-------------------------------------------------------------------
Fri Jan 10 08:58:29 UTC 2025 - Imobach Gonzalez Sosa <igonzalezsosa@suse.com>

- Disable the browser cache setting the "Cache-Control" header to
  "no-store" (gh#agama-project/agama#1880).

-------------------------------------------------------------------
Thu Jan  9 12:52:05 UTC 2025 - Josef Reidinger <jreidinger@suse.com>

- Increase disk size in _constraints to fix build on ppc
  (gh#agama-project/agama#1876).

-------------------------------------------------------------------
Wed Jan  8 14:05:34 UTC 2025 - Imobach Gonzalez Sosa <igonzalezsosa@suse.com>

- Add support for products registration (jsc#PED-11192,
  gh#agama-project/agama#1809).

-------------------------------------------------------------------
Fri Dec 20 12:17:26 UTC 2024 - Josef Reidinger <jreidinger@suse.com>

- Add bootloader.stopOnBootMenu section to profile to allow stop
  during boot for openQA (gh#agama-project/agama#1840)

-------------------------------------------------------------------
Thu Dec 19 11:39:14 UTC 2024 - Imobach Gonzalez Sosa <igonzalezsosa@suse.com>

- Fix several validation issues (gh#agama-project/agama#1845).

-------------------------------------------------------------------
Wed Dec 18 12:32:00 UTC 2024 - Imobach Gonzalez Sosa <igonzalezsosa@suse.com>

- Introduce a new AGAMA_LOG environment variable to control what to
  log (gh#agama-project/agama#1843).

-------------------------------------------------------------------
Wed Dec 18 10:11:44 UTC 2024 - Imobach Gonzalez Sosa <igonzalezsosa@suse.com>

- Add jsonnet as a BuildRequires dependency because it is needed
  when running tests (gh#agama-project/agama#1842).

-------------------------------------------------------------------
Thu Dec 12 16:42:18 UTC 2024 - Imobach Gonzalez Sosa <igonzalezsosa@suse.com>

- Fix profile URL handling (bsc#1234362):
  - Follow redirections.
  - Determine the file format from the content instead of the
    extension. It does not apply to AutoYaST profiles, where it still
    uses the extension in the URL for backward compatibility.

-------------------------------------------------------------------
Tue Dec  3 12:58:48 UTC 2024 - Imobach Gonzalez Sosa <igonzalezsosa@suse.com>

- Do not refer to the agama-dbus-monitor because it is part of the
  Ruby package (gh#agama-project/agama#1805).

-------------------------------------------------------------------
Mon Dec  2 11:29:46 UTC 2024 - Imobach Gonzalez Sosa <igonzalezsosa@suse.com>

- Upgrade rustc dependency to version 1.81 because it is needed by
  zbus 5 (gh#agama-project/agama#1797).

-------------------------------------------------------------------
Sun Dec  1 21:53:21 UTC 2024 - David Diaz <dgonzalez@suse.com>

- Rename flag to set password as encrypted
  (gh#agama-project/agama#1787).

-------------------------------------------------------------------
Fri Nov 29 12:14:25 UTC 2024 - Imobach Gonzalez Sosa <igonzalezsosa@suse.com>

- Add support for running user-defined post-scripts in a chroot
 (gh#agama-project/agama#1792).

-------------------------------------------------------------------
Fri Nov 29 08:57:19 UTC 2024 - Michal Filka <mfilka@suse.com>

- several improvements for CLI. agama logs store:
  - collects logs of agama-web-server service
  - collects list of installed packages (e.g. .packages.root or
    rpm -qa)
  - do not add into the archive empty files when log command
    returns nothing
  - do not explicitly set archive permissions on client side
  - do not hide backend errors (e.g. in case of invalid auth token)
- added service for monitoring Agama's D-Bus bus which stores
  errors into a log.

-------------------------------------------------------------------
Thu Nov 28 15:58:59 UTC 2024 - Ladislav Slezák <lslezak@suse.com>

- Drop the handler for the "po.js" path in the HTTP server,
  the web frontend now uses dynamic imports for loading the
  translation files (gh#agama-project/agama#1777)

-------------------------------------------------------------------
Thu Nov 28 11:07:58 UTC 2024 - Imobach Gonzalez Sosa <igonzalezsosa@suse.com>

- Add support for auto-installation "init" scripts
  (gh#agama-project/agama#1788).

-------------------------------------------------------------------
Mon Nov 25 19:51:20 UTC 2024 - Imobach Gonzalez Sosa <igonzalezsosa@suse.com>

- Fix the default path of the D-Bus Questions object and the ISCSI
  Initiator interface (gh#agama-project/agama#1785).

-------------------------------------------------------------------
Fri Nov 15 16:48:44 UTC 2024 - Ladislav Slezák <lslezak@suse.com>

- Allow using encrypted passord for root and the first user
  (gh#agama-project/agama#1771)

-------------------------------------------------------------------
Thu Nov 14 14:45:47 UTC 2024 - Knut Alejandro Anderssen González <kanderssen@suse.com>

- Get some wireless settings as optional in order to not break the
  connections reader (gh#agama-project/agama#1753).

-------------------------------------------------------------------
Wed Nov 13 12:03:02 UTC 2024 - Imobach Gonzalez Sosa <igonzalezsosa@suse.com>

- Properly update the localization settings of the D-Bus services
  (bsc#1233159, bsc#1233160).

-------------------------------------------------------------------
Mon Nov 11 09:52:59 UTC 2024 - Imobach Gonzalez Sosa <igonzalezsosa@suse.com>

- Add many missing elements to the OpenAPI spec
  (gh#agama-project/agama#1700).
- Update to utoipa 5.2 to generate the OpenAPI spec.

-------------------------------------------------------------------
Thu Nov  7 14:20:48 UTC 2024 - Imobach Gonzalez Sosa <igonzalezsosa@suse.com>

- Perform a system re-probing after executing pre-scripts
  (gh#agama-project/agama#1735).

-------------------------------------------------------------------
Mon Nov  4 07:51:55 UTC 2024 - Michal Filka <mfilka@suse.com>

- Follow-up of original fix for gh#agama-project/agama#1495
- Implemented HTTP API for downloading logs
- Adapted CLI command "logs" to use the HTTP API for downloading logs

-------------------------------------------------------------------
Wed Oct 30 15:27:11 UTC 2024 - Jorik Cronenberg <jorik.cronenberg@suse.com>

- Add autoconnect property for network connections
  (gh#agama-project/agama#1715)

-------------------------------------------------------------------
Mon Oct 28 09:24:48 UTC 2024 - Imobach Gonzalez Sosa <igonzalezsosa@suse.com>

- Use the correct method to apply the network configuration from
  the CLI (gh#agama-project/agama#1701).

-------------------------------------------------------------------
Thu Oct 24 14:19:46 UTC 2024 - José Iván López González <jlopez@suse.com>

- Storage: extend the HTTP API to allow getting the solved storage
  config (gh#agama-project/agama#1692).

-------------------------------------------------------------------
Wed Oct 23 15:25:36 UTC 2024 - Imobach Gonzalez Sosa <igonzalezsosa@suse.com>

- Fix the action to download the logs (gh#agama-project/agama#1693).

-------------------------------------------------------------------
Tue Oct 22 09:46:41 UTC 2024 - Imobach Gonzalez Sosa <igonzalezsosa@suse.com>

- Improve OpenAPI specification generation (gh#agama-project/agama#1564):
  - Add a lot of missing elements to make the specification valid.
  - Use a xtask to generate the OpenAPI specification at build time.
  - Ship the specification in a separate package (agama-openapi).

-------------------------------------------------------------------
Wed Oct 16 15:07:33 UTC 2024 - Imobach Gonzalez Sosa <igonzalezsosa@suse.com>

- Add support for running user-defined scripts before and after the
  installation (gh#agama-project/agama#1673).

-------------------------------------------------------------------
Wed Oct 16 07:55:27 UTC 2024 - Michal Filka <mfilka@suse.com>

- Implemented option for providing remote API address for the CLI
  gh#agama-project/agama#1495

-------------------------------------------------------------------
Mon Oct 14 13:53:10 UTC 2024 - Josef Reidinger <jreidinger@suse.com>

- CLI: change format for questions answers file from YAML to JSON
  to be consistent with other commands
  (gh#agama-project/agama#1667).

-------------------------------------------------------------------
Fri Sep 27 13:09:10 UTC 2024 - Jorik Cronenberg <jorik.cronenberg@suse.com>

- Fix optional network settings (gh#agama-project/agama#1641).

-------------------------------------------------------------------
Fri Sep 27 10:44:22 UTC 2024 - Imobach Gonzalez Sosa <igonzalezsosa@suse.com>

- Expose keymaps localized descriptions (gh#agama-project/agama#1643).

-------------------------------------------------------------------
Wed Sep 25 14:33:50 UTC 2024 - Clemens Famulla-Conrad <cfamullaconrad@suse.com>

- Rename wireless key-mgmt value wpa-eap-suite-b192 to
  wpa-eap-suite-b-192 (gh#agama-project/agama#1640)

-------------------------------------------------------------------
Fri Sep 20 11:42:06 UTC 2024 - Imobach Gonzalez Sosa <igonzalezsosa@suse.com>

- Version 10

-------------------------------------------------------------------
Fri Sep 20 11:24:56 UTC 2024 - Imobach Gonzalez Sosa <igonzalezsosa@suse.com>

- Change the license to GPL-2.0-or-later (gh#openSUSE/agama#1621).

-------------------------------------------------------------------
Tue Sep 18 13:20:47 UTC 2024 - Josef Reidinger <jreidinger@suse.com>

- Expose the zFCP D-Bus API through HTTP (gh#openSUSE/agama#1570).

-------------------------------------------------------------------
Wed Sep 18 08:27:13 UTC 2024 - Martin Vidner <mvidner@suse.com>

- For CLI, use HTTP clients instead of D-Bus clients,
  final piece: Storage (gh#openSUSE/agama#1600)
  - added StorageHTTPClient

-------------------------------------------------------------------
Wed Sep 13 12:25:28 UTC 2024 - Jorik Cronenberg <jorik.cronenberg@suse.com>

- Add additional wireless settings (gh#openSUSE/agama#1602).

-------------------------------------------------------------------
Wed Sep 10 15:00:33 UTC 2024 - Jorik Cronenberg <jorik.cronenberg@suse.com>

- Implement 802.1x (EAP) in network settings (gh#openSUSE/agama#1597).

-------------------------------------------------------------------
Mon Sep  9 09:09:54 UTC 2024 - Martin Vidner <mvidner@suse.com>

- For CLI, use HTTP clients instead of D-Bus clients,
  for Product (name and registration) (gh#openSUSE/agama#1548)
  - added ProductHTTPClient

-------------------------------------------------------------------
Thu Sep  5 16:25:00 UTC 2024 - Lubos Kocman <lubos.kocman@suse.com>

- Show product logo in product selector (gh#openSUSE/agama#1415).

-------------------------------------------------------------------
Wed Aug 28 12:37:34 UTC 2024 - Imobach Gonzalez Sosa <igonzalezsosa@suse.com>

- Expose the DASD D-Bus API through HTTP (gh#openSUSE/agama#1532).

-------------------------------------------------------------------
Tue Aug 27 13:57:35 UTC 2024 - José Iván López González <jlopez@suse.com>

- Schema definition for basic storage settings
  (gh#openSUSE/agama#1455).

-------------------------------------------------------------------
Mon Aug 26 11:19:27 UTC 2024 - Martin Vidner <mvidner@suse.com>

- For CLI, use HTTP clients instead of D-Bus clients,
  for Software (gh#openSUSE/agama#1548)
  - added SoftwareHTTPClient

-------------------------------------------------------------------
Thu Aug 15 08:33:02 UTC 2024 - Josef Reidinger <jreidinger@suse.com>

- Use sd_notify for starting agama-web-service to notify systemd
  when service is ready. It helps with race condition in agama-auto
  (gh#openSUSE/agama#1539)
- improve systemd dependencies of agama-web-service to ensure that
  agama service runs

-------------------------------------------------------------------
Fri Aug  9 08:50:31 UTC 2024 - Martin Vidner <mvidner@suse.com>

- For CLI, use HTTP clients instead of D-Bus clients,
  for Users and Localization (gh#openSUSE/agama#1438)
  - service clients used by CLI:
    - added UsersHTTPClient, LocalizationHTTPClient
    - removed LocalizationClient
    - BaseHTTPClient API reworked:
      - return () or deserialized objects
      - added PUT and PATCH
  - web service:
    - PUT /api/users/first: do report backend errors
    - PATCH /api/users/root: report the (potential) backend errors
  - tests:
    - added tests using httpmock
    - env_logger added to dev-dependencies

-------------------------------------------------------------------
Mon Jul 22 15:27:44 UTC 2024 - Josef Reidinger <jreidinger@suse.com>

- Fix `agama questions list` to list only unaswered questions and
  improve its performance
  (gh#openSUSE/agama#1476)

-------------------------------------------------------------------
Wed Jul 17 11:15:33 UTC 2024 - Jorik Cronenberg <jorik.cronenberg@suse.com>

- Add dns search domains and ignore-auto-dns to network settings
  (gh#openSUSE/agama#1330).

-------------------------------------------------------------------
Tue Jul 16 11:56:29 UTC 2024 - Josef Reidinger <jreidinger@suse.com>

- CLI:
-- Add `agama questions list` to get list of unanswered questions
-- Add `agama questions ask` to ask for question and wait for
   answer
- agama-lib:
-- Add BaseHTTPClient that is base for clients that communicate
   with agama-web-server
   (gh#openSUSE/agama#1457)

-------------------------------------------------------------------
Wed Jul 10 20:11:39 UTC 2024 - Josef Reidinger <jreidinger@suse.com>

- Add to HTTP API a method to remove questions
- Add to HTTP API method to get the answer to a question
  (gh#openSUSE/agama#1453)

-------------------------------------------------------------------
Wed Jul 10 10:01:18 UTC 2024 - Josef Reidinger <jreidinger@suse.com>

- Add to HTTP API method POST for question to ask new question
  (gh#openSUSE/agama#1451)

-------------------------------------------------------------------
Fri Jul  5 13:17:17 UTC 2024 - José Iván López González <jlopez@suse.com>

- Adapt storage model to changes in D-Bus API
  (gh#openSUSE/agama#1428).

-------------------------------------------------------------------
Mon Jul  1 15:50:40 UTC 2024 - José Iván López González <jlopez@suse.com>

- Schema definition for guided and AutoYaST storage proposals
  (gh#openSUSE/agama#1263).

-------------------------------------------------------------------
Fri Jun 28 06:56:02 UTC 2024 - Martin Vidner <mvidner@suse.com>

- Use gzip (.gz) instead of bzip2 (.bz2) to compress logs
  so that they can be attached to GitHub issues
  (gh#openSUSE/agama#1378)

-------------------------------------------------------------------
Thu Jun 27 13:22:51 UTC 2024 - Imobach Gonzalez Sosa <igonzalezsosa@suse.com>

- Version 9

-------------------------------------------------------------------
Thu Jun 27 07:02:29 UTC 2024 - Imobach Gonzalez Sosa <igonzalezsosa@suse.com>

- Improve the prompt to introduce the password in the "auth login"
  command (gh#openSUSE/agama#1271).

-------------------------------------------------------------------
Wed Jun 26 12:56:31 UTC 2024 - Knut Anderssen <kanderssen@suse.com>

- Filter only external configured connections
  (gh#openSUSE/agama#1383).
- Expose more details about devices status in the API
  (gh#openSUSE/agama#1365).

-------------------------------------------------------------------
Wed Jun 26 10:29:05 UTC 2024 - José Iván López González <jlopez@suse.com>

- Set and get storage config (gh#openSUSE/agama#1293).

-------------------------------------------------------------------
Tue Jun 25 15:16:33 UTC 2024 - Imobach Gonzalez Sosa <igonzalezsosa@suse.com>

- Use the new SetLocale D-Bus method to change the language and the
  keyboard layout (gh#openSUSE/agama#1375).

-------------------------------------------------------------------
Tue Jun 25 15:04:20 UTC 2024 - David Diaz <dgonzalez@suse.com>

- Add resize actions to storage model (gh#openSUSE/agama#1354).

-------------------------------------------------------------------
Thu Jun 21 15:00:00 UTC 2024 - Clemens Famulla-Conrad <cfamullaconrad@suse.de>

- Add tun/tap model (gh#openSUSE/agama#1353)

-------------------------------------------------------------------
Thu Jun 20 12:58:32 UTC 2024 - Imobach Gonzalez Sosa <igonzalezsosa@suse.com>

- Add a new "config edit" command allows editing installation
  settings using an external editor (gh#openSUSE/agama#1360).
- Remove the "--format" option (gh#openSUSE/agama#1360).

-------------------------------------------------------------------
Thu Jun 20 05:32:42 UTC 2024 - Imobach Gonzalez Sosa <igonzalezsosa@suse.com>

- Add support for progress sequences with pre-defined descriptions
  (gh#openSUSE/agama#1356).
- Fix the "Progress" signal to use camelCase
  (gh#openSUSE/agama#1356).

-------------------------------------------------------------------
Fri Jun 14 06:17:52 UTC 2024 - Imobach Gonzalez Sosa <igonzalezsosa@suse.com>

- Remove references to the old "config add/set" subcommands
  (gh#openSUSE/agama/#1338).

-------------------------------------------------------------------
Thu Jun 13 10:50:44 UTC 2024 - Knut Anderssen <kanderssen@suse.com>

- Apply network changes when connecting or disconnecting
  (gh#openSUSE/agama#1320).

-------------------------------------------------------------------
Thu Jun 13 10:39:57 UTC 2024 - Imobach Gonzalez Sosa <igonzalezsosa@suse.com>

- Expose Issues API in users-related interface
  (gh#openSUSE/agama#1202).
- Drop the old validations API.

-------------------------------------------------------------------
Wed Jun 12 10:15:33 UTC 2024 - Jorik Cronenberg <jorik.cronenberg@suse.com>

- Allow writing to loopback connection in agama-server
  (gh#openSUSE/agama#1318).

-------------------------------------------------------------------
Tue Jun 11 21:35:00 UTC 2024 - Imobach Gonzalez Sosa <igonzalezsosa@suse.com>

- CLI: use the master token /run/agama/token if available and
  readable (gh#openSUSE/agama#1287).
- CLI: remove the "config add/set" subcommands
  (gh#openSUSE/agama#1314).

-------------------------------------------------------------------
Mon Jun 10 14:24:33 UTC 2024 - Jorik Cronenberg <jorik.cronenberg@suse.com>

- Add mtu property for network connections
  (gh#openSUSE/agama#1101).

-------------------------------------------------------------------
Fri Jun  7 05:58:48 UTC 2024 - Michal Filka <mfilka@suse.com>

- Improvements in HTTPS setup
  - self-signed certificate contains hostname
  - self-signed certificate is stored into default location
  - before creating new self-signed certificate a default location
    (/etc/agama.d/ssl) is checked for a certificate
  - gh#openSUSE/agama#1228

-------------------------------------------------------------------
Wed Jun  5 13:53:59 UTC 2024 - José Iván López González <jlopez@suse.com>

- Process the legacyAutoyastStorage section of the profile
  (gh#openSUSE/agama#1284).

-------------------------------------------------------------------
Mon Jun  3 07:49:16 UTC 2024 - Josef Reidinger <jreidinger@suse.com>

- CLI: Add new commands "agama download" and
  "agama profile autoyast" and remove "agama profile download" to
  separate common curl-like download and autoyast specific one
  which do conversion to json (gh#openSUSE/agama#1279)

-------------------------------------------------------------------
Wed May 29 12:15:37 UTC 2024 - Josef Reidinger <jreidinger@suse.com>

- CLI: Add new command "agama profile import" that does the whole
  autoinstallation processing and loads the configuration
  (gh#openSUSE/agama#1270).

-------------------------------------------------------------------
Wed May 29 11:16:11 UTC 2024 - Imobach Gonzalez Sosa <igonzalezsosa@suse.com>

- Improve command-line interface help (gh#openSUSE/agama#1269 and
  (gh#openSUSE/agama#1273).
- agama-web-server connects to D-Bus only when needed
  (gh#openSUSE/agama#1273).

-------------------------------------------------------------------
Wed May 29 10:40:21 UTC 2024 - Imobach Gonzalez Sosa <igonzalezsosa@suse.com>

- The HTTP request to perform a probing is not blocking anymore
  (gh#openSUSE/agama#1272).

-------------------------------------------------------------------
Mon May 27 14:11:55 UTC 2024 - Imobach Gonzalez Sosa <igonzalezsosa@suse.com>

- The "agama auth" command reads the password from the standard
  input (gh#openSUSE/agama#1265).

-------------------------------------------------------------------
Mon May 27 05:49:46 UTC 2024 - Imobach Gonzalez Sosa <igonzalezsosa@suse.com>

- Add agama.libssonnet to the spec file (gh#openSUSE/agama#1261).

-------------------------------------------------------------------
Thu May 23 15:47:28 UTC 2024 - Ladislav Slezák <lslezak@suse.com>

- Avoid deadlock when "setxkbmap" call gets stucked, use a timeout
  (gh#openSUSE/agama#1249)

-------------------------------------------------------------------
Wed May 22 12:31:25 UTC 2024 - Josef Reidinger <jreidinger@suse.com>

- autoinstallation jsonnet: Inject complete lshw json output and
  provide helper functions for filtering it (gh#openSUSE/agama#1242)

-------------------------------------------------------------------
Fri May 17 09:52:25 UTC 2024 - Imobach Gonzalez Sosa <igonzalezsosa@suse.com>

- Version 8

-------------------------------------------------------------------
Tue May 16 12:48:42 UTC 2024 - Knut Anderssen <kanderssen@suse.com>

- Allow to download Agama logs through the manager HTTP API
  (gh#openSUSE/agama#1216).

-------------------------------------------------------------------
Thu May 16 12:34:43 UTC 2024 - Imobach Gonzalez Sosa <igonzalezsosa@suse.com>

- Restarting agama.service causes agama-web-server.service to be
  restarted too (gh#openSUSE/agama#1222).

-------------------------------------------------------------------
Thu May 16 12:24:26 UTC 2024 - José Iván López González <jlopez@suse.com>

- Small changes in the storage HTTP API (gh#openSUSE/agama#1208):
  - /storage/proposal/usable_devices (get): returns a list of SIDs
    instead of device names.
  - /storage/proposal/settings (put): returns whether the proposal
    was successfully calculated.

-------------------------------------------------------------------
Thu May 16 10:31:38 UTC 2024 - Imobach Gonzalez Sosa <igonzalezsosa@suse.com>

- The CLI does not fail when the storage proposal is missing
  (gh#openSUSE/agama#1220).
- Properly detect whether LVM is activated.

-------------------------------------------------------------------
Thu May 16 06:19:36 UTC 2024 - Imobach Gonzalez Sosa <igonzalezsosa@suse.com>

- Change the web server to listen on port 80 by default
  (gh#openSUSE/agama#1217).

-------------------------------------------------------------------
Wed May 15 15:21:30 UTC 2024 - Imobach Gonzalez Sosa <igonzalezsosa@suse.com>

- Improve logging in the D-Bus and web servers
  (gh#openSUSE/agama#1215):
  - Write to the stdout if they are not connected to
    systemd-journald.
  - The stdout logger includes the file/line (it was already
    included when logging to systemd-journald).

-------------------------------------------------------------------
Wed May 15 14:08:26 UTC 2024 - Imobach Gonzalez Sosa <igonzalezsosa@suse.com>

- Do not crash if the /etc/agama.d/locales file does not contain
  any valid locale (gh#openSUSE/agama#1213).

-------------------------------------------------------------------
Tue May 14 12:39:49 UTC 2024 - Imobach Gonzalez Sosa <igonzalezsosa@suse.com>

- If present, read the locales list from the /etc/agama.d/locales
  file (gh#openSUSE/agama#1205).

-------------------------------------------------------------------
Tue May 14 10:48:42 UTC 2024 - Knut Anderssen <kanderssen@suse.com>

- Dropped the network D-Bus service as it is not needed anymore
  (gh#openSUSE/agama#1199).

-------------------------------------------------------------------
Mon May 13 09:01:21 UTC 2024 - Imobach Gonzalez Sosa <igonzalezsosa@suse.com>

- Extend the storage HTTP API to support handling the iSCSI
  configuration (gh#openSUSE/agama#1187).

-------------------------------------------------------------------
Mon May 13 08:47:27 UTC 2024 - José Iván López González <jlopez@suse.com>

- Provide HTTP API for storage (gh#openSUSE/agama#1175).

-------------------------------------------------------------------
Mon May  6 05:13:54 UTC 2024 - Imobach Gonzalez Sosa <igonzalezsosa@suse.com>

- Extend the HTTP/JSON API:
  - Localization (gh#openSUSE/agama#1047, gh#openSUSE/agama#1120).
  - Networking (gh#openSUSE/agama#1064).
  - Software (gh#openSUSE/agama#1069).
  - Manager service (gh#openSUSE/agama#1089).
  - Questions (gh#openSUSE/agama#1091).
  - Progress interface (gh#openSUSE/agama#1092).
  - Issues interface (gh#openSUSE/agama#1100).
  - Users (gh#openSUSE/agama#1117).
  - Product registration (gh#openSUSE/agama#1146).
- Add an "agama-web-server" service (gh#openSUSE/agama/1119).
- Fix the generation of the self-signed certificate
  (gh#openSUSE/agama#1131).
- Improve agama-server logging (gh#openSUSE/agama#1143).
- Provide frontend translations via the /po.js path
  (gh#openSUSE/agama#1126).

-------------------------------------------------------------------
Wed Mar  13 12:42:58 UTC 2024 - Jorik Cronenberg <jorik.cronenberg@suse.com>

- Add infiniband to network model (gh#openSUSE/agama#1032).

-------------------------------------------------------------------
Thu Mar  7 10:52:58 UTC 2024 - Michal Filka <mfilka@suse.com>

- CLI: added auth command with login / logout / show subcommands
  for handling authentication token management with new agama web
  server

-------------------------------------------------------------------
Thu Feb 29 09:49:18 UTC 2024 - Ladislav Slezák <lslezak@suse.com>

- Web server:
  - Accept also IPv6 connections (gh#openSUSE/agama#1057)
  - Added SSL (HTTPS) support (gh#openSUSE/agama#1062)
    - Use either the cerfificate specified via command line
      arguments or generate a self-signed certificate
    - Redirect external HTTP requests to HTTPS
    - Allow HTTP for internal connections (http://localhost)
  - Optionally listen on a secondary address
    (to allow listening on both HTTP/80 and HTTPS/433 ports)

-------------------------------------------------------------------
Tue Feb 27 15:55:28 UTC 2024 - Imobach Gonzalez Sosa <igonzalezsosa@suse.com>

- Reorganize RPM packages (gh#openSUSE/agama#1056):
  * agama is now the main package and it contains agama-dbus-server
    and agama-web-server.
  * agama-cli is a subpackage.

-------------------------------------------------------------------
Wed Feb  7 11:49:02 UTC 2024 - Imobach Gonzalez Sosa <igonzalezsosa@suse.com>

- Add preliminary support to import AutoYaST profiles
  (gh#openSUSE/agama#1029).

-------------------------------------------------------------------
Mon Jan 29 15:53:56 UTC 2024 - Imobach Gonzalez Sosa <igonzalezsosa@suse.com>

- Better network configuration handling (gh#openSUSE/agama#1006):
  * Write only changed connections.
  * Roll back when updating the NetworkManager configuration
    failed.
  * Improved error handling when reading or writing the changes.
  * Properly remove deleted connections from the D-Bus tree.
  * Use the UUID to identify connections.
  * Do not support multiple connections with the same ID.

-------------------------------------------------------------------
Mon Jan 29 15:37:56 UTC 2024 - Jorik Cronenberg <jorik.cronenberg@suse.com>

- Add hidden property for wireless in network model
  (gh#openSUSE/agama#1024).

-------------------------------------------------------------------
Mon Jan 29 10:22:49 UTC 2024 - Jorik Cronenberg <jorik.cronenberg@suse.com>

- Add more wireless options to network model
  (gh#openSUSE/agama#1014).

-------------------------------------------------------------------
Thu Jan 23 18:00:00 UTC 2024 - Clemens Famulla-Conrad <cfamullaconrad@suse.de>

- Add Bridge model (gh#openSUSE/agama#1008)

-------------------------------------------------------------------
Thu Jan 23 17:38:23 UTC 2024 - Clemens Famulla-Conrad <cfamullaconrad@suse.de>

- Add VLAN model (gh#openSUSE/agama#918)

-------------------------------------------------------------------
Thu Jan 11 15:34:15 UTC 2024 - Imobach Gonzalez Sosa <igonzalezsosa@suse.com>

- Include the encoding as part of the locales (gh#openSUSE/agama#987).

-------------------------------------------------------------------
Mon Jan  8 17:02:40 UTC 2024 - José Iván López González <jlopez@suse.com>

- Fix the list of keymaps to avoid duplicated values
  (gh#openSUSE/agama#981).

-------------------------------------------------------------------
Thu Dec 21 14:23:33 UTC 2023 - Imobach Gonzalez Sosa <igonzalezsosa@suse.com>

- Version 7

-------------------------------------------------------------------
Thu Dec 21 11:12:45 UTC 2023 - Ancor Gonzalez Sosa <ancor@suse.com>

- The result of ListTimezones includes the localized country name
  for each timezone (gh#openSUSE/agama#946)

-------------------------------------------------------------------
Fri Dec 15 16:29:20 UTC 2023 - Imobach Gonzalez Sosa <igonzalezsosa@suse.com>

- Update agama-cli dependencies including the zerocopy crate to
  address a security alert (see gh#google/zerocopy#716).

-------------------------------------------------------------------
Wed Dec 13 22:41:34 UTC 2023 - Knut Anderssen <kanderssen@suse.com>

- Add support for bonding connections (gh#openSUSE/agama#885).

-------------------------------------------------------------------
Fri Dec  8 09:23:09 UTC 2023 - Josef Reidinger <jreidinger@suse.com>

- Change the config in a way that: (gh#openSUSE/agama#919)
  1. product is moved to own section and is now under product.id
  2. in product section is now also registrationCode and registrationEmail
  3. in software section is now patterns to select patterns to install
- adapt profile.schema according to above changes
- org.opensuse.Agama.Software1 API changed to report missing patterns

-------------------------------------------------------------------
Tue Dec  5 11:18:41 UTC 2023 - Jorik Cronenberg <jorik.cronenberg@suse.com>

- Add ability to assign a custom MAC address for network
  connections (gh#openSUSE/agama#893)

-------------------------------------------------------------------
Tue Dec  5 09:46:48 UTC 2023 - José Iván López González <jlopez@suse.com>

- Explicitly add dependencies instead of relying on the live ISO
  to provide the required packages (gh#openSUSE/agama/911).

-------------------------------------------------------------------
Tue Dec  5 08:56:13 UTC 2023 - Jorik Cronenberg <jorik.cronenberg@suse.com>

- Add support for dummy network devices although they are not
  exposed on D-Bus yet (gh#openSUSE/agama#913).

-------------------------------------------------------------------
Sun Dec  3 15:53:34 UTC 2023 - Imobach Gonzalez Sosa <igonzalezsosa@suse.com>

- Use a single call to systemd-firstboot to write the localization
  settings (gh#openSUSE/agama#903).

-------------------------------------------------------------------
Sat Dec  2 18:05:54 UTC 2023 - Imobach Gonzalez Sosa <igonzalezsosa@suse.com>

- Version 6

-------------------------------------------------------------------
Wed Nov 29 11:19:51 UTC 2023 - Imobach Gonzalez Sosa <igonzalezsosa@suse.com>

- Rework the org.opensuse.Agama1.Locale interface
  (gh#openSUSE/agama#881):
  * Replace LabelsForLocales function with ListLocales.
  * Add a ListKeymaps function.
  * Extend the ListTimezone function to include the translation of
    each part.
  * Drop ListUILocales and ListVConsoleKeyboards functions.
  * Remove the SupportedLocales and VConsoleKeyboard properties.
  * Do not read the lists of locales, keymaps and timezones on
    each request.
  * Peform some validation when trying to change the Locales,
    Keymap and Timezone properties.

-------------------------------------------------------------------
Thu Nov 16 11:06:30 UTC 2023 - Imobach Gonzalez Sosa <igonzalezsosa@suse.com>

- Update dependencies to compatible versions
  (gh#openSUSE/agama#874).
- Replace tempdir with tempfile to prevent RUSTSEC-2023-0018.

-------------------------------------------------------------------
Wed Nov 15 12:35:32 UTC 2023 - José Iván López González <jlopez@suse.com>

- Adapt to changes in software D-Bus API (gh#openSUSE/agama#869).

-------------------------------------------------------------------

Wed Nov 15 11:27:10 UTC 2023 - Michal Filka <mfilka@suse.com>

- Improved "agama logs store" (gh#openSUSE/agama#823)
  - added an option which allows to define the archive destination

-------------------------------------------------------------------
Tue Nov 14 15:44:15 UTC 2023 - Jorik Cronenberg <jorik.cronenberg@suse.com>

- Add support for routing to the network model (gh#openSUSE/agama#824)

-------------------------------------------------------------------
Mon Oct 23 14:43:59 UTC 2023 - Michal Filka <mfilka@suse.com>

- Improved "agama logs store" (gh#openSUSE/agama#812)
  - the archive file owner is root:root
  - the permissions is set to r/w for the owner

-------------------------------------------------------------------
Mon Oct 23 11:33:40 UTC 2023 - Imobach Gonzalez Sosa <igonzalezsosa@suse.com>

- Version 5

-------------------------------------------------------------------
Mon Oct 10 07:37:00 UTC 2023 - Michal Filka <mfilka@suse.com>

- Improve file and directory names in "agama logs store".
- Add an "agama logs list" subcommand.

-------------------------------------------------------------------
Tue Sep 26 15:57:14 UTC 2023 - Imobach Gonzalez Sosa <igonzalezsosa@suse.com>

- Version 4

-------------------------------------------------------------------
Tue Sep 26 12:05:52 UTC 2023 - Imobach Gonzalez Sosa <igonzalezsosa@suse.com>

- Wait until the manager is ready before probing
  (gh#openSUSE/agama#771).

-------------------------------------------------------------------
Mon Sep 25 11:32:53 UTC 2023 - Imobach Gonzalez Sosa <igonzalezsosa@suse.com>

- Add support for IPv6 network settings (gh#openSUSE/agama#761).

-------------------------------------------------------------------
Mon Sep 25 10:46:53 UTC 2023 - Michal Filka <mfilka@suse.com>

- CLI: added (sub)commands for handling logs. "store" subcommand is
  similar to what old save_y2logs did. (gh#openSUSE/agama#757)

-------------------------------------------------------------------
Tue Sep 19 11:16:16 UTC 2023 - José Iván López González <jlopez@suse.com>

- Adapt to new storage D-Bus API and explicitly call to probe after
  selecting a new product (gh#openSUSE/agama#748).

-------------------------------------------------------------------
Thu Sep 14 19:44:57 UTC 2023 - Josef Reidinger <jreidinger@suse.com>

- Improve questions CLI help text (gh#openSUSE/agama#754)

-------------------------------------------------------------------
Thu Sep 14 10:10:37 UTC 2023 - Imobach Gonzalez Sosa <igonzalezsosa@suse.com>

- Use a single D-Bus service to connect to the manager and the
  users API (gh#openSUSE/agama#753, follow-up of
  gh#openSUSE/agama#729).

-------------------------------------------------------------------
Wed Sep 13 09:27:22 UTC 2023 - Knut Anderssen <kanderssen@suse.com>

- Allow to bind a connection to an specific interface through its
  name or through a set of match settings (gh#opensSUSE/agama#723).

-------------------------------------------------------------------
Thu Aug 31 10:30:28 UTC 2023 - Imobach Gonzalez Sosa <igonzalezsosa@suse.com>

- Use a single D-Bus service to expose locale, network and
  questions settings (gh#openSUSE/agama#729).

-------------------------------------------------------------------
Wed Aug 30 12:57:59 UTC 2023 - Josef Reidinger <jreidinger@suse.com>

- Locale service: add value for UI locale (gh#openSUSE/agama#725)

-------------------------------------------------------------------
Thu Aug  3 08:34:14 UTC 2023 - Imobach Gonzalez Sosa <igonzalezsosa@suse.com>

- Move the settings functionality to a separate package,
  agama-settings (gh#openSUSE/agama#666).
- Make the "Settings" derive macro reusable from other crates.
- Extend the "Settings" derive macro to generate code for
  InstallSettings and NetworkSettings.
- Improve error reporting when working with the "config"
  subcommand.

-------------------------------------------------------------------
Wed Aug  2 10:03:18 UTC 2023 - Imobach Gonzalez Sosa <igonzalezsosa@suse.com>

- Version 3

-------------------------------------------------------------------
Wed Jul 26 11:08:09 UTC 2023 - Josef Reidinger <jreidinger@suse.com>

- CLI: add to "questions" command "answers" subcommand to set
  file with predefined answers
- dbus-server: add "AddAnswersFile" method to Questions service
  (gh#openSUSE/agama#669)

-------------------------------------------------------------------
Tue Jul 18 13:32:04 UTC 2023 - Josef Reidinger <jreidinger@suse.com>

- Add to CLI "questions" subcommand with mode option to set
  interactive and non-interactive mode (gh#openSUSE/agama#668)

-------------------------------------------------------------------
Mon Jul 17 13:36:56 UTC 2023 - Imobach Gonzalez Sosa <igonzalezsosa@suse.com>

- Fix the logic to decide which network connections to write
  due to a bug introduced in gh#openSUSE/agama#662
  (gh#openSUSE/agama#667).

-------------------------------------------------------------------
Mon Jul 17 09:16:38 UTC 2023 - Josef Reidinger <jreidinger@suse.com>

- Adapt to new questions D-Bus API to allow automatic answering of
  questions when requested (gh#openSUSE/agama#637, reverts
  gh#openSUSE/agama#649 as now default option is mandatory)

-------------------------------------------------------------------
Thu Jul 13 10:22:36 UTC 2023 - Imobach Gonzalez Sosa <igonzalezsosa@suse.com>

- Improve error reporting in the command-line interface
  (gh#openSUSE/agama#659 and gh#openSUSE/agama#660).

-------------------------------------------------------------------
Thu Jul 13 08:56:40 UTC 2023 - José Iván López González <jlopez@suse.com>

- Read the storage candidate devices and show them with
  "agama config show" (gh#openSUSE/agama#658).

-------------------------------------------------------------------
Fri Jul  7 14:12:03 UTC 2023 - Imobach Gonzalez Sosa <igonzalezsosa@suse.com>

- Improve the progress reporting (gh#openSUSE/agama#653).

-------------------------------------------------------------------
Thu Jul  6 09:13:47 UTC 2023 - Imobach Gonzalez Sosa <igonzalezsosa@suse.com>

- Improve the waiting logic and implement a retry mechanism for the
  "agama install" command (bsc#1213047).

-------------------------------------------------------------------
Wed Jul  5 11:11:20 UTC 2023 - Imobach Gonzalez Sosa <igonzalezsosa@suse.com>

- Fix the questions service to handle questions with no default
  option (gh#openSUSE/agama#649).

-------------------------------------------------------------------
Thu Jun  1 08:14:14 UTC 2023 - Imobach Gonzalez Sosa <igonzalezsosa@suse.com>

- Add a localization D-Bus service (gh#openSUSE/agama#533).
- Add a network D-Bus service (gh#openSUSE/agama#571).

-------------------------------------------------------------------
Tue May 23 11:51:26 UTC 2023 - Martin Vidner <mvidner@suse.com>

- Version 2.1

-------------------------------------------------------------------
Mon May 22 12:29:20 UTC 2023 - Martin Vidner <mvidner@suse.com>

- Version 2

-------------------------------------------------------------------
Thu May 11 11:00:11 UTC 2023 - Imobach Gonzalez Sosa <igonzalezsosa@suse.com>

- Import root authentication settings when reading a Jsonnet file
  (bsc#1211300, gh#openSUSE/agama#573).
- Do not export the SSH public key as an empty string when it is
  not defined.

-------------------------------------------------------------------
Fri Mar 24 14:36:36 UTC 2023 - Imobach Gonzalez Sosa <igonzalezsosa@suse.com>

- Version 0.2:
  * Add validation for software and users settings
    (gh#yast/agama-cli#48, gh#yast/agama-cli#51).
  * Better error reporting when the bus is not found
    (gh#yast/agama-cli#48).
  * Improve the progress reporting mechanism, although it is still
    a work in progress (gh#yast/agama-cli#50).

-------------------------------------------------------------------
Wed Mar 22 09:39:29 UTC 2023 - Imobach Gonzalez Sosa <igonzalezsosa@suse.com>

- Add support for setting root authentication mechanisms
  (gh#yast/agama-cli#47).

-------------------------------------------------------------------
Tue Mar 21 16:06:02 UTC 2023 - Martin Vidner <mvidner@suse.com>

- Do not fall back to the system D-Bus (gh#yast/agama-cli#45).

-------------------------------------------------------------------
Wed Mar 21 13:28:01 UTC 2023 - Imobach Gonzalez Sosa <igonzalezsosa@suse.com>

- Use JSON as the default format (gh#yast/agama-cli#46).

-------------------------------------------------------------------
Tue Mar 21 08:55:39 UTC 2023 - Josef Reidinger <jreidinger@suse.com>

- Fix the path of the JSON schema (gh#yast/agama-cli#44).

-------------------------------------------------------------------
Thu Mar 16 11:56:42 UTC 2023 - Imobach Gonzalez Sosa <igonzalezsosa@suse.com>

- First version of the package:
  * Querying and setting simple values.
  * Adding elements to collections
  * Handling of auto-installation profiles.
  * Basic error handling
- 0.1<|MERGE_RESOLUTION|>--- conflicted
+++ resolved
@@ -1,15 +1,14 @@
 -------------------------------------------------------------------
-<<<<<<< HEAD
 Fri Mar 14 12:32:42 UTC 2025 - Imobach Gonzalez Sosa <igonzalezsosa@suse.com>
 
 - Allow selecting individual packages through a configuration file
   (gh#agama-project/agama#2153).
-=======
+
+-------------------------------------------------------------------
 Wed Mar 12 17:12:10 UTC 2025 - Knut Alejandro Anderssen González <kanderssen@suse.com>
 
 - Introduced the hostname model in order to start managing it
   (gh#agama-project/agama#2118).
->>>>>>> 9ac77fde
 
 -------------------------------------------------------------------
 Wed Mar 12 13:09:52 UTC 2025 - Imobach Gonzalez Sosa <igonzalezsosa@suse.com>
