-------------------------------------------------------------------
<<<<<<< HEAD
Mon Jul  7 13:22:05 UTC 2025 - Imobach Gonzalez Sosa <igonzalezsosa@suse.com>

- Improve handling of the inst.auto option (gh#agama-project/agama#2534):
  - Replace the "agama-auto" service with "agama-autoinstall".
  - Report when the configuration could not be loaded.
  - Allow importing multiple configurations.
- Add a new `inst.install` option to stop the installation after
  loading the configuration.
=======
Fri Jul  4 11:33:44 UTC 2025 - José Iván López González <jlopez@suse.com>

- Reprobe the system after registering the product
  (gh#agama-project/agama#2532, bsc#1245400).

-------------------------------------------------------------------
Wed Jul  2 16:02:07 UTC 2025 - Imobach Gonzalez Sosa <igonzalezsosa@suse.com>

- Cache the list of products during the startup (bsc#1241208).
>>>>>>> 3f739c7a

-------------------------------------------------------------------
Mon Jun 30 15:51:35 UTC 2025 - Imobach Gonzalez Sosa <igonzalezsosa@suse.com>

- Version 16

-------------------------------------------------------------------
Fri Jun 27 10:02:43 UTC 2025 - José Iván López González <jlopez@suse.com>

- Reprobe storage if need while loading a config (bsc#1245114).

-------------------------------------------------------------------
Fri Jun 27 06:29:46 UTC 2025 - Imobach Gonzalez Sosa <igonzalezsosa@suse.com>

- Add an end-point to check passwords strenght (bsc#1237480).

-------------------------------------------------------------------
Fri Jun 27 05:29:26 UTC 2025 - Imobach Gonzalez Sosa <igonzalezsosa@suse.com>

- Fix error messages formatting (gh#agama-project/agama#2471).

-------------------------------------------------------------------
Wed Jun 25 07:56:57 UTC 2025 - Josef Reidinger <jreidinger@suse.com>

- Allow to specify onlyRequired in software config and in software
  section of agama profile (jsc#AGM-154)

-------------------------------------------------------------------
Wed Jun 18 14:36:50 UTC 2025 - Knut Anderssen <kanderssen@suse.com>

- Allow to bind a connection to an specific device mac address
   (bsc#1244259).

-------------------------------------------------------------------
Wed Jun 18 07:17:30 UTC 2025 - Imobach Gonzalez Sosa <igonzalezsosa@suse.com>

- Preserve AutoYaST pre-scripts artifacts (bsc#1243776, gh#agama-project/agama#2344).

-------------------------------------------------------------------
Tue Jun 17 12:21:43 UTC 2025 - Imobach Gonzalez Sosa <igonzalezsosa@suse.com>

- Improve logging of WebSocket events (gh#agama-project/agama#2479).

-------------------------------------------------------------------
Mon Jun 16 14:28:22 UTC 2025 - Ancor Gonzalez Sosa <ancor@suse.com>

- Extend the storage schema to allow sorting storage devices as
  part of the search (gh#agama-project/agama#2474).

-------------------------------------------------------------------
Fri Jun 13 12:45:49 UTC 2025 - Ladislav Slezák <lslezak@suse.com>

- Configure the console font so the non-ASCII characters are
  displayed properly (bsc#1239462)

-------------------------------------------------------------------
Fri Jun 13 10:42:48 UTC 2025 - Imobach Gonzalez Sosa <igonzalezsosa@suse.com>

- The "logs store" saves all journald logs on a single file (related
  to gh#agama-project/agama#2466).

-------------------------------------------------------------------
Fri Jun 13 08:24:39 UTC 2025 - Josef Reidinger <jreidinger@suse.com>

- Split registration key and registered status to support RMT with
  empty registration key (gh#agama-project/agama#2469)

-------------------------------------------------------------------
Thu Jun 12 14:59:52 UTC 2025 - Imobach Gonzalez Sosa <igonzalezsosa@suse.com>

- Use "localectl" instead of "setxkbmap" to change the keymap
  (gh#agama-project/agama#2470).

-------------------------------------------------------------------
Wed Jun 11 13:12:12 UTC 2025 - Imobach Gonzalez Sosa <igonzalezsosa@suse.com>

- Consider `hashedPassword` as `false` when it is not specified
  (gh#agama-project/agama#2464).

-------------------------------------------------------------------
Tue Jun 10 13:33:09 UTC 2025 - Imobach Gonzalez Sosa <igonzalezsosa@suse.com>

- Expose the user and the root password when exporting the configuration
  (bsc#1235602).
- Do not export the "user" section unless a first user is defined.
- Do not export the "root" section unless an authentication mechanism
  is defined.

-------------------------------------------------------------------
Tue Jun 10 09:25:39 UTC 2025 - Martin Vidner <mvidner@suse.com>

- consistent CLI for unattended installation (gh#agama-project/agama#2347)
  - `agama config generate | agama config load` replaces `agama profile import`
  - `agama config generate` replaces `agama profile evaluate`
    and `agama profile autoyast`
  - `agama config validate` replaces `agama profile validate`, is also automatic
  - More consistency in stdio handling, adding --output option

-------------------------------------------------------------------
Mon Jun  9 06:19:39 UTC 2025 - José Iván López González <jlopez@suse.com>

- Extend the HTTP API to get available/candidate drives and MD
  RAIDs (gh#agama-project/agama#2419).
- Improve storage schema to avoid wrong device base name
  (bsc#1244049).

-------------------------------------------------------------------
Fri Jun  6 13:22:58 UTC 2025 - Knut Anderssen <kanderssen@suse.com>

- Added support for moving the connections from memory only to disk
  (gh#agama-project/agama#2402).

-------------------------------------------------------------------
Tue Jun  5 16:03:31 UTC 2025 - Jorik Cronenberg <jorik.cronenberg@suse.com>

- Use slave-type instead of port-type for NM<1.46.0 (gh#agama-project/agama#2433).

-------------------------------------------------------------------
Thu Jun  5 15:42:13 UTC 2025 - Josef Reidinger <jreidinger@suse.com>

- Add support to specify for extra repositories if it can be
  unsigned or list of GPG fingerprints that are trusted
  (jsc#AGM-125)

-------------------------------------------------------------------
Thu Jun  5 12:57:11 UTC 2025 - Imobach Gonzalez Sosa <igonzalezsosa@suse.com>

- Use camel case for the extra repositories key (gh#agama-project/agama#2442).

-------------------------------------------------------------------
Wed Jun  4 13:18:35 UTC 2025 - Imobach Gonzalez Sosa <igonzalezsosa@suse.com>

- Drop the autologin property from the JSON schema
  (gh#agama-project/agama#2438).

-------------------------------------------------------------------
Tue Jun  3 12:30:40 UTC 2025 - Josef Reidinger <jreidinger@suse.com>

- Add to api/software/config ability to set/get list of additional
  installatio repositories (jsc#AGM-125)
- Add extraRepositories key to software section in agama profile

-------------------------------------------------------------------
Fri May 30 15:05:35 UTC 2025 - Jorik Cronenberg <jorik.cronenberg@suse.com>

- Send different NM dbus values depending on version (gh#agama-project/agama#2356).

-------------------------------------------------------------------
Thu May 29 09:00:00 UTC 2025 - Clemens Famulla-Conrad <cfamullaconrad@suse.com>

- Fix bridge port config (bridge-port.priority and
  brdige-port.path_cost)

-------------------------------------------------------------------
Wed May 28 14:53:51 UTC 2025 - Ladislav Slezák <lslezak@suse.com>

- Refresh the software cache after resolving conflicts to
  show the correct current status
  (followup for gh#agama-project/agama#2348)

-------------------------------------------------------------------
Wed May 28 13:29:51 UTC 2025 - Imobach Gonzalez Sosa <igonzalezsosa@suse.com>

- Stop serving the web UI from $HOME/.local/share/agama
  (gh#agama-project/agama#2414).

-------------------------------------------------------------------
Mon May 26 19:51:52 UTC 2025 - Imobach Gonzalez Sosa <igonzalezsosa@suse.com>

- Version 15

-------------------------------------------------------------------
Fri May 23 13:22:15 UTC 2025 - Imobach Gonzalez Sosa <igonzalezsosa@suse.com>

- Proper handling of WebSocket secure connections (gh#agama-project/agama#2391):
  - "agama monitor" does not use "insecure" by default.
  - Do not encrypt the connection when using ws: URLs.

-------------------------------------------------------------------
Fri May 23 10:17:32 UTC 2025 - Imobach Gonzalez Sosa <igonzalezsosa@suse.com>

- Cache progress reporting to avoid blocking the clients
  (gh#agama-project/agama#2389).

-------------------------------------------------------------------
Thu May 22 17:19:10 UTC 2025 - Ancor Gonzalez Sosa <ancor@suse.com>

- Update schema of the storage model (gh#agama-project/agama#2346).

-------------------------------------------------------------------
Thu May 22 16:16:54 UTC 2025 - Josef Reidinger <jreidinger@suse.com>

- Provide software conflicts HTTP API (gh#agama-project/agama#2348)

-------------------------------------------------------------------
Thu May 22 13:16:49 UTC 2025 - Imobach Gonzalez Sosa <igonzalezsosa@suse.com>

- Cache issues to avoid blocking the clients
  (gh#agama-project/agama#2379).

-------------------------------------------------------------------
Tue May 20 14:54:17 UTC 2025 - Ladislav Slezák <lslezak@suse.com>

- Cache the software configuration and products in the web server,
  the software backend is blocked during package installation
  (bsc#1241208)

-------------------------------------------------------------------
Wed May 19 15:20:42 UTC 2025 - Knut Anderssen <kanderssen@suse.com>

- Add support for bridge connections (gh#openSUSE/agama#2258).

-------------------------------------------------------------------
Mon May 19 14:02:50 UTC 2025 - Imobach Gonzalez Sosa <igonzalezsosa@suse.com>

- Do not crash when network events do not contain "addresses",
  "nameservers", "dnsSearchlist", "routes4" or "routes6"
  (gh#agama-project/agama#2371).

-------------------------------------------------------------------
Mon May 19 12:02:46 UTC 2025 - Imobach Gonzalez Sosa <igonzalezsosa@suse.com>

- Adapt "install", "probe" and "finish" to use the HTTP API
  (gh#agama-project/agama#2368).
- Add commands for monitoring Agama (gh#agama-project/agama#2368):
  - "monitor": to display the progress.
  - "events": to display the events in JSON format.

-------------------------------------------------------------------
Wed May 14 15:17:25 UTC 2025 - José Iván López González <jlopez@suse.com>

- Add search conditions to storage schema
  (gh#agama-project/agama#2338).

-------------------------------------------------------------------
Wed May 14 12:28:57 UTC 2025 - Imobach Gonzalez Sosa <igonzalezsosa@suse.com>

- Extract network and utilities to the new agama-network and agama-utils
  packages (gh#agama-project/agama#2357).

-------------------------------------------------------------------
Tue May 13 09:28:46 UTC 2025 - Imobach Gonzalez Sosa <igonzalezsosa@suse.com>

- Fix setting the mode for questions (bsc#1242441).

-------------------------------------------------------------------
Mon May 12 12:55:40 UTC 2025 - Ladislav Slezák <lslezak@suse.com>

- Remove the delay between selecting the product and registering it,
  the problem has been fixed in the web UI
  (removed workaround for gh#agama-project/agama#2274)

-------------------------------------------------------------------
Wed May  7 21:04:24 UTC 2025 - Imobach Gonzalez Sosa <igonzalezsosa@suse.com>

- Fix automatic answer of questions with password (gh#agama-project/agama#2332).

-------------------------------------------------------------------
Wed May  7 15:08:36 UTC 2025 - Imobach Gonzalez Sosa <igonzalezsosa@suse.com>

- Fix agama-dbus-server to write to journald logs (gh#agama-project/agama#2339).

-------------------------------------------------------------------
Wed May  7 12:52:42 UTC 2025 - Imobach Gonzalez Sosa <igonzalezsosa@suse.com>

- Add validation of the product/addons section (gh#agama-project/agama#2336).

-------------------------------------------------------------------
Wed May  7 06:35:19 UTC 2025 - José Iván López González <jlopez@suse.com>

- Add MD RAIDs to the storage schema (gh#agama-project/agama#2286).

-------------------------------------------------------------------
Mon May  5 06:38:07 UTC 2025 - Imobach Gonzalez Sosa <igonzalezsosa@suse.com>

- Add the iscsi.schema.json to the agama-cli package (gh#agama-project/agama#2324).

-------------------------------------------------------------------
Fri May  2 07:42:21 UTC 2025 - Imobach Gonzalez Sosa <igonzalezsosa@suse.com>

- Update dependencies (gh#agama-project/agama#2317).

-------------------------------------------------------------------
Wed Apr 30 08:18:10 UTC 2025 - Imobach Gonzalez Sosa <igonzalezsosa@suse.com>

- Add support for relative URLs in files and scripts definitions
  (gh#agama-project/agama#2305).

-------------------------------------------------------------------
Fri Apr 25 10:50:01 UTC 2025 - Imobach Gonzalez Sosa <igonzalezsosa@suse.com>

- Refactor HTTP clients to simplify error handling
  (gh#agama-project/agama#2292).

-------------------------------------------------------------------
Thu Apr 24 14:13:19 UTC 2025 - Josef Reidinger <jreidinger@suse.com>

- Allow to specify in Agama profile SSL certificate fingerprint
  to handle self-signed certificates used for non default
  registration server
- Allow to specify registration server URL via Agama profile
  gh#agama-project/agama#2270


-------------------------------------------------------------------
Tue Apr 22 14:14:52 UTC 2025 - Imobach Gonzalez Sosa <igonzalezsosa@suse.com>

- Version 14

-------------------------------------------------------------------
Tue Apr 22 11:16:29 UTC 2025 - Ladislav Slezák <lslezak@suse.com>

- CLI: wait a bit between selecting the product to install and
  registering it so the Web UI has enough time to process all
  events (gh#agama-project/agama#2274)

-------------------------------------------------------------------
Mon Apr 21 13:42:13 UTC 2025 - Imobach Gonzalez Sosa <igonzalezsosa@suse.com>

- Allow to log in into multiple systems (gh#agama-project/agama#2261).
- Do not interactively ask for accepting insecure connections.

-------------------------------------------------------------------
Mon Apr 21 12:46:07 UTC 2025 - Imobach Gonzalez Sosa <igonzalezsosa@suse.com>

- Report and emit changes to the connections states. (gh#agama-project/agama#2247).
- Do not write wireless security settings when they are not used.

-------------------------------------------------------------------
Wed Apr 16 10:45:33 UTC 2025 - José Iván López González <jlopez@suse.com>

- Add missing help to finish command (gh#agama-project/agama#2272).

-------------------------------------------------------------------
Wed Apr 16 05:40:39 UTC 2025 - José Iván López González <jlopez@suse.com>

- Replace --api option by --host (gh#agama-project/agama#2271).

-------------------------------------------------------------------
Fri Apr 11 06:53:04 UTC 2025 - Imobach Gonzalez Sosa <igonzalezsosa@suse.com>

- Prevent agama-web-server from getting stuck in the POST
  /api/profile/autoyast calls (gh#agama-project/agama#2259).
- Temporarily disable AutoYaST profiles fetch errors.

-------------------------------------------------------------------
Thu Apr 10 20:24:06 UTC 2025 - Josef Reidinger <jreidinger@suse.com>

- Allow to specify extra kernel parameters in profile
  (jsc#PED-10810)

-------------------------------------------------------------------
Wed Apr  9 09:06:18 UTC 2025 - Martin Vidner <mvidner@suse.com>

- Made `--api URL` work with `agama profile`
  (gh#agama-project/agama#2103)
  - Added /api/profile on the backend
  - JSON validation error are more readable now
  - Error messages do not start with "Anyhow(...)"
  - Backend errors include causes

-------------------------------------------------------------------
Wed Apr  9 05:35:22 UTC 2025 - José Iván López González <jlopez@suse.com>

- Add HTTP API for configuring iSCSI (gh#agama-project/agama#2231).

-------------------------------------------------------------------
Tue Apr  8 22:04:03 UTC 2025 - Imobach Gonzalez Sosa <igonzalezsosa@suse.com>

- "agama download" do not crash if it cannot mount a file system
  (gh#agama-project/agama#2253).

-------------------------------------------------------------------
Mon Apr  7 14:02:57 UTC 2025 - Josef Reidinger <jreidinger@suse.com>

- Skip exporting scripts, files, bootloader and softare section
  in profile if they are empty (gh#agama-project/agama#2250)

-------------------------------------------------------------------
Tue Apr  1 12:44:57 UTC 2025 - Ladislav Slezák <lslezak@suse.com>

- Make the extension version attribute optional, search the version
  automatically if it is missing (related to jsc#AGM-100)

-------------------------------------------------------------------
Fri Mar 28 21:45:05 UTC 2025 - Josef Reidinger <jreidinger@suse.com>

- Allow to specify bootloader timeout in profile (jsc#PED-10810)

-------------------------------------------------------------------
Mon Mar 27 13:27:19 UTC 2025 - Jorik Cronenberg <jorik.cronenberg@suse.com>

- Add NM dhcp settings to network model (gh#agama-project/agama#2189).

-------------------------------------------------------------------
Thu Mar 27 12:40:02 UTC 2025 - Imobach Gonzalez Sosa <igonzalezsosa@suse.com>

- Version 13

-------------------------------------------------------------------
Tue Mar 25 12:12:50 UTC 2025 - Josef Reidinger <jreidinger@suse.com>

- Support for manual files deployment in unattended mode
  (gh#agama-project/agama#2121)

-------------------------------------------------------------------
Sat Mar 22 22:58:09 UTC 2025 - Imobach Gonzalez Sosa <igonzalezsosa@suse.com>

- Do not try to connect to the HTTP server when it is not needed
  (gh#agama-project/agama#2192).

-------------------------------------------------------------------
Fri Mar 21 16:37:32 UTC 2025 - Ladislav Slezák <lslezak@suse.com>

- Add extensions from the registration server (automatic
  installation only) (jsc#AGM-100)

-------------------------------------------------------------------
Thu Mar 20 09:05:26 UTC 2025 - Imobach Gonzalez Sosa <igonzalezsosa@suse.com>

- Improve init scripts execution (gh#agama-project/agama#2161):
  * Properly run the scripts (gh#agama-project/agama#2144).
  * Allow setting the scripts path with the SCRIPTS_DIR
    environment variable.
  * Do not exit with an error if there are not scripts.
  * Make agama-scripts.sh idempotent.

-------------------------------------------------------------------
Fri Mar 14 12:32:42 UTC 2025 - Imobach Gonzalez Sosa <igonzalezsosa@suse.com>

- Allow selecting individual packages through a configuration file
  (gh#agama-project/agama#2153).

-------------------------------------------------------------------
Wed Mar 12 17:12:10 UTC 2025 - Knut Alejandro Anderssen González <kanderssen@suse.com>

- Introduced the hostname model in order to start managing it
  (gh#agama-project/agama#2118).

-------------------------------------------------------------------
Wed Mar 12 13:09:52 UTC 2025 - Imobach Gonzalez Sosa <igonzalezsosa@suse.com>

- Set the extension in the disposition "filename" so Chrome uses
  the correct name (gh#agama-project/agama#2141).

-------------------------------------------------------------------
Mon Mar 10 12:13:19 UTC 2025 - José Iván López González <jlopez@suse.com>

- Package and install the storage model schema
  (gh#agama-project/agama#2135).

-------------------------------------------------------------------
Fri Mar  7 11:40:56 UTC 2025 - José Iván López González <jlopez@suse.com>

- Extend storage model schema with LVM (gh#agama-project/agama#2089).

-------------------------------------------------------------------
Thu Mar  6 12:51:42 UTC 2025 - Imobach Gonzalez Sosa <igonzalezsosa@suse.com>

- Extend agama download to support most of YaST-like URLs
  (device:, usb:, label:, cd:, dvd: and hd:) (gh#agama-project/agama#2118).

-------------------------------------------------------------------
Tue Mar  4 13:34:13 UTC 2025 - Martin Vidner <mvidner@suse.com>

- install and package also storage.schema.json (bsc#1238367)

-------------------------------------------------------------------
Wed Feb 26 06:52:52 UTC 2025 - José Iván López González <jlopez@suse.com>

- Extend storage model schema to support file system label (needed
  for jsc#AGM-122 and bsc#1237165).

-------------------------------------------------------------------
Wed Feb 26 06:51:37 UTC 2025 - Imobach Gonzalez Sosa <igonzalezsosa@suse.com>

- Version 12

-------------------------------------------------------------------
Tue Feb 25 22:36:38 UTC 2025 - Imobach Gonzalez Sosa <igonzalezsosa@suse.com>

- Add the missing shebang line to the agama-scripts.sh shell script
  (gh#agama-project/agama#2077).
- Save logs after running post installation scripts
  (gh#agama-project/agama#2078).

-------------------------------------------------------------------
Mon Feb 24 14:42:28 UTC 2025 - Imobach Gonzalez Sosa <igonzalezsosa@suse.com>

- Keep the encoding when storing the locale (gh#agama-project/agama#2062).

-------------------------------------------------------------------
Fri Feb 21 14:00:47 UTC 2025 - José Iván López González <jlopez@suse.com>

- Extend storage model schema to support global encryption
  (gh#agama-project/agama#2031).

-------------------------------------------------------------------
Thu Feb 20 12:58:09 UTC 2025 - Ancor Gonzalez Sosa <ancor@suse.com>

- Introduce the storage model to support the new storage user
  interface (gh#openSUSE/agama#2033)

-------------------------------------------------------------------
Tue Feb 18 12:05:56 UTC 2025 - Imobach Gonzalez Sosa <igonzalezsosa@suse.com>

- Expose root and first user passwords (gh#agama-project/agama#2005).
- Remove support for auto-login.

-------------------------------------------------------------------
Mon Feb 17 17:18:35 UTC 2025 - Knut Anderssen <kanderssen@suse.com>

- Added reboot command to the CLI (gh#agama-project/agama#1970)

-------------------------------------------------------------------
Fri Feb 14 17:00:33 UTC 2025 - Imobach Gonzalez Sosa <igonzalezsosa@suse.com>

- Set console and X11 keymaps when changing the installer keymap
  (bsc#1236174).
- Use the "dashed" form of the keymap identifier when calling
  systemd-firstboot (bsc#1236174).

-------------------------------------------------------------------
Mon Feb 10 13:28:34 UTC 2025 - Ladislav Slezák <lslezak@suse.com>

- Fixup: Make the "lang" URL query optional, do not fail when it
  is missing. This fixes crash on non-UEFI systems.

-------------------------------------------------------------------
Fri Feb  7 11:03:29 UTC 2025 - Ladislav Slezák <lslezak@suse.com>

- Forward the "lang" URL query parameter when redirecting in the
  "/login" endpoint (this allows to define the default language
  in the Firefox configuration file in local installation)

-------------------------------------------------------------------
Thu Feb  6 12:52:11 UTC 2025 - Imobach Gonzalez Sosa <igonzalezsosa@suse.com>

- Describe licenses API in OpenAPI documentation
  (gh#agama-project/agama#1929).

-------------------------------------------------------------------
Fri Jan 24 09:33:31 UTC 2025 - Imobach Gonzalez Sosa <igonzalezsosa@suse.com>

- Introduce a new installation phase "finish"
  (gh#agama-project/agama#1616).

-------------------------------------------------------------------
Fri Jan 24 06:43:05 UTC 2025 - Imobach Gonzalez Sosa <igonzalezsosa@suse.com>

- Change the registration property in a product's definition to a
  boolean (gh#agama-project/agama#1938).

-------------------------------------------------------------------
Wed Jan 22 14:49:56 UTC 2025 - Ladislav Slezák <lslezak@suse.com>

- Added a workaround for stuck web UI when importing auto
  installation profile with unreachable software repository
  (gh#agama-project/agama#1933)

-------------------------------------------------------------------
Mon Jan 20 16:44:02 UTC 2025 - Ladislav Slezák <lslezak@suse.com>

- The web server provides /api/software/repositories endpoint
  for reading the currently configured repositories,
  related to (gh#agama-project/agama#1894)

-------------------------------------------------------------------
Mon Jan 20 10:35:47 UTC 2025 - Imobach Gonzalez Sosa <igonzalezsosa@suse.com>

- Add support for specifying a license for each product
  (jsc#PED-11987).

-------------------------------------------------------------------
Thu Jan 16 13:10:54 UTC 2025 - Imobach Gonzalez Sosa <igonzalezsosa@suse.com>

- Stop the WebSocket handler when the client is disconnected
  (gh#agama-project/agama#1909).
- Log the events.

-------------------------------------------------------------------
Thu Jan 16 09:32:00 UTC 2025 - Martin Vidner <mvidner@suse.com>

- Fix typo in `agama profile import --help` (bsc#1235827)

-------------------------------------------------------------------
Fri Jan 10 21:22:01 UTC 2025 - Imobach Gonzalez Sosa <igonzalezsosa@suse.com>

- Version 11

-------------------------------------------------------------------
Fri Jan 10 08:58:29 UTC 2025 - Imobach Gonzalez Sosa <igonzalezsosa@suse.com>

- Disable the browser cache setting the "Cache-Control" header to
  "no-store" (gh#agama-project/agama#1880).

-------------------------------------------------------------------
Thu Jan  9 12:52:05 UTC 2025 - Josef Reidinger <jreidinger@suse.com>

- Increase disk size in _constraints to fix build on ppc
  (gh#agama-project/agama#1876).

-------------------------------------------------------------------
Wed Jan  8 14:05:34 UTC 2025 - Imobach Gonzalez Sosa <igonzalezsosa@suse.com>

- Add support for products registration (jsc#PED-11192,
  gh#agama-project/agama#1809).

-------------------------------------------------------------------
Fri Dec 20 12:17:26 UTC 2024 - Josef Reidinger <jreidinger@suse.com>

- Add bootloader.stopOnBootMenu section to profile to allow stop
  during boot for openQA (gh#agama-project/agama#1840)

-------------------------------------------------------------------
Thu Dec 19 11:39:14 UTC 2024 - Imobach Gonzalez Sosa <igonzalezsosa@suse.com>

- Fix several validation issues (gh#agama-project/agama#1845).

-------------------------------------------------------------------
Wed Dec 18 12:32:00 UTC 2024 - Imobach Gonzalez Sosa <igonzalezsosa@suse.com>

- Introduce a new AGAMA_LOG environment variable to control what to
  log (gh#agama-project/agama#1843).

-------------------------------------------------------------------
Wed Dec 18 10:11:44 UTC 2024 - Imobach Gonzalez Sosa <igonzalezsosa@suse.com>

- Add jsonnet as a BuildRequires dependency because it is needed
  when running tests (gh#agama-project/agama#1842).

-------------------------------------------------------------------
Thu Dec 12 16:42:18 UTC 2024 - Imobach Gonzalez Sosa <igonzalezsosa@suse.com>

- Fix profile URL handling (bsc#1234362):
  - Follow redirections.
  - Determine the file format from the content instead of the
    extension. It does not apply to AutoYaST profiles, where it still
    uses the extension in the URL for backward compatibility.

-------------------------------------------------------------------
Tue Dec  3 12:58:48 UTC 2024 - Imobach Gonzalez Sosa <igonzalezsosa@suse.com>

- Do not refer to the agama-dbus-monitor because it is part of the
  Ruby package (gh#agama-project/agama#1805).

-------------------------------------------------------------------
Mon Dec  2 11:29:46 UTC 2024 - Imobach Gonzalez Sosa <igonzalezsosa@suse.com>

- Upgrade rustc dependency to version 1.81 because it is needed by
  zbus 5 (gh#agama-project/agama#1797).

-------------------------------------------------------------------
Sun Dec  1 21:53:21 UTC 2024 - David Diaz <dgonzalez@suse.com>

- Rename flag to set password as encrypted
  (gh#agama-project/agama#1787).

-------------------------------------------------------------------
Fri Nov 29 12:14:25 UTC 2024 - Imobach Gonzalez Sosa <igonzalezsosa@suse.com>

- Add support for running user-defined post-scripts in a chroot
 (gh#agama-project/agama#1792).

-------------------------------------------------------------------
Fri Nov 29 08:57:19 UTC 2024 - Michal Filka <mfilka@suse.com>

- several improvements for CLI. agama logs store:
  - collects logs of agama-web-server service
  - collects list of installed packages (e.g. .packages.root or
    rpm -qa)
  - do not add into the archive empty files when log command
    returns nothing
  - do not explicitly set archive permissions on client side
  - do not hide backend errors (e.g. in case of invalid auth token)
- added service for monitoring Agama's D-Bus bus which stores
  errors into a log.

-------------------------------------------------------------------
Thu Nov 28 15:58:59 UTC 2024 - Ladislav Slezák <lslezak@suse.com>

- Drop the handler for the "po.js" path in the HTTP server,
  the web frontend now uses dynamic imports for loading the
  translation files (gh#agama-project/agama#1777)

-------------------------------------------------------------------
Thu Nov 28 11:07:58 UTC 2024 - Imobach Gonzalez Sosa <igonzalezsosa@suse.com>

- Add support for auto-installation "init" scripts
  (gh#agama-project/agama#1788).

-------------------------------------------------------------------
Mon Nov 25 19:51:20 UTC 2024 - Imobach Gonzalez Sosa <igonzalezsosa@suse.com>

- Fix the default path of the D-Bus Questions object and the ISCSI
  Initiator interface (gh#agama-project/agama#1785).

-------------------------------------------------------------------
Fri Nov 15 16:48:44 UTC 2024 - Ladislav Slezák <lslezak@suse.com>

- Allow using encrypted passord for root and the first user
  (gh#agama-project/agama#1771)

-------------------------------------------------------------------
Thu Nov 14 14:45:47 UTC 2024 - Knut Alejandro Anderssen González <kanderssen@suse.com>

- Get some wireless settings as optional in order to not break the
  connections reader (gh#agama-project/agama#1753).

-------------------------------------------------------------------
Wed Nov 13 12:03:02 UTC 2024 - Imobach Gonzalez Sosa <igonzalezsosa@suse.com>

- Properly update the localization settings of the D-Bus services
  (bsc#1233159, bsc#1233160).

-------------------------------------------------------------------
Mon Nov 11 09:52:59 UTC 2024 - Imobach Gonzalez Sosa <igonzalezsosa@suse.com>

- Add many missing elements to the OpenAPI spec
  (gh#agama-project/agama#1700).
- Update to utoipa 5.2 to generate the OpenAPI spec.

-------------------------------------------------------------------
Thu Nov  7 14:20:48 UTC 2024 - Imobach Gonzalez Sosa <igonzalezsosa@suse.com>

- Perform a system re-probing after executing pre-scripts
  (gh#agama-project/agama#1735).

-------------------------------------------------------------------
Mon Nov  4 07:51:55 UTC 2024 - Michal Filka <mfilka@suse.com>

- Follow-up of original fix for gh#agama-project/agama#1495
- Implemented HTTP API for downloading logs
- Adapted CLI command "logs" to use the HTTP API for downloading logs

-------------------------------------------------------------------
Wed Oct 30 15:27:11 UTC 2024 - Jorik Cronenberg <jorik.cronenberg@suse.com>

- Add autoconnect property for network connections
  (gh#agama-project/agama#1715)

-------------------------------------------------------------------
Mon Oct 28 09:24:48 UTC 2024 - Imobach Gonzalez Sosa <igonzalezsosa@suse.com>

- Use the correct method to apply the network configuration from
  the CLI (gh#agama-project/agama#1701).

-------------------------------------------------------------------
Thu Oct 24 14:19:46 UTC 2024 - José Iván López González <jlopez@suse.com>

- Storage: extend the HTTP API to allow getting the solved storage
  config (gh#agama-project/agama#1692).

-------------------------------------------------------------------
Wed Oct 23 15:25:36 UTC 2024 - Imobach Gonzalez Sosa <igonzalezsosa@suse.com>

- Fix the action to download the logs (gh#agama-project/agama#1693).

-------------------------------------------------------------------
Tue Oct 22 09:46:41 UTC 2024 - Imobach Gonzalez Sosa <igonzalezsosa@suse.com>

- Improve OpenAPI specification generation (gh#agama-project/agama#1564):
  - Add a lot of missing elements to make the specification valid.
  - Use a xtask to generate the OpenAPI specification at build time.
  - Ship the specification in a separate package (agama-openapi).

-------------------------------------------------------------------
Wed Oct 16 15:07:33 UTC 2024 - Imobach Gonzalez Sosa <igonzalezsosa@suse.com>

- Add support for running user-defined scripts before and after the
  installation (gh#agama-project/agama#1673).

-------------------------------------------------------------------
Wed Oct 16 07:55:27 UTC 2024 - Michal Filka <mfilka@suse.com>

- Implemented option for providing remote API address for the CLI
  gh#agama-project/agama#1495

-------------------------------------------------------------------
Mon Oct 14 13:53:10 UTC 2024 - Josef Reidinger <jreidinger@suse.com>

- CLI: change format for questions answers file from YAML to JSON
  to be consistent with other commands
  (gh#agama-project/agama#1667).

-------------------------------------------------------------------
Fri Sep 27 13:09:10 UTC 2024 - Jorik Cronenberg <jorik.cronenberg@suse.com>

- Fix optional network settings (gh#agama-project/agama#1641).

-------------------------------------------------------------------
Fri Sep 27 10:44:22 UTC 2024 - Imobach Gonzalez Sosa <igonzalezsosa@suse.com>

- Expose keymaps localized descriptions (gh#agama-project/agama#1643).

-------------------------------------------------------------------
Wed Sep 25 14:33:50 UTC 2024 - Clemens Famulla-Conrad <cfamullaconrad@suse.com>

- Rename wireless key-mgmt value wpa-eap-suite-b192 to
  wpa-eap-suite-b-192 (gh#agama-project/agama#1640)

-------------------------------------------------------------------
Fri Sep 20 11:42:06 UTC 2024 - Imobach Gonzalez Sosa <igonzalezsosa@suse.com>

- Version 10

-------------------------------------------------------------------
Fri Sep 20 11:24:56 UTC 2024 - Imobach Gonzalez Sosa <igonzalezsosa@suse.com>

- Change the license to GPL-2.0-or-later (gh#openSUSE/agama#1621).

-------------------------------------------------------------------
Tue Sep 18 13:20:47 UTC 2024 - Josef Reidinger <jreidinger@suse.com>

- Expose the zFCP D-Bus API through HTTP (gh#openSUSE/agama#1570).

-------------------------------------------------------------------
Wed Sep 18 08:27:13 UTC 2024 - Martin Vidner <mvidner@suse.com>

- For CLI, use HTTP clients instead of D-Bus clients,
  final piece: Storage (gh#openSUSE/agama#1600)
  - added StorageHTTPClient

-------------------------------------------------------------------
Wed Sep 13 12:25:28 UTC 2024 - Jorik Cronenberg <jorik.cronenberg@suse.com>

- Add additional wireless settings (gh#openSUSE/agama#1602).

-------------------------------------------------------------------
Wed Sep 10 15:00:33 UTC 2024 - Jorik Cronenberg <jorik.cronenberg@suse.com>

- Implement 802.1x (EAP) in network settings (gh#openSUSE/agama#1597).

-------------------------------------------------------------------
Mon Sep  9 09:09:54 UTC 2024 - Martin Vidner <mvidner@suse.com>

- For CLI, use HTTP clients instead of D-Bus clients,
  for Product (name and registration) (gh#openSUSE/agama#1548)
  - added ProductHTTPClient

-------------------------------------------------------------------
Thu Sep  5 16:25:00 UTC 2024 - Lubos Kocman <lubos.kocman@suse.com>

- Show product logo in product selector (gh#openSUSE/agama#1415).

-------------------------------------------------------------------
Wed Aug 28 12:37:34 UTC 2024 - Imobach Gonzalez Sosa <igonzalezsosa@suse.com>

- Expose the DASD D-Bus API through HTTP (gh#openSUSE/agama#1532).

-------------------------------------------------------------------
Tue Aug 27 13:57:35 UTC 2024 - José Iván López González <jlopez@suse.com>

- Schema definition for basic storage settings
  (gh#openSUSE/agama#1455).

-------------------------------------------------------------------
Mon Aug 26 11:19:27 UTC 2024 - Martin Vidner <mvidner@suse.com>

- For CLI, use HTTP clients instead of D-Bus clients,
  for Software (gh#openSUSE/agama#1548)
  - added SoftwareHTTPClient

-------------------------------------------------------------------
Thu Aug 15 08:33:02 UTC 2024 - Josef Reidinger <jreidinger@suse.com>

- Use sd_notify for starting agama-web-service to notify systemd
  when service is ready. It helps with race condition in agama-auto
  (gh#openSUSE/agama#1539)
- improve systemd dependencies of agama-web-service to ensure that
  agama service runs

-------------------------------------------------------------------
Fri Aug  9 08:50:31 UTC 2024 - Martin Vidner <mvidner@suse.com>

- For CLI, use HTTP clients instead of D-Bus clients,
  for Users and Localization (gh#openSUSE/agama#1438)
  - service clients used by CLI:
    - added UsersHTTPClient, LocalizationHTTPClient
    - removed LocalizationClient
    - BaseHTTPClient API reworked:
      - return () or deserialized objects
      - added PUT and PATCH
  - web service:
    - PUT /api/users/first: do report backend errors
    - PATCH /api/users/root: report the (potential) backend errors
  - tests:
    - added tests using httpmock
    - env_logger added to dev-dependencies

-------------------------------------------------------------------
Mon Jul 22 15:27:44 UTC 2024 - Josef Reidinger <jreidinger@suse.com>

- Fix `agama questions list` to list only unaswered questions and
  improve its performance
  (gh#openSUSE/agama#1476)

-------------------------------------------------------------------
Wed Jul 17 11:15:33 UTC 2024 - Jorik Cronenberg <jorik.cronenberg@suse.com>

- Add dns search domains and ignore-auto-dns to network settings
  (gh#openSUSE/agama#1330).

-------------------------------------------------------------------
Tue Jul 16 11:56:29 UTC 2024 - Josef Reidinger <jreidinger@suse.com>

- CLI:
-- Add `agama questions list` to get list of unanswered questions
-- Add `agama questions ask` to ask for question and wait for
   answer
- agama-lib:
-- Add BaseHTTPClient that is base for clients that communicate
   with agama-web-server
   (gh#openSUSE/agama#1457)

-------------------------------------------------------------------
Wed Jul 10 20:11:39 UTC 2024 - Josef Reidinger <jreidinger@suse.com>

- Add to HTTP API a method to remove questions
- Add to HTTP API method to get the answer to a question
  (gh#openSUSE/agama#1453)

-------------------------------------------------------------------
Wed Jul 10 10:01:18 UTC 2024 - Josef Reidinger <jreidinger@suse.com>

- Add to HTTP API method POST for question to ask new question
  (gh#openSUSE/agama#1451)

-------------------------------------------------------------------
Fri Jul  5 13:17:17 UTC 2024 - José Iván López González <jlopez@suse.com>

- Adapt storage model to changes in D-Bus API
  (gh#openSUSE/agama#1428).

-------------------------------------------------------------------
Mon Jul  1 15:50:40 UTC 2024 - José Iván López González <jlopez@suse.com>

- Schema definition for guided and AutoYaST storage proposals
  (gh#openSUSE/agama#1263).

-------------------------------------------------------------------
Fri Jun 28 06:56:02 UTC 2024 - Martin Vidner <mvidner@suse.com>

- Use gzip (.gz) instead of bzip2 (.bz2) to compress logs
  so that they can be attached to GitHub issues
  (gh#openSUSE/agama#1378)

-------------------------------------------------------------------
Thu Jun 27 13:22:51 UTC 2024 - Imobach Gonzalez Sosa <igonzalezsosa@suse.com>

- Version 9

-------------------------------------------------------------------
Thu Jun 27 07:02:29 UTC 2024 - Imobach Gonzalez Sosa <igonzalezsosa@suse.com>

- Improve the prompt to introduce the password in the "auth login"
  command (gh#openSUSE/agama#1271).

-------------------------------------------------------------------
Wed Jun 26 12:56:31 UTC 2024 - Knut Anderssen <kanderssen@suse.com>

- Filter only external configured connections
  (gh#openSUSE/agama#1383).
- Expose more details about devices status in the API
  (gh#openSUSE/agama#1365).

-------------------------------------------------------------------
Wed Jun 26 10:29:05 UTC 2024 - José Iván López González <jlopez@suse.com>

- Set and get storage config (gh#openSUSE/agama#1293).

-------------------------------------------------------------------
Tue Jun 25 15:16:33 UTC 2024 - Imobach Gonzalez Sosa <igonzalezsosa@suse.com>

- Use the new SetLocale D-Bus method to change the language and the
  keyboard layout (gh#openSUSE/agama#1375).

-------------------------------------------------------------------
Tue Jun 25 15:04:20 UTC 2024 - David Diaz <dgonzalez@suse.com>

- Add resize actions to storage model (gh#openSUSE/agama#1354).

-------------------------------------------------------------------
Thu Jun 21 15:00:00 UTC 2024 - Clemens Famulla-Conrad <cfamullaconrad@suse.de>

- Add tun/tap model (gh#openSUSE/agama#1353)

-------------------------------------------------------------------
Thu Jun 20 12:58:32 UTC 2024 - Imobach Gonzalez Sosa <igonzalezsosa@suse.com>

- Add a new "config edit" command allows editing installation
  settings using an external editor (gh#openSUSE/agama#1360).
- Remove the "--format" option (gh#openSUSE/agama#1360).

-------------------------------------------------------------------
Thu Jun 20 05:32:42 UTC 2024 - Imobach Gonzalez Sosa <igonzalezsosa@suse.com>

- Add support for progress sequences with pre-defined descriptions
  (gh#openSUSE/agama#1356).
- Fix the "Progress" signal to use camelCase
  (gh#openSUSE/agama#1356).

-------------------------------------------------------------------
Fri Jun 14 06:17:52 UTC 2024 - Imobach Gonzalez Sosa <igonzalezsosa@suse.com>

- Remove references to the old "config add/set" subcommands
  (gh#openSUSE/agama/#1338).

-------------------------------------------------------------------
Thu Jun 13 10:50:44 UTC 2024 - Knut Anderssen <kanderssen@suse.com>

- Apply network changes when connecting or disconnecting
  (gh#openSUSE/agama#1320).

-------------------------------------------------------------------
Thu Jun 13 10:39:57 UTC 2024 - Imobach Gonzalez Sosa <igonzalezsosa@suse.com>

- Expose Issues API in users-related interface
  (gh#openSUSE/agama#1202).
- Drop the old validations API.

-------------------------------------------------------------------
Wed Jun 12 10:15:33 UTC 2024 - Jorik Cronenberg <jorik.cronenberg@suse.com>

- Allow writing to loopback connection in agama-server
  (gh#openSUSE/agama#1318).

-------------------------------------------------------------------
Tue Jun 11 21:35:00 UTC 2024 - Imobach Gonzalez Sosa <igonzalezsosa@suse.com>

- CLI: use the master token /run/agama/token if available and
  readable (gh#openSUSE/agama#1287).
- CLI: remove the "config add/set" subcommands
  (gh#openSUSE/agama#1314).

-------------------------------------------------------------------
Mon Jun 10 14:24:33 UTC 2024 - Jorik Cronenberg <jorik.cronenberg@suse.com>

- Add mtu property for network connections
  (gh#openSUSE/agama#1101).

-------------------------------------------------------------------
Fri Jun  7 05:58:48 UTC 2024 - Michal Filka <mfilka@suse.com>

- Improvements in HTTPS setup
  - self-signed certificate contains hostname
  - self-signed certificate is stored into default location
  - before creating new self-signed certificate a default location
    (/etc/agama.d/ssl) is checked for a certificate
  - gh#openSUSE/agama#1228

-------------------------------------------------------------------
Wed Jun  5 13:53:59 UTC 2024 - José Iván López González <jlopez@suse.com>

- Process the legacyAutoyastStorage section of the profile
  (gh#openSUSE/agama#1284).

-------------------------------------------------------------------
Mon Jun  3 07:49:16 UTC 2024 - Josef Reidinger <jreidinger@suse.com>

- CLI: Add new commands "agama download" and
  "agama profile autoyast" and remove "agama profile download" to
  separate common curl-like download and autoyast specific one
  which do conversion to json (gh#openSUSE/agama#1279)

-------------------------------------------------------------------
Wed May 29 12:15:37 UTC 2024 - Josef Reidinger <jreidinger@suse.com>

- CLI: Add new command "agama profile import" that does the whole
  autoinstallation processing and loads the configuration
  (gh#openSUSE/agama#1270).

-------------------------------------------------------------------
Wed May 29 11:16:11 UTC 2024 - Imobach Gonzalez Sosa <igonzalezsosa@suse.com>

- Improve command-line interface help (gh#openSUSE/agama#1269 and
  (gh#openSUSE/agama#1273).
- agama-web-server connects to D-Bus only when needed
  (gh#openSUSE/agama#1273).

-------------------------------------------------------------------
Wed May 29 10:40:21 UTC 2024 - Imobach Gonzalez Sosa <igonzalezsosa@suse.com>

- The HTTP request to perform a probing is not blocking anymore
  (gh#openSUSE/agama#1272).

-------------------------------------------------------------------
Mon May 27 14:11:55 UTC 2024 - Imobach Gonzalez Sosa <igonzalezsosa@suse.com>

- The "agama auth" command reads the password from the standard
  input (gh#openSUSE/agama#1265).

-------------------------------------------------------------------
Mon May 27 05:49:46 UTC 2024 - Imobach Gonzalez Sosa <igonzalezsosa@suse.com>

- Add agama.libssonnet to the spec file (gh#openSUSE/agama#1261).

-------------------------------------------------------------------
Thu May 23 15:47:28 UTC 2024 - Ladislav Slezák <lslezak@suse.com>

- Avoid deadlock when "setxkbmap" call gets stucked, use a timeout
  (gh#openSUSE/agama#1249)

-------------------------------------------------------------------
Wed May 22 12:31:25 UTC 2024 - Josef Reidinger <jreidinger@suse.com>

- autoinstallation jsonnet: Inject complete lshw json output and
  provide helper functions for filtering it (gh#openSUSE/agama#1242)

-------------------------------------------------------------------
Fri May 17 09:52:25 UTC 2024 - Imobach Gonzalez Sosa <igonzalezsosa@suse.com>

- Version 8

-------------------------------------------------------------------
Tue May 16 12:48:42 UTC 2024 - Knut Anderssen <kanderssen@suse.com>

- Allow to download Agama logs through the manager HTTP API
  (gh#openSUSE/agama#1216).

-------------------------------------------------------------------
Thu May 16 12:34:43 UTC 2024 - Imobach Gonzalez Sosa <igonzalezsosa@suse.com>

- Restarting agama.service causes agama-web-server.service to be
  restarted too (gh#openSUSE/agama#1222).

-------------------------------------------------------------------
Thu May 16 12:24:26 UTC 2024 - José Iván López González <jlopez@suse.com>

- Small changes in the storage HTTP API (gh#openSUSE/agama#1208):
  - /storage/proposal/usable_devices (get): returns a list of SIDs
    instead of device names.
  - /storage/proposal/settings (put): returns whether the proposal
    was successfully calculated.

-------------------------------------------------------------------
Thu May 16 10:31:38 UTC 2024 - Imobach Gonzalez Sosa <igonzalezsosa@suse.com>

- The CLI does not fail when the storage proposal is missing
  (gh#openSUSE/agama#1220).
- Properly detect whether LVM is activated.

-------------------------------------------------------------------
Thu May 16 06:19:36 UTC 2024 - Imobach Gonzalez Sosa <igonzalezsosa@suse.com>

- Change the web server to listen on port 80 by default
  (gh#openSUSE/agama#1217).

-------------------------------------------------------------------
Wed May 15 15:21:30 UTC 2024 - Imobach Gonzalez Sosa <igonzalezsosa@suse.com>

- Improve logging in the D-Bus and web servers
  (gh#openSUSE/agama#1215):
  - Write to the stdout if they are not connected to
    systemd-journald.
  - The stdout logger includes the file/line (it was already
    included when logging to systemd-journald).

-------------------------------------------------------------------
Wed May 15 14:08:26 UTC 2024 - Imobach Gonzalez Sosa <igonzalezsosa@suse.com>

- Do not crash if the /etc/agama.d/locales file does not contain
  any valid locale (gh#openSUSE/agama#1213).

-------------------------------------------------------------------
Tue May 14 12:39:49 UTC 2024 - Imobach Gonzalez Sosa <igonzalezsosa@suse.com>

- If present, read the locales list from the /etc/agama.d/locales
  file (gh#openSUSE/agama#1205).

-------------------------------------------------------------------
Tue May 14 10:48:42 UTC 2024 - Knut Anderssen <kanderssen@suse.com>

- Dropped the network D-Bus service as it is not needed anymore
  (gh#openSUSE/agama#1199).

-------------------------------------------------------------------
Mon May 13 09:01:21 UTC 2024 - Imobach Gonzalez Sosa <igonzalezsosa@suse.com>

- Extend the storage HTTP API to support handling the iSCSI
  configuration (gh#openSUSE/agama#1187).

-------------------------------------------------------------------
Mon May 13 08:47:27 UTC 2024 - José Iván López González <jlopez@suse.com>

- Provide HTTP API for storage (gh#openSUSE/agama#1175).

-------------------------------------------------------------------
Mon May  6 05:13:54 UTC 2024 - Imobach Gonzalez Sosa <igonzalezsosa@suse.com>

- Extend the HTTP/JSON API:
  - Localization (gh#openSUSE/agama#1047, gh#openSUSE/agama#1120).
  - Networking (gh#openSUSE/agama#1064).
  - Software (gh#openSUSE/agama#1069).
  - Manager service (gh#openSUSE/agama#1089).
  - Questions (gh#openSUSE/agama#1091).
  - Progress interface (gh#openSUSE/agama#1092).
  - Issues interface (gh#openSUSE/agama#1100).
  - Users (gh#openSUSE/agama#1117).
  - Product registration (gh#openSUSE/agama#1146).
- Add an "agama-web-server" service (gh#openSUSE/agama/1119).
- Fix the generation of the self-signed certificate
  (gh#openSUSE/agama#1131).
- Improve agama-server logging (gh#openSUSE/agama#1143).
- Provide frontend translations via the /po.js path
  (gh#openSUSE/agama#1126).

-------------------------------------------------------------------
Wed Mar  13 12:42:58 UTC 2024 - Jorik Cronenberg <jorik.cronenberg@suse.com>

- Add infiniband to network model (gh#openSUSE/agama#1032).

-------------------------------------------------------------------
Thu Mar  7 10:52:58 UTC 2024 - Michal Filka <mfilka@suse.com>

- CLI: added auth command with login / logout / show subcommands
  for handling authentication token management with new agama web
  server

-------------------------------------------------------------------
Thu Feb 29 09:49:18 UTC 2024 - Ladislav Slezák <lslezak@suse.com>

- Web server:
  - Accept also IPv6 connections (gh#openSUSE/agama#1057)
  - Added SSL (HTTPS) support (gh#openSUSE/agama#1062)
    - Use either the cerfificate specified via command line
      arguments or generate a self-signed certificate
    - Redirect external HTTP requests to HTTPS
    - Allow HTTP for internal connections (http://localhost)
  - Optionally listen on a secondary address
    (to allow listening on both HTTP/80 and HTTPS/433 ports)

-------------------------------------------------------------------
Tue Feb 27 15:55:28 UTC 2024 - Imobach Gonzalez Sosa <igonzalezsosa@suse.com>

- Reorganize RPM packages (gh#openSUSE/agama#1056):
  * agama is now the main package and it contains agama-dbus-server
    and agama-web-server.
  * agama-cli is a subpackage.

-------------------------------------------------------------------
Wed Feb  7 11:49:02 UTC 2024 - Imobach Gonzalez Sosa <igonzalezsosa@suse.com>

- Add preliminary support to import AutoYaST profiles
  (gh#openSUSE/agama#1029).

-------------------------------------------------------------------
Mon Jan 29 15:53:56 UTC 2024 - Imobach Gonzalez Sosa <igonzalezsosa@suse.com>

- Better network configuration handling (gh#openSUSE/agama#1006):
  * Write only changed connections.
  * Roll back when updating the NetworkManager configuration
    failed.
  * Improved error handling when reading or writing the changes.
  * Properly remove deleted connections from the D-Bus tree.
  * Use the UUID to identify connections.
  * Do not support multiple connections with the same ID.

-------------------------------------------------------------------
Mon Jan 29 15:37:56 UTC 2024 - Jorik Cronenberg <jorik.cronenberg@suse.com>

- Add hidden property for wireless in network model
  (gh#openSUSE/agama#1024).

-------------------------------------------------------------------
Mon Jan 29 10:22:49 UTC 2024 - Jorik Cronenberg <jorik.cronenberg@suse.com>

- Add more wireless options to network model
  (gh#openSUSE/agama#1014).

-------------------------------------------------------------------
Thu Jan 23 18:00:00 UTC 2024 - Clemens Famulla-Conrad <cfamullaconrad@suse.de>

- Add Bridge model (gh#openSUSE/agama#1008)

-------------------------------------------------------------------
Thu Jan 23 17:38:23 UTC 2024 - Clemens Famulla-Conrad <cfamullaconrad@suse.de>

- Add VLAN model (gh#openSUSE/agama#918)

-------------------------------------------------------------------
Thu Jan 11 15:34:15 UTC 2024 - Imobach Gonzalez Sosa <igonzalezsosa@suse.com>

- Include the encoding as part of the locales (gh#openSUSE/agama#987).

-------------------------------------------------------------------
Mon Jan  8 17:02:40 UTC 2024 - José Iván López González <jlopez@suse.com>

- Fix the list of keymaps to avoid duplicated values
  (gh#openSUSE/agama#981).

-------------------------------------------------------------------
Thu Dec 21 14:23:33 UTC 2023 - Imobach Gonzalez Sosa <igonzalezsosa@suse.com>

- Version 7

-------------------------------------------------------------------
Thu Dec 21 11:12:45 UTC 2023 - Ancor Gonzalez Sosa <ancor@suse.com>

- The result of ListTimezones includes the localized country name
  for each timezone (gh#openSUSE/agama#946)

-------------------------------------------------------------------
Fri Dec 15 16:29:20 UTC 2023 - Imobach Gonzalez Sosa <igonzalezsosa@suse.com>

- Update agama-cli dependencies including the zerocopy crate to
  address a security alert (see gh#google/zerocopy#716).

-------------------------------------------------------------------
Wed Dec 13 22:41:34 UTC 2023 - Knut Anderssen <kanderssen@suse.com>

- Add support for bonding connections (gh#openSUSE/agama#885).

-------------------------------------------------------------------
Fri Dec  8 09:23:09 UTC 2023 - Josef Reidinger <jreidinger@suse.com>

- Change the config in a way that: (gh#openSUSE/agama#919)
  1. product is moved to own section and is now under product.id
  2. in product section is now also registrationCode and registrationEmail
  3. in software section is now patterns to select patterns to install
- adapt profile.schema according to above changes
- org.opensuse.Agama.Software1 API changed to report missing patterns

-------------------------------------------------------------------
Tue Dec  5 11:18:41 UTC 2023 - Jorik Cronenberg <jorik.cronenberg@suse.com>

- Add ability to assign a custom MAC address for network
  connections (gh#openSUSE/agama#893)

-------------------------------------------------------------------
Tue Dec  5 09:46:48 UTC 2023 - José Iván López González <jlopez@suse.com>

- Explicitly add dependencies instead of relying on the live ISO
  to provide the required packages (gh#openSUSE/agama/911).

-------------------------------------------------------------------
Tue Dec  5 08:56:13 UTC 2023 - Jorik Cronenberg <jorik.cronenberg@suse.com>

- Add support for dummy network devices although they are not
  exposed on D-Bus yet (gh#openSUSE/agama#913).

-------------------------------------------------------------------
Sun Dec  3 15:53:34 UTC 2023 - Imobach Gonzalez Sosa <igonzalezsosa@suse.com>

- Use a single call to systemd-firstboot to write the localization
  settings (gh#openSUSE/agama#903).

-------------------------------------------------------------------
Sat Dec  2 18:05:54 UTC 2023 - Imobach Gonzalez Sosa <igonzalezsosa@suse.com>

- Version 6

-------------------------------------------------------------------
Wed Nov 29 11:19:51 UTC 2023 - Imobach Gonzalez Sosa <igonzalezsosa@suse.com>

- Rework the org.opensuse.Agama1.Locale interface
  (gh#openSUSE/agama#881):
  * Replace LabelsForLocales function with ListLocales.
  * Add a ListKeymaps function.
  * Extend the ListTimezone function to include the translation of
    each part.
  * Drop ListUILocales and ListVConsoleKeyboards functions.
  * Remove the SupportedLocales and VConsoleKeyboard properties.
  * Do not read the lists of locales, keymaps and timezones on
    each request.
  * Peform some validation when trying to change the Locales,
    Keymap and Timezone properties.

-------------------------------------------------------------------
Thu Nov 16 11:06:30 UTC 2023 - Imobach Gonzalez Sosa <igonzalezsosa@suse.com>

- Update dependencies to compatible versions
  (gh#openSUSE/agama#874).
- Replace tempdir with tempfile to prevent RUSTSEC-2023-0018.

-------------------------------------------------------------------
Wed Nov 15 12:35:32 UTC 2023 - José Iván López González <jlopez@suse.com>

- Adapt to changes in software D-Bus API (gh#openSUSE/agama#869).

-------------------------------------------------------------------
Wed Nov 15 11:27:10 UTC 2023 - Michal Filka <mfilka@suse.com>

- Improved "agama logs store" (gh#openSUSE/agama#823)
  - added an option which allows to define the archive destination

-------------------------------------------------------------------
Tue Nov 14 15:44:15 UTC 2023 - Jorik Cronenberg <jorik.cronenberg@suse.com>

- Add support for routing to the network model (gh#openSUSE/agama#824)

-------------------------------------------------------------------
Mon Oct 23 14:43:59 UTC 2023 - Michal Filka <mfilka@suse.com>

- Improved "agama logs store" (gh#openSUSE/agama#812)
  - the archive file owner is root:root
  - the permissions is set to r/w for the owner

-------------------------------------------------------------------
Mon Oct 23 11:33:40 UTC 2023 - Imobach Gonzalez Sosa <igonzalezsosa@suse.com>

- Version 5

-------------------------------------------------------------------
Mon Oct 10 07:37:00 UTC 2023 - Michal Filka <mfilka@suse.com>

- Improve file and directory names in "agama logs store".
- Add an "agama logs list" subcommand.

-------------------------------------------------------------------
Tue Sep 26 15:57:14 UTC 2023 - Imobach Gonzalez Sosa <igonzalezsosa@suse.com>

- Version 4

-------------------------------------------------------------------
Tue Sep 26 12:05:52 UTC 2023 - Imobach Gonzalez Sosa <igonzalezsosa@suse.com>

- Wait until the manager is ready before probing
  (gh#openSUSE/agama#771).

-------------------------------------------------------------------
Mon Sep 25 11:32:53 UTC 2023 - Imobach Gonzalez Sosa <igonzalezsosa@suse.com>

- Add support for IPv6 network settings (gh#openSUSE/agama#761).

-------------------------------------------------------------------
Mon Sep 25 10:46:53 UTC 2023 - Michal Filka <mfilka@suse.com>

- CLI: added (sub)commands for handling logs. "store" subcommand is
  similar to what old save_y2logs did. (gh#openSUSE/agama#757)

-------------------------------------------------------------------
Tue Sep 19 11:16:16 UTC 2023 - José Iván López González <jlopez@suse.com>

- Adapt to new storage D-Bus API and explicitly call to probe after
  selecting a new product (gh#openSUSE/agama#748).

-------------------------------------------------------------------
Thu Sep 14 19:44:57 UTC 2023 - Josef Reidinger <jreidinger@suse.com>

- Improve questions CLI help text (gh#openSUSE/agama#754)

-------------------------------------------------------------------
Thu Sep 14 10:10:37 UTC 2023 - Imobach Gonzalez Sosa <igonzalezsosa@suse.com>

- Use a single D-Bus service to connect to the manager and the
  users API (gh#openSUSE/agama#753, follow-up of
  gh#openSUSE/agama#729).

-------------------------------------------------------------------
Wed Sep 13 09:27:22 UTC 2023 - Knut Anderssen <kanderssen@suse.com>

- Allow to bind a connection to an specific interface through its
  name or through a set of match settings (gh#opensSUSE/agama#723).

-------------------------------------------------------------------
Thu Aug 31 10:30:28 UTC 2023 - Imobach Gonzalez Sosa <igonzalezsosa@suse.com>

- Use a single D-Bus service to expose locale, network and
  questions settings (gh#openSUSE/agama#729).

-------------------------------------------------------------------
Wed Aug 30 12:57:59 UTC 2023 - Josef Reidinger <jreidinger@suse.com>

- Locale service: add value for UI locale (gh#openSUSE/agama#725)

-------------------------------------------------------------------
Thu Aug  3 08:34:14 UTC 2023 - Imobach Gonzalez Sosa <igonzalezsosa@suse.com>

- Move the settings functionality to a separate package,
  agama-settings (gh#openSUSE/agama#666).
- Make the "Settings" derive macro reusable from other crates.
- Extend the "Settings" derive macro to generate code for
  InstallSettings and NetworkSettings.
- Improve error reporting when working with the "config"
  subcommand.

-------------------------------------------------------------------
Wed Aug  2 10:03:18 UTC 2023 - Imobach Gonzalez Sosa <igonzalezsosa@suse.com>

- Version 3

-------------------------------------------------------------------
Wed Jul 26 11:08:09 UTC 2023 - Josef Reidinger <jreidinger@suse.com>

- CLI: add to "questions" command "answers" subcommand to set
  file with predefined answers
- dbus-server: add "AddAnswersFile" method to Questions service
  (gh#openSUSE/agama#669)

-------------------------------------------------------------------
Tue Jul 18 13:32:04 UTC 2023 - Josef Reidinger <jreidinger@suse.com>

- Add to CLI "questions" subcommand with mode option to set
  interactive and non-interactive mode (gh#openSUSE/agama#668)

-------------------------------------------------------------------
Mon Jul 17 13:36:56 UTC 2023 - Imobach Gonzalez Sosa <igonzalezsosa@suse.com>

- Fix the logic to decide which network connections to write
  due to a bug introduced in gh#openSUSE/agama#662
  (gh#openSUSE/agama#667).

-------------------------------------------------------------------
Mon Jul 17 09:16:38 UTC 2023 - Josef Reidinger <jreidinger@suse.com>

- Adapt to new questions D-Bus API to allow automatic answering of
  questions when requested (gh#openSUSE/agama#637, reverts
  gh#openSUSE/agama#649 as now default option is mandatory)

-------------------------------------------------------------------
Thu Jul 13 10:22:36 UTC 2023 - Imobach Gonzalez Sosa <igonzalezsosa@suse.com>

- Improve error reporting in the command-line interface
  (gh#openSUSE/agama#659 and gh#openSUSE/agama#660).

-------------------------------------------------------------------
Thu Jul 13 08:56:40 UTC 2023 - José Iván López González <jlopez@suse.com>

- Read the storage candidate devices and show them with
  "agama config show" (gh#openSUSE/agama#658).

-------------------------------------------------------------------
Fri Jul  7 14:12:03 UTC 2023 - Imobach Gonzalez Sosa <igonzalezsosa@suse.com>

- Improve the progress reporting (gh#openSUSE/agama#653).

-------------------------------------------------------------------
Thu Jul  6 09:13:47 UTC 2023 - Imobach Gonzalez Sosa <igonzalezsosa@suse.com>

- Improve the waiting logic and implement a retry mechanism for the
  "agama install" command (bsc#1213047).

-------------------------------------------------------------------
Wed Jul  5 11:11:20 UTC 2023 - Imobach Gonzalez Sosa <igonzalezsosa@suse.com>

- Fix the questions service to handle questions with no default
  option (gh#openSUSE/agama#649).

-------------------------------------------------------------------
Thu Jun  1 08:14:14 UTC 2023 - Imobach Gonzalez Sosa <igonzalezsosa@suse.com>

- Add a localization D-Bus service (gh#openSUSE/agama#533).
- Add a network D-Bus service (gh#openSUSE/agama#571).

-------------------------------------------------------------------
Tue May 23 11:51:26 UTC 2023 - Martin Vidner <mvidner@suse.com>

- Version 2.1

-------------------------------------------------------------------
Mon May 22 12:29:20 UTC 2023 - Martin Vidner <mvidner@suse.com>

- Version 2

-------------------------------------------------------------------
Thu May 11 11:00:11 UTC 2023 - Imobach Gonzalez Sosa <igonzalezsosa@suse.com>

- Import root authentication settings when reading a Jsonnet file
  (bsc#1211300, gh#openSUSE/agama#573).
- Do not export the SSH public key as an empty string when it is
  not defined.

-------------------------------------------------------------------
Fri Mar 24 14:36:36 UTC 2023 - Imobach Gonzalez Sosa <igonzalezsosa@suse.com>

- Version 0.2:
  * Add validation for software and users settings
    (gh#yast/agama-cli#48, gh#yast/agama-cli#51).
  * Better error reporting when the bus is not found
    (gh#yast/agama-cli#48).
  * Improve the progress reporting mechanism, although it is still
    a work in progress (gh#yast/agama-cli#50).

-------------------------------------------------------------------
Wed Mar 22 09:39:29 UTC 2023 - Imobach Gonzalez Sosa <igonzalezsosa@suse.com>

- Add support for setting root authentication mechanisms
  (gh#yast/agama-cli#47).

-------------------------------------------------------------------
Tue Mar 21 16:06:02 UTC 2023 - Martin Vidner <mvidner@suse.com>

- Do not fall back to the system D-Bus (gh#yast/agama-cli#45).

-------------------------------------------------------------------
Wed Mar 21 13:28:01 UTC 2023 - Imobach Gonzalez Sosa <igonzalezsosa@suse.com>

- Use JSON as the default format (gh#yast/agama-cli#46).

-------------------------------------------------------------------
Tue Mar 21 08:55:39 UTC 2023 - Josef Reidinger <jreidinger@suse.com>

- Fix the path of the JSON schema (gh#yast/agama-cli#44).

-------------------------------------------------------------------
Thu Mar 16 11:56:42 UTC 2023 - Imobach Gonzalez Sosa <igonzalezsosa@suse.com>

- First version of the package:
  * Querying and setting simple values.
  * Adding elements to collections
  * Handling of auto-installation profiles.
  * Basic error handling
- 0.1<|MERGE_RESOLUTION|>--- conflicted
+++ resolved
@@ -1,5 +1,5 @@
 -------------------------------------------------------------------
-<<<<<<< HEAD
+
 Mon Jul  7 13:22:05 UTC 2025 - Imobach Gonzalez Sosa <igonzalezsosa@suse.com>
 
 - Improve handling of the inst.auto option (gh#agama-project/agama#2534):
@@ -8,7 +8,8 @@
   - Allow importing multiple configurations.
 - Add a new `inst.install` option to stop the installation after
   loading the configuration.
-=======
+
+-------------------------------------------------------------------
 Fri Jul  4 11:33:44 UTC 2025 - José Iván López González <jlopez@suse.com>
 
 - Reprobe the system after registering the product
@@ -18,7 +19,6 @@
 Wed Jul  2 16:02:07 UTC 2025 - Imobach Gonzalez Sosa <igonzalezsosa@suse.com>
 
 - Cache the list of products during the startup (bsc#1241208).
->>>>>>> 3f739c7a
 
 -------------------------------------------------------------------
 Mon Jun 30 15:51:35 UTC 2025 - Imobach Gonzalez Sosa <igonzalezsosa@suse.com>
