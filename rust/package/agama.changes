--- conflicted
+++ resolved
@@ -1,5 +1,4 @@
 -------------------------------------------------------------------
-<<<<<<< HEAD
 Thu Feb 29 09:49:18 UTC 2024 - Ladislav Slezák <lslezak@suse.com>
 
 - Web server:
@@ -11,13 +10,13 @@
     - Allow HTTP for internal connections (http://localhost)
   - Optionally listen on a secondary address
     (to allow listening on both HTTP/80 and HTTPS/433 ports)
-=======
+
+-------------------------------------------------------------------
 Thu Mar  7 10:52:58 UTC 2024 - Michal Filka <mfilka@suse.com>
 
 - CLI: added auth command with login / logout / show subcommands
   for handling authentication token management with new agama web
   server
->>>>>>> 03a6b6be
 
 -------------------------------------------------------------------
 Tue Feb 27 15:55:28 UTC 2024 - Imobach Gonzalez Sosa <igonzalezsosa@suse.com>
