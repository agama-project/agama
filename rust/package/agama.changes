-------------------------------------------------------------------
<<<<<<< HEAD
Wed Jul 16 09:00:00 UTC 2025 - Clemens Famulla-Conrad <cfamullaconrad@suse.com>

- Fix deletion of controller connections (gh#agama-project/agama#2564)
=======
Wed Jul 16 14:21:30 UTC 2025 - Knut Anderssen <kanderssen@suse.com>

- Make the method4 and method6 default to be "auto" in case of
  absense (bsc#1246194).

-------------------------------------------------------------------
Wed Jul  16 13:22:07 UTC 2025 - Clemens Famulla-Conrad <cfamullaconrad@suse.com>

- Add initial support for ovs in agama network model (gh#agama-project/agama#2536).

-------------------------------------------------------------------
Wed Jul 16 13:17:22 UTC 2025 - Jorik Cronenberg <jorik.cronenberg@suse.com>

- Add dns priority to network model (gh#agama-project/agama#2533).

-------------------------------------------------------------------
Wed Jul 16 08:42:59 UTC 2025 - Ladislav Slezák <lslezak@suse.com>

- Added -i/--insecure optional argument to the "agama download"
  command to ignore SSL problems in HTTPS downloads (self-signed
  certificate, non-matching host, unknown CA...)
  (related to bsc#1245393)
>>>>>>> acd73c04

-------------------------------------------------------------------
Wed Jul 16 07:30:02 UTC 2025 - Josef Reidinger <jreidinger@suse.com>

- Add support for activating zFCP disks to Agama unattended profile
  (gh#agama-project/agama#2551)
- Fix export of empty DASD section leading to failure on non s390
  system (bsc#1246102)

-------------------------------------------------------------------
Tue Jul 15 09:00:00 UTC 2025 - Clemens Famulla-Conrad <cfamullaconrad@suse.com>

- Fix autoconnect setting for port interfaces (bsc#1246070).

-------------------------------------------------------------------
Fri Jul 11 06:56:29 UTC 2025 - Imobach Gonzalez Sosa <igonzalezsosa@suse.com>

- Do not exported null values for localization, hostname
  and product settings (gh#agama-project/agama#2543).

-------------------------------------------------------------------
Wed Jul  9 12:25:08 UTC 2025 - Josef Reidinger <jreidinger@suse.com>

- unattended installation: allow registration to RMT when
  registration code is ommited (bsc#1246069)

-------------------------------------------------------------------

Mon Jul  7 13:22:05 UTC 2025 - Imobach Gonzalez Sosa <igonzalezsosa@suse.com>

- Improve handling of the inst.auto option (gh#agama-project/agama#2534):
  - Replace the "agama-auto" service with "agama-autoinstall".
  - Report when the configuration could not be loaded.
  - Allow importing multiple configurations.
- Add a new `inst.install` option to stop the installation after
  loading the configuration.

-------------------------------------------------------------------
Fri Jul  4 11:33:44 UTC 2025 - José Iván López González <jlopez@suse.com>

- Reprobe the system after registering the product
  (gh#agama-project/agama#2532, bsc#1245400).

-------------------------------------------------------------------
Wed Jul  2 16:02:07 UTC 2025 - Imobach Gonzalez Sosa <igonzalezsosa@suse.com>

- Cache the list of products during the startup (bsc#1241208).

-------------------------------------------------------------------
Mon Jun 30 15:51:35 UTC 2025 - Imobach Gonzalez Sosa <igonzalezsosa@suse.com>

- Version 16

-------------------------------------------------------------------
Fri Jun 27 10:02:43 UTC 2025 - José Iván López González <jlopez@suse.com>

- Reprobe storage if need while loading a config (bsc#1245114).

-------------------------------------------------------------------
Fri Jun 27 06:29:46 UTC 2025 - Imobach Gonzalez Sosa <igonzalezsosa@suse.com>

- Add an end-point to check passwords strenght (bsc#1237480).

-------------------------------------------------------------------
Fri Jun 27 05:29:26 UTC 2025 - Imobach Gonzalez Sosa <igonzalezsosa@suse.com>

- Fix error messages formatting (gh#agama-project/agama#2471).

-------------------------------------------------------------------
Wed Jun 25 07:56:57 UTC 2025 - Josef Reidinger <jreidinger@suse.com>

- Allow to specify onlyRequired in software config and in software
  section of agama profile (jsc#AGM-154)

-------------------------------------------------------------------
Wed Jun 18 14:36:50 UTC 2025 - Knut Anderssen <kanderssen@suse.com>

- Allow to bind a connection to an specific device mac address
   (bsc#1244259).

-------------------------------------------------------------------
Wed Jun 18 07:17:30 UTC 2025 - Imobach Gonzalez Sosa <igonzalezsosa@suse.com>

- Preserve AutoYaST pre-scripts artifacts (bsc#1243776, gh#agama-project/agama#2344).

-------------------------------------------------------------------
Tue Jun 17 12:21:43 UTC 2025 - Imobach Gonzalez Sosa <igonzalezsosa@suse.com>

- Improve logging of WebSocket events (gh#agama-project/agama#2479).

-------------------------------------------------------------------
Mon Jun 16 14:28:22 UTC 2025 - Ancor Gonzalez Sosa <ancor@suse.com>

- Extend the storage schema to allow sorting storage devices as
  part of the search (gh#agama-project/agama#2474).

-------------------------------------------------------------------
Fri Jun 13 12:45:49 UTC 2025 - Ladislav Slezák <lslezak@suse.com>

- Configure the console font so the non-ASCII characters are
  displayed properly (bsc#1239462)

-------------------------------------------------------------------
Fri Jun 13 10:42:48 UTC 2025 - Imobach Gonzalez Sosa <igonzalezsosa@suse.com>

- The "logs store" saves all journald logs on a single file (related
  to gh#agama-project/agama#2466).

-------------------------------------------------------------------
Fri Jun 13 08:24:39 UTC 2025 - Josef Reidinger <jreidinger@suse.com>

- Split registration key and registered status to support RMT with
  empty registration key (gh#agama-project/agama#2469)

-------------------------------------------------------------------
Thu Jun 12 14:59:52 UTC 2025 - Imobach Gonzalez Sosa <igonzalezsosa@suse.com>

- Use "localectl" instead of "setxkbmap" to change the keymap
  (gh#agama-project/agama#2470).

-------------------------------------------------------------------
Wed Jun 11 13:12:12 UTC 2025 - Imobach Gonzalez Sosa <igonzalezsosa@suse.com>

- Consider `hashedPassword` as `false` when it is not specified
  (gh#agama-project/agama#2464).

-------------------------------------------------------------------
Tue Jun 10 13:33:09 UTC 2025 - Imobach Gonzalez Sosa <igonzalezsosa@suse.com>

- Expose the user and the root password when exporting the configuration
  (bsc#1235602).
- Do not export the "user" section unless a first user is defined.
- Do not export the "root" section unless an authentication mechanism
  is defined.

-------------------------------------------------------------------
Tue Jun 10 09:25:39 UTC 2025 - Martin Vidner <mvidner@suse.com>

- consistent CLI for unattended installation (gh#agama-project/agama#2347)
  - `agama config generate | agama config load` replaces `agama profile import`
  - `agama config generate` replaces `agama profile evaluate`
    and `agama profile autoyast`
  - `agama config validate` replaces `agama profile validate`, is also automatic
  - More consistency in stdio handling, adding --output option

-------------------------------------------------------------------
Mon Jun  9 06:19:39 UTC 2025 - José Iván López González <jlopez@suse.com>

- Extend the HTTP API to get available/candidate drives and MD
  RAIDs (gh#agama-project/agama#2419).
- Improve storage schema to avoid wrong device base name
  (bsc#1244049).

-------------------------------------------------------------------
Fri Jun  6 13:22:58 UTC 2025 - Knut Anderssen <kanderssen@suse.com>

- Added support for moving the connections from memory only to disk
  (gh#agama-project/agama#2402).

-------------------------------------------------------------------
Tue Jun  5 16:03:31 UTC 2025 - Jorik Cronenberg <jorik.cronenberg@suse.com>

- Use slave-type instead of port-type for NM<1.46.0 (gh#agama-project/agama#2433).

-------------------------------------------------------------------
Thu Jun  5 15:42:13 UTC 2025 - Josef Reidinger <jreidinger@suse.com>

- Add support to specify for extra repositories if it can be
  unsigned or list of GPG fingerprints that are trusted
  (jsc#AGM-125)

-------------------------------------------------------------------
Thu Jun  5 12:57:11 UTC 2025 - Imobach Gonzalez Sosa <igonzalezsosa@suse.com>

- Use camel case for the extra repositories key (gh#agama-project/agama#2442).

-------------------------------------------------------------------
Wed Jun  4 13:18:35 UTC 2025 - Imobach Gonzalez Sosa <igonzalezsosa@suse.com>

- Drop the autologin property from the JSON schema
  (gh#agama-project/agama#2438).

-------------------------------------------------------------------
Tue Jun  3 12:30:40 UTC 2025 - Josef Reidinger <jreidinger@suse.com>

- Add to api/software/config ability to set/get list of additional
  installatio repositories (jsc#AGM-125)
- Add extraRepositories key to software section in agama profile

-------------------------------------------------------------------
Fri May 30 15:05:35 UTC 2025 - Jorik Cronenberg <jorik.cronenberg@suse.com>

- Send different NM dbus values depending on version (gh#agama-project/agama#2356).

-------------------------------------------------------------------
Thu May 29 09:00:00 UTC 2025 - Clemens Famulla-Conrad <cfamullaconrad@suse.com>

- Fix bridge port config (bridge-port.priority and
  brdige-port.path_cost)

-------------------------------------------------------------------
Wed May 28 14:53:51 UTC 2025 - Ladislav Slezák <lslezak@suse.com>

- Refresh the software cache after resolving conflicts to
  show the correct current status
  (followup for gh#agama-project/agama#2348)

-------------------------------------------------------------------
Wed May 28 13:29:51 UTC 2025 - Imobach Gonzalez Sosa <igonzalezsosa@suse.com>

- Stop serving the web UI from $HOME/.local/share/agama
  (gh#agama-project/agama#2414).

-------------------------------------------------------------------
Mon May 26 19:51:52 UTC 2025 - Imobach Gonzalez Sosa <igonzalezsosa@suse.com>

- Version 15

-------------------------------------------------------------------
Fri May 23 13:22:15 UTC 2025 - Imobach Gonzalez Sosa <igonzalezsosa@suse.com>

- Proper handling of WebSocket secure connections (gh#agama-project/agama#2391):
  - "agama monitor" does not use "insecure" by default.
  - Do not encrypt the connection when using ws: URLs.

-------------------------------------------------------------------
Fri May 23 10:17:32 UTC 2025 - Imobach Gonzalez Sosa <igonzalezsosa@suse.com>

- Cache progress reporting to avoid blocking the clients
  (gh#agama-project/agama#2389).

-------------------------------------------------------------------
Thu May 22 17:19:10 UTC 2025 - Ancor Gonzalez Sosa <ancor@suse.com>

- Update schema of the storage model (gh#agama-project/agama#2346).

-------------------------------------------------------------------
Thu May 22 16:16:54 UTC 2025 - Josef Reidinger <jreidinger@suse.com>

- Provide software conflicts HTTP API (gh#agama-project/agama#2348)

-------------------------------------------------------------------
Thu May 22 13:16:49 UTC 2025 - Imobach Gonzalez Sosa <igonzalezsosa@suse.com>

- Cache issues to avoid blocking the clients
  (gh#agama-project/agama#2379).

-------------------------------------------------------------------
Tue May 20 14:54:17 UTC 2025 - Ladislav Slezák <lslezak@suse.com>

- Cache the software configuration and products in the web server,
  the software backend is blocked during package installation
  (bsc#1241208)

-------------------------------------------------------------------
Wed May 19 15:20:42 UTC 2025 - Knut Anderssen <kanderssen@suse.com>

- Add support for bridge connections (gh#openSUSE/agama#2258).

-------------------------------------------------------------------
Mon May 19 14:02:50 UTC 2025 - Imobach Gonzalez Sosa <igonzalezsosa@suse.com>

- Do not crash when network events do not contain "addresses",
  "nameservers", "dnsSearchlist", "routes4" or "routes6"
  (gh#agama-project/agama#2371).

-------------------------------------------------------------------
Mon May 19 12:02:46 UTC 2025 - Imobach Gonzalez Sosa <igonzalezsosa@suse.com>

- Adapt "install", "probe" and "finish" to use the HTTP API
  (gh#agama-project/agama#2368).
- Add commands for monitoring Agama (gh#agama-project/agama#2368):
  - "monitor": to display the progress.
  - "events": to display the events in JSON format.

-------------------------------------------------------------------
Wed May 14 15:17:25 UTC 2025 - José Iván López González <jlopez@suse.com>

- Add search conditions to storage schema
  (gh#agama-project/agama#2338).

-------------------------------------------------------------------
Wed May 14 12:28:57 UTC 2025 - Imobach Gonzalez Sosa <igonzalezsosa@suse.com>

- Extract network and utilities to the new agama-network and agama-utils
  packages (gh#agama-project/agama#2357).

-------------------------------------------------------------------
Tue May 13 09:28:46 UTC 2025 - Imobach Gonzalez Sosa <igonzalezsosa@suse.com>

- Fix setting the mode for questions (bsc#1242441).

-------------------------------------------------------------------
Mon May 12 12:55:40 UTC 2025 - Ladislav Slezák <lslezak@suse.com>

- Remove the delay between selecting the product and registering it,
  the problem has been fixed in the web UI
  (removed workaround for gh#agama-project/agama#2274)

-------------------------------------------------------------------
Wed May  7 21:04:24 UTC 2025 - Imobach Gonzalez Sosa <igonzalezsosa@suse.com>

- Fix automatic answer of questions with password (gh#agama-project/agama#2332).

-------------------------------------------------------------------
Wed May  7 15:08:36 UTC 2025 - Imobach Gonzalez Sosa <igonzalezsosa@suse.com>

- Fix agama-dbus-server to write to journald logs (gh#agama-project/agama#2339).

-------------------------------------------------------------------
Wed May  7 12:52:42 UTC 2025 - Imobach Gonzalez Sosa <igonzalezsosa@suse.com>

- Add validation of the product/addons section (gh#agama-project/agama#2336).

-------------------------------------------------------------------
Wed May  7 06:35:19 UTC 2025 - José Iván López González <jlopez@suse.com>

- Add MD RAIDs to the storage schema (gh#agama-project/agama#2286).

-------------------------------------------------------------------
Mon May  5 06:38:07 UTC 2025 - Imobach Gonzalez Sosa <igonzalezsosa@suse.com>

- Add the iscsi.schema.json to the agama-cli package (gh#agama-project/agama#2324).

-------------------------------------------------------------------
Fri May  2 07:42:21 UTC 2025 - Imobach Gonzalez Sosa <igonzalezsosa@suse.com>

- Update dependencies (gh#agama-project/agama#2317).

-------------------------------------------------------------------
Wed Apr 30 08:18:10 UTC 2025 - Imobach Gonzalez Sosa <igonzalezsosa@suse.com>

- Add support for relative URLs in files and scripts definitions
  (gh#agama-project/agama#2305).

-------------------------------------------------------------------
Fri Apr 25 10:50:01 UTC 2025 - Imobach Gonzalez Sosa <igonzalezsosa@suse.com>

- Refactor HTTP clients to simplify error handling
  (gh#agama-project/agama#2292).

-------------------------------------------------------------------
Thu Apr 24 14:13:19 UTC 2025 - Josef Reidinger <jreidinger@suse.com>

- Allow to specify in Agama profile SSL certificate fingerprint
  to handle self-signed certificates used for non default
  registration server
- Allow to specify registration server URL via Agama profile
  gh#agama-project/agama#2270


-------------------------------------------------------------------
Tue Apr 22 14:14:52 UTC 2025 - Imobach Gonzalez Sosa <igonzalezsosa@suse.com>

- Version 14

-------------------------------------------------------------------
Tue Apr 22 11:16:29 UTC 2025 - Ladislav Slezák <lslezak@suse.com>

- CLI: wait a bit between selecting the product to install and
  registering it so the Web UI has enough time to process all
  events (gh#agama-project/agama#2274)

-------------------------------------------------------------------
Mon Apr 21 13:42:13 UTC 2025 - Imobach Gonzalez Sosa <igonzalezsosa@suse.com>

- Allow to log in into multiple systems (gh#agama-project/agama#2261).
- Do not interactively ask for accepting insecure connections.

-------------------------------------------------------------------
Mon Apr 21 12:46:07 UTC 2025 - Imobach Gonzalez Sosa <igonzalezsosa@suse.com>

- Report and emit changes to the connections states. (gh#agama-project/agama#2247).
- Do not write wireless security settings when they are not used.

-------------------------------------------------------------------
Wed Apr 16 10:45:33 UTC 2025 - José Iván López González <jlopez@suse.com>

- Add missing help to finish command (gh#agama-project/agama#2272).

-------------------------------------------------------------------
Wed Apr 16 05:40:39 UTC 2025 - José Iván López González <jlopez@suse.com>

- Replace --api option by --host (gh#agama-project/agama#2271).

-------------------------------------------------------------------
Fri Apr 11 06:53:04 UTC 2025 - Imobach Gonzalez Sosa <igonzalezsosa@suse.com>

- Prevent agama-web-server from getting stuck in the POST
  /api/profile/autoyast calls (gh#agama-project/agama#2259).
- Temporarily disable AutoYaST profiles fetch errors.

-------------------------------------------------------------------
Thu Apr 10 20:24:06 UTC 2025 - Josef Reidinger <jreidinger@suse.com>

- Allow to specify extra kernel parameters in profile
  (jsc#PED-10810)

-------------------------------------------------------------------
Wed Apr  9 09:06:18 UTC 2025 - Martin Vidner <mvidner@suse.com>

- Made `--api URL` work with `agama profile`
  (gh#agama-project/agama#2103)
  - Added /api/profile on the backend
  - JSON validation error are more readable now
  - Error messages do not start with "Anyhow(...)"
  - Backend errors include causes

-------------------------------------------------------------------
Wed Apr  9 05:35:22 UTC 2025 - José Iván López González <jlopez@suse.com>

- Add HTTP API for configuring iSCSI (gh#agama-project/agama#2231).

-------------------------------------------------------------------
Tue Apr  8 22:04:03 UTC 2025 - Imobach Gonzalez Sosa <igonzalezsosa@suse.com>

- "agama download" do not crash if it cannot mount a file system
  (gh#agama-project/agama#2253).

-------------------------------------------------------------------
Mon Apr  7 14:02:57 UTC 2025 - Josef Reidinger <jreidinger@suse.com>

- Skip exporting scripts, files, bootloader and softare section
  in profile if they are empty (gh#agama-project/agama#2250)

-------------------------------------------------------------------
Tue Apr  1 12:44:57 UTC 2025 - Ladislav Slezák <lslezak@suse.com>

- Make the extension version attribute optional, search the version
  automatically if it is missing (related to jsc#AGM-100)

-------------------------------------------------------------------
Fri Mar 28 21:45:05 UTC 2025 - Josef Reidinger <jreidinger@suse.com>

- Allow to specify bootloader timeout in profile (jsc#PED-10810)

-------------------------------------------------------------------
Mon Mar 27 13:27:19 UTC 2025 - Jorik Cronenberg <jorik.cronenberg@suse.com>

- Add NM dhcp settings to network model (gh#agama-project/agama#2189).

-------------------------------------------------------------------
Thu Mar 27 12:40:02 UTC 2025 - Imobach Gonzalez Sosa <igonzalezsosa@suse.com>

- Version 13

-------------------------------------------------------------------
Tue Mar 25 12:12:50 UTC 2025 - Josef Reidinger <jreidinger@suse.com>

- Support for manual files deployment in unattended mode
  (gh#agama-project/agama#2121)

-------------------------------------------------------------------
Sat Mar 22 22:58:09 UTC 2025 - Imobach Gonzalez Sosa <igonzalezsosa@suse.com>

- Do not try to connect to the HTTP server when it is not needed
  (gh#agama-project/agama#2192).

-------------------------------------------------------------------
Fri Mar 21 16:37:32 UTC 2025 - Ladislav Slezák <lslezak@suse.com>

- Add extensions from the registration server (automatic
  installation only) (jsc#AGM-100)

-------------------------------------------------------------------
Thu Mar 20 09:05:26 UTC 2025 - Imobach Gonzalez Sosa <igonzalezsosa@suse.com>

- Improve init scripts execution (gh#agama-project/agama#2161):
  * Properly run the scripts (gh#agama-project/agama#2144).
  * Allow setting the scripts path with the SCRIPTS_DIR
    environment variable.
  * Do not exit with an error if there are not scripts.
  * Make agama-scripts.sh idempotent.

-------------------------------------------------------------------
Fri Mar 14 12:32:42 UTC 2025 - Imobach Gonzalez Sosa <igonzalezsosa@suse.com>

- Allow selecting individual packages through a configuration file
  (gh#agama-project/agama#2153).

-------------------------------------------------------------------
Wed Mar 12 17:12:10 UTC 2025 - Knut Alejandro Anderssen González <kanderssen@suse.com>

- Introduced the hostname model in order to start managing it
  (gh#agama-project/agama#2118).

-------------------------------------------------------------------
Wed Mar 12 13:09:52 UTC 2025 - Imobach Gonzalez Sosa <igonzalezsosa@suse.com>

- Set the extension in the disposition "filename" so Chrome uses
  the correct name (gh#agama-project/agama#2141).

-------------------------------------------------------------------
Mon Mar 10 12:13:19 UTC 2025 - José Iván López González <jlopez@suse.com>

- Package and install the storage model schema
  (gh#agama-project/agama#2135).

-------------------------------------------------------------------
Fri Mar  7 11:40:56 UTC 2025 - José Iván López González <jlopez@suse.com>

- Extend storage model schema with LVM (gh#agama-project/agama#2089).

-------------------------------------------------------------------
Thu Mar  6 12:51:42 UTC 2025 - Imobach Gonzalez Sosa <igonzalezsosa@suse.com>

- Extend agama download to support most of YaST-like URLs
  (device:, usb:, label:, cd:, dvd: and hd:) (gh#agama-project/agama#2118).

-------------------------------------------------------------------
Tue Mar  4 13:34:13 UTC 2025 - Martin Vidner <mvidner@suse.com>

- install and package also storage.schema.json (bsc#1238367)

-------------------------------------------------------------------
Wed Feb 26 06:52:52 UTC 2025 - José Iván López González <jlopez@suse.com>

- Extend storage model schema to support file system label (needed
  for jsc#AGM-122 and bsc#1237165).

-------------------------------------------------------------------
Wed Feb 26 06:51:37 UTC 2025 - Imobach Gonzalez Sosa <igonzalezsosa@suse.com>

- Version 12

-------------------------------------------------------------------
Tue Feb 25 22:36:38 UTC 2025 - Imobach Gonzalez Sosa <igonzalezsosa@suse.com>

- Add the missing shebang line to the agama-scripts.sh shell script
  (gh#agama-project/agama#2077).
- Save logs after running post installation scripts
  (gh#agama-project/agama#2078).

-------------------------------------------------------------------
Mon Feb 24 14:42:28 UTC 2025 - Imobach Gonzalez Sosa <igonzalezsosa@suse.com>

- Keep the encoding when storing the locale (gh#agama-project/agama#2062).

-------------------------------------------------------------------
Fri Feb 21 14:00:47 UTC 2025 - José Iván López González <jlopez@suse.com>

- Extend storage model schema to support global encryption
  (gh#agama-project/agama#2031).

-------------------------------------------------------------------
Thu Feb 20 12:58:09 UTC 2025 - Ancor Gonzalez Sosa <ancor@suse.com>

- Introduce the storage model to support the new storage user
  interface (gh#openSUSE/agama#2033)

-------------------------------------------------------------------
Tue Feb 18 12:05:56 UTC 2025 - Imobach Gonzalez Sosa <igonzalezsosa@suse.com>

- Expose root and first user passwords (gh#agama-project/agama#2005).
- Remove support for auto-login.

-------------------------------------------------------------------
Mon Feb 17 17:18:35 UTC 2025 - Knut Anderssen <kanderssen@suse.com>

- Added reboot command to the CLI (gh#agama-project/agama#1970)

-------------------------------------------------------------------
Fri Feb 14 17:00:33 UTC 2025 - Imobach Gonzalez Sosa <igonzalezsosa@suse.com>

- Set console and X11 keymaps when changing the installer keymap
  (bsc#1236174).
- Use the "dashed" form of the keymap identifier when calling
  systemd-firstboot (bsc#1236174).

-------------------------------------------------------------------
Mon Feb 10 13:28:34 UTC 2025 - Ladislav Slezák <lslezak@suse.com>

- Fixup: Make the "lang" URL query optional, do not fail when it
  is missing. This fixes crash on non-UEFI systems.

-------------------------------------------------------------------
Fri Feb  7 11:03:29 UTC 2025 - Ladislav Slezák <lslezak@suse.com>

- Forward the "lang" URL query parameter when redirecting in the
  "/login" endpoint (this allows to define the default language
  in the Firefox configuration file in local installation)

-------------------------------------------------------------------
Thu Feb  6 12:52:11 UTC 2025 - Imobach Gonzalez Sosa <igonzalezsosa@suse.com>

- Describe licenses API in OpenAPI documentation
  (gh#agama-project/agama#1929).

-------------------------------------------------------------------
Fri Jan 24 09:33:31 UTC 2025 - Imobach Gonzalez Sosa <igonzalezsosa@suse.com>

- Introduce a new installation phase "finish"
  (gh#agama-project/agama#1616).

-------------------------------------------------------------------
Fri Jan 24 06:43:05 UTC 2025 - Imobach Gonzalez Sosa <igonzalezsosa@suse.com>

- Change the registration property in a product's definition to a
  boolean (gh#agama-project/agama#1938).

-------------------------------------------------------------------
Wed Jan 22 14:49:56 UTC 2025 - Ladislav Slezák <lslezak@suse.com>

- Added a workaround for stuck web UI when importing auto
  installation profile with unreachable software repository
  (gh#agama-project/agama#1933)

-------------------------------------------------------------------
Mon Jan 20 16:44:02 UTC 2025 - Ladislav Slezák <lslezak@suse.com>

- The web server provides /api/software/repositories endpoint
  for reading the currently configured repositories,
  related to (gh#agama-project/agama#1894)

-------------------------------------------------------------------
Mon Jan 20 10:35:47 UTC 2025 - Imobach Gonzalez Sosa <igonzalezsosa@suse.com>

- Add support for specifying a license for each product
  (jsc#PED-11987).

-------------------------------------------------------------------
Thu Jan 16 13:10:54 UTC 2025 - Imobach Gonzalez Sosa <igonzalezsosa@suse.com>

- Stop the WebSocket handler when the client is disconnected
  (gh#agama-project/agama#1909).
- Log the events.

-------------------------------------------------------------------
Thu Jan 16 09:32:00 UTC 2025 - Martin Vidner <mvidner@suse.com>

- Fix typo in `agama profile import --help` (bsc#1235827)

-------------------------------------------------------------------
Fri Jan 10 21:22:01 UTC 2025 - Imobach Gonzalez Sosa <igonzalezsosa@suse.com>

- Version 11

-------------------------------------------------------------------
Fri Jan 10 08:58:29 UTC 2025 - Imobach Gonzalez Sosa <igonzalezsosa@suse.com>

- Disable the browser cache setting the "Cache-Control" header to
  "no-store" (gh#agama-project/agama#1880).

-------------------------------------------------------------------
Thu Jan  9 12:52:05 UTC 2025 - Josef Reidinger <jreidinger@suse.com>

- Increase disk size in _constraints to fix build on ppc
  (gh#agama-project/agama#1876).

-------------------------------------------------------------------
Wed Jan  8 14:05:34 UTC 2025 - Imobach Gonzalez Sosa <igonzalezsosa@suse.com>

- Add support for products registration (jsc#PED-11192,
  gh#agama-project/agama#1809).

-------------------------------------------------------------------
Fri Dec 20 12:17:26 UTC 2024 - Josef Reidinger <jreidinger@suse.com>

- Add bootloader.stopOnBootMenu section to profile to allow stop
  during boot for openQA (gh#agama-project/agama#1840)

-------------------------------------------------------------------
Thu Dec 19 11:39:14 UTC 2024 - Imobach Gonzalez Sosa <igonzalezsosa@suse.com>

- Fix several validation issues (gh#agama-project/agama#1845).

-------------------------------------------------------------------
Wed Dec 18 12:32:00 UTC 2024 - Imobach Gonzalez Sosa <igonzalezsosa@suse.com>

- Introduce a new AGAMA_LOG environment variable to control what to
  log (gh#agama-project/agama#1843).

-------------------------------------------------------------------
Wed Dec 18 10:11:44 UTC 2024 - Imobach Gonzalez Sosa <igonzalezsosa@suse.com>

- Add jsonnet as a BuildRequires dependency because it is needed
  when running tests (gh#agama-project/agama#1842).

-------------------------------------------------------------------
Thu Dec 12 16:42:18 UTC 2024 - Imobach Gonzalez Sosa <igonzalezsosa@suse.com>

- Fix profile URL handling (bsc#1234362):
  - Follow redirections.
  - Determine the file format from the content instead of the
    extension. It does not apply to AutoYaST profiles, where it still
    uses the extension in the URL for backward compatibility.

-------------------------------------------------------------------
Tue Dec  3 12:58:48 UTC 2024 - Imobach Gonzalez Sosa <igonzalezsosa@suse.com>

- Do not refer to the agama-dbus-monitor because it is part of the
  Ruby package (gh#agama-project/agama#1805).

-------------------------------------------------------------------
Mon Dec  2 11:29:46 UTC 2024 - Imobach Gonzalez Sosa <igonzalezsosa@suse.com>

- Upgrade rustc dependency to version 1.81 because it is needed by
  zbus 5 (gh#agama-project/agama#1797).

-------------------------------------------------------------------
Sun Dec  1 21:53:21 UTC 2024 - David Diaz <dgonzalez@suse.com>

- Rename flag to set password as encrypted
  (gh#agama-project/agama#1787).

-------------------------------------------------------------------
Fri Nov 29 12:14:25 UTC 2024 - Imobach Gonzalez Sosa <igonzalezsosa@suse.com>

- Add support for running user-defined post-scripts in a chroot
 (gh#agama-project/agama#1792).

-------------------------------------------------------------------
Fri Nov 29 08:57:19 UTC 2024 - Michal Filka <mfilka@suse.com>

- several improvements for CLI. agama logs store:
  - collects logs of agama-web-server service
  - collects list of installed packages (e.g. .packages.root or
    rpm -qa)
  - do not add into the archive empty files when log command
    returns nothing
  - do not explicitly set archive permissions on client side
  - do not hide backend errors (e.g. in case of invalid auth token)
- added service for monitoring Agama's D-Bus bus which stores
  errors into a log.

-------------------------------------------------------------------
Thu Nov 28 15:58:59 UTC 2024 - Ladislav Slezák <lslezak@suse.com>

- Drop the handler for the "po.js" path in the HTTP server,
  the web frontend now uses dynamic imports for loading the
  translation files (gh#agama-project/agama#1777)

-------------------------------------------------------------------
Thu Nov 28 11:07:58 UTC 2024 - Imobach Gonzalez Sosa <igonzalezsosa@suse.com>

- Add support for auto-installation "init" scripts
  (gh#agama-project/agama#1788).

-------------------------------------------------------------------
Mon Nov 25 19:51:20 UTC 2024 - Imobach Gonzalez Sosa <igonzalezsosa@suse.com>

- Fix the default path of the D-Bus Questions object and the ISCSI
  Initiator interface (gh#agama-project/agama#1785).

-------------------------------------------------------------------
Fri Nov 15 16:48:44 UTC 2024 - Ladislav Slezák <lslezak@suse.com>

- Allow using encrypted passord for root and the first user
  (gh#agama-project/agama#1771)

-------------------------------------------------------------------
Thu Nov 14 14:45:47 UTC 2024 - Knut Alejandro Anderssen González <kanderssen@suse.com>

- Get some wireless settings as optional in order to not break the
  connections reader (gh#agama-project/agama#1753).

-------------------------------------------------------------------
Wed Nov 13 12:03:02 UTC 2024 - Imobach Gonzalez Sosa <igonzalezsosa@suse.com>

- Properly update the localization settings of the D-Bus services
  (bsc#1233159, bsc#1233160).

-------------------------------------------------------------------
Mon Nov 11 09:52:59 UTC 2024 - Imobach Gonzalez Sosa <igonzalezsosa@suse.com>

- Add many missing elements to the OpenAPI spec
  (gh#agama-project/agama#1700).
- Update to utoipa 5.2 to generate the OpenAPI spec.

-------------------------------------------------------------------
Thu Nov  7 14:20:48 UTC 2024 - Imobach Gonzalez Sosa <igonzalezsosa@suse.com>

- Perform a system re-probing after executing pre-scripts
  (gh#agama-project/agama#1735).

-------------------------------------------------------------------
Mon Nov  4 07:51:55 UTC 2024 - Michal Filka <mfilka@suse.com>

- Follow-up of original fix for gh#agama-project/agama#1495
- Implemented HTTP API for downloading logs
- Adapted CLI command "logs" to use the HTTP API for downloading logs

-------------------------------------------------------------------
Wed Oct 30 15:27:11 UTC 2024 - Jorik Cronenberg <jorik.cronenberg@suse.com>

- Add autoconnect property for network connections
  (gh#agama-project/agama#1715)

-------------------------------------------------------------------
Mon Oct 28 09:24:48 UTC 2024 - Imobach Gonzalez Sosa <igonzalezsosa@suse.com>

- Use the correct method to apply the network configuration from
  the CLI (gh#agama-project/agama#1701).

-------------------------------------------------------------------
Thu Oct 24 14:19:46 UTC 2024 - José Iván López González <jlopez@suse.com>

- Storage: extend the HTTP API to allow getting the solved storage
  config (gh#agama-project/agama#1692).

-------------------------------------------------------------------
Wed Oct 23 15:25:36 UTC 2024 - Imobach Gonzalez Sosa <igonzalezsosa@suse.com>

- Fix the action to download the logs (gh#agama-project/agama#1693).

-------------------------------------------------------------------
Tue Oct 22 09:46:41 UTC 2024 - Imobach Gonzalez Sosa <igonzalezsosa@suse.com>

- Improve OpenAPI specification generation (gh#agama-project/agama#1564):
  - Add a lot of missing elements to make the specification valid.
  - Use a xtask to generate the OpenAPI specification at build time.
  - Ship the specification in a separate package (agama-openapi).

-------------------------------------------------------------------
Wed Oct 16 15:07:33 UTC 2024 - Imobach Gonzalez Sosa <igonzalezsosa@suse.com>

- Add support for running user-defined scripts before and after the
  installation (gh#agama-project/agama#1673).

-------------------------------------------------------------------
Wed Oct 16 07:55:27 UTC 2024 - Michal Filka <mfilka@suse.com>

- Implemented option for providing remote API address for the CLI
  gh#agama-project/agama#1495

-------------------------------------------------------------------
Mon Oct 14 13:53:10 UTC 2024 - Josef Reidinger <jreidinger@suse.com>

- CLI: change format for questions answers file from YAML to JSON
  to be consistent with other commands
  (gh#agama-project/agama#1667).

-------------------------------------------------------------------
Fri Sep 27 13:09:10 UTC 2024 - Jorik Cronenberg <jorik.cronenberg@suse.com>

- Fix optional network settings (gh#agama-project/agama#1641).

-------------------------------------------------------------------
Fri Sep 27 10:44:22 UTC 2024 - Imobach Gonzalez Sosa <igonzalezsosa@suse.com>

- Expose keymaps localized descriptions (gh#agama-project/agama#1643).

-------------------------------------------------------------------
Wed Sep 25 14:33:50 UTC 2024 - Clemens Famulla-Conrad <cfamullaconrad@suse.com>

- Rename wireless key-mgmt value wpa-eap-suite-b192 to
  wpa-eap-suite-b-192 (gh#agama-project/agama#1640)

-------------------------------------------------------------------
Fri Sep 20 11:42:06 UTC 2024 - Imobach Gonzalez Sosa <igonzalezsosa@suse.com>

- Version 10

-------------------------------------------------------------------
Fri Sep 20 11:24:56 UTC 2024 - Imobach Gonzalez Sosa <igonzalezsosa@suse.com>

- Change the license to GPL-2.0-or-later (gh#openSUSE/agama#1621).

-------------------------------------------------------------------
Tue Sep 18 13:20:47 UTC 2024 - Josef Reidinger <jreidinger@suse.com>

- Expose the zFCP D-Bus API through HTTP (gh#openSUSE/agama#1570).

-------------------------------------------------------------------
Wed Sep 18 08:27:13 UTC 2024 - Martin Vidner <mvidner@suse.com>

- For CLI, use HTTP clients instead of D-Bus clients,
  final piece: Storage (gh#openSUSE/agama#1600)
  - added StorageHTTPClient

-------------------------------------------------------------------
Wed Sep 13 12:25:28 UTC 2024 - Jorik Cronenberg <jorik.cronenberg@suse.com>

- Add additional wireless settings (gh#openSUSE/agama#1602).

-------------------------------------------------------------------
Wed Sep 10 15:00:33 UTC 2024 - Jorik Cronenberg <jorik.cronenberg@suse.com>

- Implement 802.1x (EAP) in network settings (gh#openSUSE/agama#1597).

-------------------------------------------------------------------
Mon Sep  9 09:09:54 UTC 2024 - Martin Vidner <mvidner@suse.com>

- For CLI, use HTTP clients instead of D-Bus clients,
  for Product (name and registration) (gh#openSUSE/agama#1548)
  - added ProductHTTPClient

-------------------------------------------------------------------
Thu Sep  5 16:25:00 UTC 2024 - Lubos Kocman <lubos.kocman@suse.com>

- Show product logo in product selector (gh#openSUSE/agama#1415).

-------------------------------------------------------------------
Wed Aug 28 12:37:34 UTC 2024 - Imobach Gonzalez Sosa <igonzalezsosa@suse.com>

- Expose the DASD D-Bus API through HTTP (gh#openSUSE/agama#1532).

-------------------------------------------------------------------
Tue Aug 27 13:57:35 UTC 2024 - José Iván López González <jlopez@suse.com>

- Schema definition for basic storage settings
  (gh#openSUSE/agama#1455).

-------------------------------------------------------------------
Mon Aug 26 11:19:27 UTC 2024 - Martin Vidner <mvidner@suse.com>

- For CLI, use HTTP clients instead of D-Bus clients,
  for Software (gh#openSUSE/agama#1548)
  - added SoftwareHTTPClient

-------------------------------------------------------------------
Thu Aug 15 08:33:02 UTC 2024 - Josef Reidinger <jreidinger@suse.com>

- Use sd_notify for starting agama-web-service to notify systemd
  when service is ready. It helps with race condition in agama-auto
  (gh#openSUSE/agama#1539)
- improve systemd dependencies of agama-web-service to ensure that
  agama service runs

-------------------------------------------------------------------
Fri Aug  9 08:50:31 UTC 2024 - Martin Vidner <mvidner@suse.com>

- For CLI, use HTTP clients instead of D-Bus clients,
  for Users and Localization (gh#openSUSE/agama#1438)
  - service clients used by CLI:
    - added UsersHTTPClient, LocalizationHTTPClient
    - removed LocalizationClient
    - BaseHTTPClient API reworked:
      - return () or deserialized objects
      - added PUT and PATCH
  - web service:
    - PUT /api/users/first: do report backend errors
    - PATCH /api/users/root: report the (potential) backend errors
  - tests:
    - added tests using httpmock
    - env_logger added to dev-dependencies

-------------------------------------------------------------------
Mon Jul 22 15:27:44 UTC 2024 - Josef Reidinger <jreidinger@suse.com>

- Fix `agama questions list` to list only unaswered questions and
  improve its performance
  (gh#openSUSE/agama#1476)

-------------------------------------------------------------------
Wed Jul 17 11:15:33 UTC 2024 - Jorik Cronenberg <jorik.cronenberg@suse.com>

- Add dns search domains and ignore-auto-dns to network settings
  (gh#openSUSE/agama#1330).

-------------------------------------------------------------------
Tue Jul 16 11:56:29 UTC 2024 - Josef Reidinger <jreidinger@suse.com>

- CLI:
-- Add `agama questions list` to get list of unanswered questions
-- Add `agama questions ask` to ask for question and wait for
   answer
- agama-lib:
-- Add BaseHTTPClient that is base for clients that communicate
   with agama-web-server
   (gh#openSUSE/agama#1457)

-------------------------------------------------------------------
Wed Jul 10 20:11:39 UTC 2024 - Josef Reidinger <jreidinger@suse.com>

- Add to HTTP API a method to remove questions
- Add to HTTP API method to get the answer to a question
  (gh#openSUSE/agama#1453)

-------------------------------------------------------------------
Wed Jul 10 10:01:18 UTC 2024 - Josef Reidinger <jreidinger@suse.com>

- Add to HTTP API method POST for question to ask new question
  (gh#openSUSE/agama#1451)

-------------------------------------------------------------------
Fri Jul  5 13:17:17 UTC 2024 - José Iván López González <jlopez@suse.com>

- Adapt storage model to changes in D-Bus API
  (gh#openSUSE/agama#1428).

-------------------------------------------------------------------
Mon Jul  1 15:50:40 UTC 2024 - José Iván López González <jlopez@suse.com>

- Schema definition for guided and AutoYaST storage proposals
  (gh#openSUSE/agama#1263).

-------------------------------------------------------------------
Fri Jun 28 06:56:02 UTC 2024 - Martin Vidner <mvidner@suse.com>

- Use gzip (.gz) instead of bzip2 (.bz2) to compress logs
  so that they can be attached to GitHub issues
  (gh#openSUSE/agama#1378)

-------------------------------------------------------------------
Thu Jun 27 13:22:51 UTC 2024 - Imobach Gonzalez Sosa <igonzalezsosa@suse.com>

- Version 9

-------------------------------------------------------------------
Thu Jun 27 07:02:29 UTC 2024 - Imobach Gonzalez Sosa <igonzalezsosa@suse.com>

- Improve the prompt to introduce the password in the "auth login"
  command (gh#openSUSE/agama#1271).

-------------------------------------------------------------------
Wed Jun 26 12:56:31 UTC 2024 - Knut Anderssen <kanderssen@suse.com>

- Filter only external configured connections
  (gh#openSUSE/agama#1383).
- Expose more details about devices status in the API
  (gh#openSUSE/agama#1365).

-------------------------------------------------------------------
Wed Jun 26 10:29:05 UTC 2024 - José Iván López González <jlopez@suse.com>

- Set and get storage config (gh#openSUSE/agama#1293).

-------------------------------------------------------------------
Tue Jun 25 15:16:33 UTC 2024 - Imobach Gonzalez Sosa <igonzalezsosa@suse.com>

- Use the new SetLocale D-Bus method to change the language and the
  keyboard layout (gh#openSUSE/agama#1375).

-------------------------------------------------------------------
Tue Jun 25 15:04:20 UTC 2024 - David Diaz <dgonzalez@suse.com>

- Add resize actions to storage model (gh#openSUSE/agama#1354).

-------------------------------------------------------------------
Thu Jun 21 15:00:00 UTC 2024 - Clemens Famulla-Conrad <cfamullaconrad@suse.de>

- Add tun/tap model (gh#openSUSE/agama#1353)

-------------------------------------------------------------------
Thu Jun 20 12:58:32 UTC 2024 - Imobach Gonzalez Sosa <igonzalezsosa@suse.com>

- Add a new "config edit" command allows editing installation
  settings using an external editor (gh#openSUSE/agama#1360).
- Remove the "--format" option (gh#openSUSE/agama#1360).

-------------------------------------------------------------------
Thu Jun 20 05:32:42 UTC 2024 - Imobach Gonzalez Sosa <igonzalezsosa@suse.com>

- Add support for progress sequences with pre-defined descriptions
  (gh#openSUSE/agama#1356).
- Fix the "Progress" signal to use camelCase
  (gh#openSUSE/agama#1356).

-------------------------------------------------------------------
Fri Jun 14 06:17:52 UTC 2024 - Imobach Gonzalez Sosa <igonzalezsosa@suse.com>

- Remove references to the old "config add/set" subcommands
  (gh#openSUSE/agama/#1338).

-------------------------------------------------------------------
Thu Jun 13 10:50:44 UTC 2024 - Knut Anderssen <kanderssen@suse.com>

- Apply network changes when connecting or disconnecting
  (gh#openSUSE/agama#1320).

-------------------------------------------------------------------
Thu Jun 13 10:39:57 UTC 2024 - Imobach Gonzalez Sosa <igonzalezsosa@suse.com>

- Expose Issues API in users-related interface
  (gh#openSUSE/agama#1202).
- Drop the old validations API.

-------------------------------------------------------------------
Wed Jun 12 10:15:33 UTC 2024 - Jorik Cronenberg <jorik.cronenberg@suse.com>

- Allow writing to loopback connection in agama-server
  (gh#openSUSE/agama#1318).

-------------------------------------------------------------------
Tue Jun 11 21:35:00 UTC 2024 - Imobach Gonzalez Sosa <igonzalezsosa@suse.com>

- CLI: use the master token /run/agama/token if available and
  readable (gh#openSUSE/agama#1287).
- CLI: remove the "config add/set" subcommands
  (gh#openSUSE/agama#1314).

-------------------------------------------------------------------
Mon Jun 10 14:24:33 UTC 2024 - Jorik Cronenberg <jorik.cronenberg@suse.com>

- Add mtu property for network connections
  (gh#openSUSE/agama#1101).

-------------------------------------------------------------------
Fri Jun  7 05:58:48 UTC 2024 - Michal Filka <mfilka@suse.com>

- Improvements in HTTPS setup
  - self-signed certificate contains hostname
  - self-signed certificate is stored into default location
  - before creating new self-signed certificate a default location
    (/etc/agama.d/ssl) is checked for a certificate
  - gh#openSUSE/agama#1228

-------------------------------------------------------------------
Wed Jun  5 13:53:59 UTC 2024 - José Iván López González <jlopez@suse.com>

- Process the legacyAutoyastStorage section of the profile
  (gh#openSUSE/agama#1284).

-------------------------------------------------------------------
Mon Jun  3 07:49:16 UTC 2024 - Josef Reidinger <jreidinger@suse.com>

- CLI: Add new commands "agama download" and
  "agama profile autoyast" and remove "agama profile download" to
  separate common curl-like download and autoyast specific one
  which do conversion to json (gh#openSUSE/agama#1279)

-------------------------------------------------------------------
Wed May 29 12:15:37 UTC 2024 - Josef Reidinger <jreidinger@suse.com>

- CLI: Add new command "agama profile import" that does the whole
  autoinstallation processing and loads the configuration
  (gh#openSUSE/agama#1270).

-------------------------------------------------------------------
Wed May 29 11:16:11 UTC 2024 - Imobach Gonzalez Sosa <igonzalezsosa@suse.com>

- Improve command-line interface help (gh#openSUSE/agama#1269 and
  (gh#openSUSE/agama#1273).
- agama-web-server connects to D-Bus only when needed
  (gh#openSUSE/agama#1273).

-------------------------------------------------------------------
Wed May 29 10:40:21 UTC 2024 - Imobach Gonzalez Sosa <igonzalezsosa@suse.com>

- The HTTP request to perform a probing is not blocking anymore
  (gh#openSUSE/agama#1272).

-------------------------------------------------------------------
Mon May 27 14:11:55 UTC 2024 - Imobach Gonzalez Sosa <igonzalezsosa@suse.com>

- The "agama auth" command reads the password from the standard
  input (gh#openSUSE/agama#1265).

-------------------------------------------------------------------
Mon May 27 05:49:46 UTC 2024 - Imobach Gonzalez Sosa <igonzalezsosa@suse.com>

- Add agama.libssonnet to the spec file (gh#openSUSE/agama#1261).

-------------------------------------------------------------------
Thu May 23 15:47:28 UTC 2024 - Ladislav Slezák <lslezak@suse.com>

- Avoid deadlock when "setxkbmap" call gets stucked, use a timeout
  (gh#openSUSE/agama#1249)

-------------------------------------------------------------------
Wed May 22 12:31:25 UTC 2024 - Josef Reidinger <jreidinger@suse.com>

- autoinstallation jsonnet: Inject complete lshw json output and
  provide helper functions for filtering it (gh#openSUSE/agama#1242)

-------------------------------------------------------------------
Fri May 17 09:52:25 UTC 2024 - Imobach Gonzalez Sosa <igonzalezsosa@suse.com>

- Version 8

-------------------------------------------------------------------
Tue May 16 12:48:42 UTC 2024 - Knut Anderssen <kanderssen@suse.com>

- Allow to download Agama logs through the manager HTTP API
  (gh#openSUSE/agama#1216).

-------------------------------------------------------------------
Thu May 16 12:34:43 UTC 2024 - Imobach Gonzalez Sosa <igonzalezsosa@suse.com>

- Restarting agama.service causes agama-web-server.service to be
  restarted too (gh#openSUSE/agama#1222).

-------------------------------------------------------------------
Thu May 16 12:24:26 UTC 2024 - José Iván López González <jlopez@suse.com>

- Small changes in the storage HTTP API (gh#openSUSE/agama#1208):
  - /storage/proposal/usable_devices (get): returns a list of SIDs
    instead of device names.
  - /storage/proposal/settings (put): returns whether the proposal
    was successfully calculated.

-------------------------------------------------------------------
Thu May 16 10:31:38 UTC 2024 - Imobach Gonzalez Sosa <igonzalezsosa@suse.com>

- The CLI does not fail when the storage proposal is missing
  (gh#openSUSE/agama#1220).
- Properly detect whether LVM is activated.

-------------------------------------------------------------------
Thu May 16 06:19:36 UTC 2024 - Imobach Gonzalez Sosa <igonzalezsosa@suse.com>

- Change the web server to listen on port 80 by default
  (gh#openSUSE/agama#1217).

-------------------------------------------------------------------
Wed May 15 15:21:30 UTC 2024 - Imobach Gonzalez Sosa <igonzalezsosa@suse.com>

- Improve logging in the D-Bus and web servers
  (gh#openSUSE/agama#1215):
  - Write to the stdout if they are not connected to
    systemd-journald.
  - The stdout logger includes the file/line (it was already
    included when logging to systemd-journald).

-------------------------------------------------------------------
Wed May 15 14:08:26 UTC 2024 - Imobach Gonzalez Sosa <igonzalezsosa@suse.com>

- Do not crash if the /etc/agama.d/locales file does not contain
  any valid locale (gh#openSUSE/agama#1213).

-------------------------------------------------------------------
Tue May 14 12:39:49 UTC 2024 - Imobach Gonzalez Sosa <igonzalezsosa@suse.com>

- If present, read the locales list from the /etc/agama.d/locales
  file (gh#openSUSE/agama#1205).

-------------------------------------------------------------------
Tue May 14 10:48:42 UTC 2024 - Knut Anderssen <kanderssen@suse.com>

- Dropped the network D-Bus service as it is not needed anymore
  (gh#openSUSE/agama#1199).

-------------------------------------------------------------------
Mon May 13 09:01:21 UTC 2024 - Imobach Gonzalez Sosa <igonzalezsosa@suse.com>

- Extend the storage HTTP API to support handling the iSCSI
  configuration (gh#openSUSE/agama#1187).

-------------------------------------------------------------------
Mon May 13 08:47:27 UTC 2024 - José Iván López González <jlopez@suse.com>

- Provide HTTP API for storage (gh#openSUSE/agama#1175).

-------------------------------------------------------------------
Mon May  6 05:13:54 UTC 2024 - Imobach Gonzalez Sosa <igonzalezsosa@suse.com>

- Extend the HTTP/JSON API:
  - Localization (gh#openSUSE/agama#1047, gh#openSUSE/agama#1120).
  - Networking (gh#openSUSE/agama#1064).
  - Software (gh#openSUSE/agama#1069).
  - Manager service (gh#openSUSE/agama#1089).
  - Questions (gh#openSUSE/agama#1091).
  - Progress interface (gh#openSUSE/agama#1092).
  - Issues interface (gh#openSUSE/agama#1100).
  - Users (gh#openSUSE/agama#1117).
  - Product registration (gh#openSUSE/agama#1146).
- Add an "agama-web-server" service (gh#openSUSE/agama/1119).
- Fix the generation of the self-signed certificate
  (gh#openSUSE/agama#1131).
- Improve agama-server logging (gh#openSUSE/agama#1143).
- Provide frontend translations via the /po.js path
  (gh#openSUSE/agama#1126).

-------------------------------------------------------------------
Wed Mar  13 12:42:58 UTC 2024 - Jorik Cronenberg <jorik.cronenberg@suse.com>

- Add infiniband to network model (gh#openSUSE/agama#1032).

-------------------------------------------------------------------
Thu Mar  7 10:52:58 UTC 2024 - Michal Filka <mfilka@suse.com>

- CLI: added auth command with login / logout / show subcommands
  for handling authentication token management with new agama web
  server

-------------------------------------------------------------------
Thu Feb 29 09:49:18 UTC 2024 - Ladislav Slezák <lslezak@suse.com>

- Web server:
  - Accept also IPv6 connections (gh#openSUSE/agama#1057)
  - Added SSL (HTTPS) support (gh#openSUSE/agama#1062)
    - Use either the cerfificate specified via command line
      arguments or generate a self-signed certificate
    - Redirect external HTTP requests to HTTPS
    - Allow HTTP for internal connections (http://localhost)
  - Optionally listen on a secondary address
    (to allow listening on both HTTP/80 and HTTPS/433 ports)

-------------------------------------------------------------------
Tue Feb 27 15:55:28 UTC 2024 - Imobach Gonzalez Sosa <igonzalezsosa@suse.com>

- Reorganize RPM packages (gh#openSUSE/agama#1056):
  * agama is now the main package and it contains agama-dbus-server
    and agama-web-server.
  * agama-cli is a subpackage.

-------------------------------------------------------------------
Wed Feb  7 11:49:02 UTC 2024 - Imobach Gonzalez Sosa <igonzalezsosa@suse.com>

- Add preliminary support to import AutoYaST profiles
  (gh#openSUSE/agama#1029).

-------------------------------------------------------------------
Mon Jan 29 15:53:56 UTC 2024 - Imobach Gonzalez Sosa <igonzalezsosa@suse.com>

- Better network configuration handling (gh#openSUSE/agama#1006):
  * Write only changed connections.
  * Roll back when updating the NetworkManager configuration
    failed.
  * Improved error handling when reading or writing the changes.
  * Properly remove deleted connections from the D-Bus tree.
  * Use the UUID to identify connections.
  * Do not support multiple connections with the same ID.

-------------------------------------------------------------------
Mon Jan 29 15:37:56 UTC 2024 - Jorik Cronenberg <jorik.cronenberg@suse.com>

- Add hidden property for wireless in network model
  (gh#openSUSE/agama#1024).

-------------------------------------------------------------------
Mon Jan 29 10:22:49 UTC 2024 - Jorik Cronenberg <jorik.cronenberg@suse.com>

- Add more wireless options to network model
  (gh#openSUSE/agama#1014).

-------------------------------------------------------------------
Thu Jan 23 18:00:00 UTC 2024 - Clemens Famulla-Conrad <cfamullaconrad@suse.de>

- Add Bridge model (gh#openSUSE/agama#1008)

-------------------------------------------------------------------
Thu Jan 23 17:38:23 UTC 2024 - Clemens Famulla-Conrad <cfamullaconrad@suse.de>

- Add VLAN model (gh#openSUSE/agama#918)

-------------------------------------------------------------------
Thu Jan 11 15:34:15 UTC 2024 - Imobach Gonzalez Sosa <igonzalezsosa@suse.com>

- Include the encoding as part of the locales (gh#openSUSE/agama#987).

-------------------------------------------------------------------
Mon Jan  8 17:02:40 UTC 2024 - José Iván López González <jlopez@suse.com>

- Fix the list of keymaps to avoid duplicated values
  (gh#openSUSE/agama#981).

-------------------------------------------------------------------
Thu Dec 21 14:23:33 UTC 2023 - Imobach Gonzalez Sosa <igonzalezsosa@suse.com>

- Version 7

-------------------------------------------------------------------
Thu Dec 21 11:12:45 UTC 2023 - Ancor Gonzalez Sosa <ancor@suse.com>

- The result of ListTimezones includes the localized country name
  for each timezone (gh#openSUSE/agama#946)

-------------------------------------------------------------------
Fri Dec 15 16:29:20 UTC 2023 - Imobach Gonzalez Sosa <igonzalezsosa@suse.com>

- Update agama-cli dependencies including the zerocopy crate to
  address a security alert (see gh#google/zerocopy#716).

-------------------------------------------------------------------
Wed Dec 13 22:41:34 UTC 2023 - Knut Anderssen <kanderssen@suse.com>

- Add support for bonding connections (gh#openSUSE/agama#885).

-------------------------------------------------------------------
Fri Dec  8 09:23:09 UTC 2023 - Josef Reidinger <jreidinger@suse.com>

- Change the config in a way that: (gh#openSUSE/agama#919)
  1. product is moved to own section and is now under product.id
  2. in product section is now also registrationCode and registrationEmail
  3. in software section is now patterns to select patterns to install
- adapt profile.schema according to above changes
- org.opensuse.Agama.Software1 API changed to report missing patterns

-------------------------------------------------------------------
Tue Dec  5 11:18:41 UTC 2023 - Jorik Cronenberg <jorik.cronenberg@suse.com>

- Add ability to assign a custom MAC address for network
  connections (gh#openSUSE/agama#893)

-------------------------------------------------------------------
Tue Dec  5 09:46:48 UTC 2023 - José Iván López González <jlopez@suse.com>

- Explicitly add dependencies instead of relying on the live ISO
  to provide the required packages (gh#openSUSE/agama/911).

-------------------------------------------------------------------
Tue Dec  5 08:56:13 UTC 2023 - Jorik Cronenberg <jorik.cronenberg@suse.com>

- Add support for dummy network devices although they are not
  exposed on D-Bus yet (gh#openSUSE/agama#913).

-------------------------------------------------------------------
Sun Dec  3 15:53:34 UTC 2023 - Imobach Gonzalez Sosa <igonzalezsosa@suse.com>

- Use a single call to systemd-firstboot to write the localization
  settings (gh#openSUSE/agama#903).

-------------------------------------------------------------------
Sat Dec  2 18:05:54 UTC 2023 - Imobach Gonzalez Sosa <igonzalezsosa@suse.com>

- Version 6

-------------------------------------------------------------------
Wed Nov 29 11:19:51 UTC 2023 - Imobach Gonzalez Sosa <igonzalezsosa@suse.com>

- Rework the org.opensuse.Agama1.Locale interface
  (gh#openSUSE/agama#881):
  * Replace LabelsForLocales function with ListLocales.
  * Add a ListKeymaps function.
  * Extend the ListTimezone function to include the translation of
    each part.
  * Drop ListUILocales and ListVConsoleKeyboards functions.
  * Remove the SupportedLocales and VConsoleKeyboard properties.
  * Do not read the lists of locales, keymaps and timezones on
    each request.
  * Peform some validation when trying to change the Locales,
    Keymap and Timezone properties.

-------------------------------------------------------------------
Thu Nov 16 11:06:30 UTC 2023 - Imobach Gonzalez Sosa <igonzalezsosa@suse.com>

- Update dependencies to compatible versions
  (gh#openSUSE/agama#874).
- Replace tempdir with tempfile to prevent RUSTSEC-2023-0018.

-------------------------------------------------------------------
Wed Nov 15 12:35:32 UTC 2023 - José Iván López González <jlopez@suse.com>

- Adapt to changes in software D-Bus API (gh#openSUSE/agama#869).

-------------------------------------------------------------------
Wed Nov 15 11:27:10 UTC 2023 - Michal Filka <mfilka@suse.com>

- Improved "agama logs store" (gh#openSUSE/agama#823)
  - added an option which allows to define the archive destination

-------------------------------------------------------------------
Tue Nov 14 15:44:15 UTC 2023 - Jorik Cronenberg <jorik.cronenberg@suse.com>

- Add support for routing to the network model (gh#openSUSE/agama#824)

-------------------------------------------------------------------
Mon Oct 23 14:43:59 UTC 2023 - Michal Filka <mfilka@suse.com>

- Improved "agama logs store" (gh#openSUSE/agama#812)
  - the archive file owner is root:root
  - the permissions is set to r/w for the owner

-------------------------------------------------------------------
Mon Oct 23 11:33:40 UTC 2023 - Imobach Gonzalez Sosa <igonzalezsosa@suse.com>

- Version 5

-------------------------------------------------------------------
Mon Oct 10 07:37:00 UTC 2023 - Michal Filka <mfilka@suse.com>

- Improve file and directory names in "agama logs store".
- Add an "agama logs list" subcommand.

-------------------------------------------------------------------
Tue Sep 26 15:57:14 UTC 2023 - Imobach Gonzalez Sosa <igonzalezsosa@suse.com>

- Version 4

-------------------------------------------------------------------
Tue Sep 26 12:05:52 UTC 2023 - Imobach Gonzalez Sosa <igonzalezsosa@suse.com>

- Wait until the manager is ready before probing
  (gh#openSUSE/agama#771).

-------------------------------------------------------------------
Mon Sep 25 11:32:53 UTC 2023 - Imobach Gonzalez Sosa <igonzalezsosa@suse.com>

- Add support for IPv6 network settings (gh#openSUSE/agama#761).

-------------------------------------------------------------------
Mon Sep 25 10:46:53 UTC 2023 - Michal Filka <mfilka@suse.com>

- CLI: added (sub)commands for handling logs. "store" subcommand is
  similar to what old save_y2logs did. (gh#openSUSE/agama#757)

-------------------------------------------------------------------
Tue Sep 19 11:16:16 UTC 2023 - José Iván López González <jlopez@suse.com>

- Adapt to new storage D-Bus API and explicitly call to probe after
  selecting a new product (gh#openSUSE/agama#748).

-------------------------------------------------------------------
Thu Sep 14 19:44:57 UTC 2023 - Josef Reidinger <jreidinger@suse.com>

- Improve questions CLI help text (gh#openSUSE/agama#754)

-------------------------------------------------------------------
Thu Sep 14 10:10:37 UTC 2023 - Imobach Gonzalez Sosa <igonzalezsosa@suse.com>

- Use a single D-Bus service to connect to the manager and the
  users API (gh#openSUSE/agama#753, follow-up of
  gh#openSUSE/agama#729).

-------------------------------------------------------------------
Wed Sep 13 09:27:22 UTC 2023 - Knut Anderssen <kanderssen@suse.com>

- Allow to bind a connection to an specific interface through its
  name or through a set of match settings (gh#opensSUSE/agama#723).

-------------------------------------------------------------------
Thu Aug 31 10:30:28 UTC 2023 - Imobach Gonzalez Sosa <igonzalezsosa@suse.com>

- Use a single D-Bus service to expose locale, network and
  questions settings (gh#openSUSE/agama#729).

-------------------------------------------------------------------
Wed Aug 30 12:57:59 UTC 2023 - Josef Reidinger <jreidinger@suse.com>

- Locale service: add value for UI locale (gh#openSUSE/agama#725)

-------------------------------------------------------------------
Thu Aug  3 08:34:14 UTC 2023 - Imobach Gonzalez Sosa <igonzalezsosa@suse.com>

- Move the settings functionality to a separate package,
  agama-settings (gh#openSUSE/agama#666).
- Make the "Settings" derive macro reusable from other crates.
- Extend the "Settings" derive macro to generate code for
  InstallSettings and NetworkSettings.
- Improve error reporting when working with the "config"
  subcommand.

-------------------------------------------------------------------
Wed Aug  2 10:03:18 UTC 2023 - Imobach Gonzalez Sosa <igonzalezsosa@suse.com>

- Version 3

-------------------------------------------------------------------
Wed Jul 26 11:08:09 UTC 2023 - Josef Reidinger <jreidinger@suse.com>

- CLI: add to "questions" command "answers" subcommand to set
  file with predefined answers
- dbus-server: add "AddAnswersFile" method to Questions service
  (gh#openSUSE/agama#669)

-------------------------------------------------------------------
Tue Jul 18 13:32:04 UTC 2023 - Josef Reidinger <jreidinger@suse.com>

- Add to CLI "questions" subcommand with mode option to set
  interactive and non-interactive mode (gh#openSUSE/agama#668)

-------------------------------------------------------------------
Mon Jul 17 13:36:56 UTC 2023 - Imobach Gonzalez Sosa <igonzalezsosa@suse.com>

- Fix the logic to decide which network connections to write
  due to a bug introduced in gh#openSUSE/agama#662
  (gh#openSUSE/agama#667).

-------------------------------------------------------------------
Mon Jul 17 09:16:38 UTC 2023 - Josef Reidinger <jreidinger@suse.com>

- Adapt to new questions D-Bus API to allow automatic answering of
  questions when requested (gh#openSUSE/agama#637, reverts
  gh#openSUSE/agama#649 as now default option is mandatory)

-------------------------------------------------------------------
Thu Jul 13 10:22:36 UTC 2023 - Imobach Gonzalez Sosa <igonzalezsosa@suse.com>

- Improve error reporting in the command-line interface
  (gh#openSUSE/agama#659 and gh#openSUSE/agama#660).

-------------------------------------------------------------------
Thu Jul 13 08:56:40 UTC 2023 - José Iván López González <jlopez@suse.com>

- Read the storage candidate devices and show them with
  "agama config show" (gh#openSUSE/agama#658).

-------------------------------------------------------------------
Fri Jul  7 14:12:03 UTC 2023 - Imobach Gonzalez Sosa <igonzalezsosa@suse.com>

- Improve the progress reporting (gh#openSUSE/agama#653).

-------------------------------------------------------------------
Thu Jul  6 09:13:47 UTC 2023 - Imobach Gonzalez Sosa <igonzalezsosa@suse.com>

- Improve the waiting logic and implement a retry mechanism for the
  "agama install" command (bsc#1213047).

-------------------------------------------------------------------
Wed Jul  5 11:11:20 UTC 2023 - Imobach Gonzalez Sosa <igonzalezsosa@suse.com>

- Fix the questions service to handle questions with no default
  option (gh#openSUSE/agama#649).

-------------------------------------------------------------------
Thu Jun  1 08:14:14 UTC 2023 - Imobach Gonzalez Sosa <igonzalezsosa@suse.com>

- Add a localization D-Bus service (gh#openSUSE/agama#533).
- Add a network D-Bus service (gh#openSUSE/agama#571).

-------------------------------------------------------------------
Tue May 23 11:51:26 UTC 2023 - Martin Vidner <mvidner@suse.com>

- Version 2.1

-------------------------------------------------------------------
Mon May 22 12:29:20 UTC 2023 - Martin Vidner <mvidner@suse.com>

- Version 2

-------------------------------------------------------------------
Thu May 11 11:00:11 UTC 2023 - Imobach Gonzalez Sosa <igonzalezsosa@suse.com>

- Import root authentication settings when reading a Jsonnet file
  (bsc#1211300, gh#openSUSE/agama#573).
- Do not export the SSH public key as an empty string when it is
  not defined.

-------------------------------------------------------------------
Fri Mar 24 14:36:36 UTC 2023 - Imobach Gonzalez Sosa <igonzalezsosa@suse.com>

- Version 0.2:
  * Add validation for software and users settings
    (gh#yast/agama-cli#48, gh#yast/agama-cli#51).
  * Better error reporting when the bus is not found
    (gh#yast/agama-cli#48).
  * Improve the progress reporting mechanism, although it is still
    a work in progress (gh#yast/agama-cli#50).

-------------------------------------------------------------------
Wed Mar 22 09:39:29 UTC 2023 - Imobach Gonzalez Sosa <igonzalezsosa@suse.com>

- Add support for setting root authentication mechanisms
  (gh#yast/agama-cli#47).

-------------------------------------------------------------------
Tue Mar 21 16:06:02 UTC 2023 - Martin Vidner <mvidner@suse.com>

- Do not fall back to the system D-Bus (gh#yast/agama-cli#45).

-------------------------------------------------------------------
Wed Mar 21 13:28:01 UTC 2023 - Imobach Gonzalez Sosa <igonzalezsosa@suse.com>

- Use JSON as the default format (gh#yast/agama-cli#46).

-------------------------------------------------------------------
Tue Mar 21 08:55:39 UTC 2023 - Josef Reidinger <jreidinger@suse.com>

- Fix the path of the JSON schema (gh#yast/agama-cli#44).

-------------------------------------------------------------------
Thu Mar 16 11:56:42 UTC 2023 - Imobach Gonzalez Sosa <igonzalezsosa@suse.com>

- First version of the package:
  * Querying and setting simple values.
  * Adding elements to collections
  * Handling of auto-installation profiles.
  * Basic error handling
- 0.1<|MERGE_RESOLUTION|>--- conflicted
+++ resolved
@@ -1,9 +1,9 @@
 -------------------------------------------------------------------
-<<<<<<< HEAD
-Wed Jul 16 09:00:00 UTC 2025 - Clemens Famulla-Conrad <cfamullaconrad@suse.com>
+Wed Jul 16 14:55:00 UTC 2025 - Clemens Famulla-Conrad <cfamullaconrad@suse.com>
 
 - Fix deletion of controller connections (gh#agama-project/agama#2564)
-=======
+
+-------------------------------------------------------------------
 Wed Jul 16 14:21:30 UTC 2025 - Knut Anderssen <kanderssen@suse.com>
 
 - Make the method4 and method6 default to be "auto" in case of
@@ -26,7 +26,6 @@
   command to ignore SSL problems in HTTPS downloads (self-signed
   certificate, non-matching host, unknown CA...)
   (related to bsc#1245393)
->>>>>>> acd73c04
 
 -------------------------------------------------------------------
 Wed Jul 16 07:30:02 UTC 2025 - Josef Reidinger <jreidinger@suse.com>
