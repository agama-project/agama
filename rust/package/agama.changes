--- conflicted
+++ resolved
@@ -1,10 +1,10 @@
 -------------------------------------------------------------------
-<<<<<<< HEAD
-Tue Jan 21 13:24:07 UTC 2025 - Imobach Gonzalez Sosa <igonzalezsosa@suse.com>
+Thu Feb  6 12:52:11 UTC 2025 - Imobach Gonzalez Sosa <igonzalezsosa@suse.com>
 
 - Describe licenses API in OpenAPI documentation
   (gh#agama-project/agama#1929).
-=======
+
+-------------------------------------------------------------------
 Fri Jan 24 09:33:31 UTC 2025 - Imobach Gonzalez Sosa <igonzalezsosa@suse.com>
 
 - Introduce a new installation phase "finish"
@@ -22,7 +22,6 @@
 - Added a workaround for stuck web UI when importing auto
   installation profile with unreachable software repository
   (gh#agama-project/agama#1933)
->>>>>>> c3c8fc44
 
 -------------------------------------------------------------------
 Mon Jan 20 16:44:02 UTC 2025 - Ladislav Slezák <lslezak@suse.com>
