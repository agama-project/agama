--- conflicted
+++ resolved
@@ -1,15 +1,14 @@
 -------------------------------------------------------------------
-<<<<<<< HEAD
 Wed Aug  6 15:37:52 UTC 2025 - Ladislav Slezák <lslezak@suse.com>
 
 - Automatically retry registration when a network error happens
   during autoinstallation (bsc#1246990)
-=======
+
+-------------------------------------------------------------------
 Wed Aug  6 12:52:41 UTC 2025 - José Iván López González <jlopez@suse.com>
 
 - Emit HTTP event when storage is configured, including the client
   id (gh#agama-project/agama#2640).
->>>>>>> 3b4bb570
 
 -------------------------------------------------------------------
 Mon Aug  4 09:29:29 UTC 2025 - Knut Anderssen <kanderssen@suse.com>
