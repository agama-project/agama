-------------------------------------------------------------------
<<<<<<< HEAD
Mon Jul 21 12:11:27 UTC 2025 - Imobach Gonzalez Sosa <igonzalezsosa@suse.com>

- Add support for an inst.script that allows to run an arbitrary
  script (bsc#1246702, gh#agama-project/agama#2589).
=======
Mon Jul 21 14:17:25 UTC 2025 - Josef Reidinger <jreidinger@suse.com>

- Ensure software cache is updated even if part of its config
  cause error (gh#agama-project/agama#2585)
>>>>>>> 66554943

-------------------------------------------------------------------
Mon Jul 21 10:56:54 UTC 2025 - Knut Anderssen <kanderssen@suse.com>

- Fix device type detection when reading a VLAN connection
  (gh#agama-project/agama#2586).

-------------------------------------------------------------------
Fri Jul 18 06:54:08 UTC 2025 - Knut Anderssen <kanderssen@suse.com>

- Add support to configure VLANs through the CLI or HTTP API
  (gh#agama-project/agama#2580).

-------------------------------------------------------------------
Wed Jul 16 19:05:48 UTC 2025 - Josef Reidinger <jreidinger@suse.com>

- Fix crash when an Agama profile contains only the zfcp section by
  providing better error report when product selection have to be
  done before or in the same profile (bsc#1246601)


-------------------------------------------------------------------
Wed Jul 16 15:37:34 UTC 2025 - Imobach Gonzalez Sosa <igonzalezsosa@suse.com>

- When searching for a translation of a license, use the first
  language in the same territory as fallback (bsc#1238364,
  gh#agama-project/agama#2571).
- Add the language tag to the /licences/:id endpoint.

-------------------------------------------------------------------
Thu Jul 17 10:35:10 UTC 2025 - Imobach Gonzalez Sosa <igonzalezsosa@suse.com>

- Adjust the information included in the logs (gh#agama-project/agama#2575).

-------------------------------------------------------------------
Wed Jul 16 14:55:00 UTC 2025 - Clemens Famulla-Conrad <cfamullaconrad@suse.com>

- Fix deletion of controller connections (gh#agama-project/agama#2564)

-------------------------------------------------------------------
Wed Jul 16 14:21:30 UTC 2025 - Knut Anderssen <kanderssen@suse.com>

- Make the method4 and method6 default to be "auto" in case of
  absense (bsc#1246194).

-------------------------------------------------------------------
Wed Jul  16 13:22:07 UTC 2025 - Clemens Famulla-Conrad <cfamullaconrad@suse.com>

- Add initial support for ovs in agama network model (gh#agama-project/agama#2536).

-------------------------------------------------------------------
Wed Jul 16 13:17:22 UTC 2025 - Jorik Cronenberg <jorik.cronenberg@suse.com>

- Add dns priority to network model (gh#agama-project/agama#2533).

-------------------------------------------------------------------
Wed Jul 16 08:42:59 UTC 2025 - Ladislav Slezák <lslezak@suse.com>

- Added -i/--insecure optional argument to the "agama download"
  command to ignore SSL problems in HTTPS downloads (self-signed
  certificate, non-matching host, unknown CA...)
  (related to bsc#1245393)

-------------------------------------------------------------------
Wed Jul 16 07:30:02 UTC 2025 - Josef Reidinger <jreidinger@suse.com>

- Add support for activating zFCP disks to Agama unattended profile
  (gh#agama-project/agama#2551)
- Fix export of empty DASD section leading to failure on non s390
  system (bsc#1246102)

-------------------------------------------------------------------
Tue Jul 15 09:00:00 UTC 2025 - Clemens Famulla-Conrad <cfamullaconrad@suse.com>

- Fix autoconnect setting for port interfaces (bsc#1246070).

-------------------------------------------------------------------
Fri Jul 11 06:56:29 UTC 2025 - Imobach Gonzalez Sosa <igonzalezsosa@suse.com>

- Do not exported null values for localization, hostname
  and product settings (gh#agama-project/agama#2543).

-------------------------------------------------------------------
Wed Jul  9 12:25:08 UTC 2025 - Josef Reidinger <jreidinger@suse.com>

- unattended installation: allow registration to RMT when
  registration code is ommited (bsc#1246069)

-------------------------------------------------------------------

Mon Jul  7 13:22:05 UTC 2025 - Imobach Gonzalez Sosa <igonzalezsosa@suse.com>

- Improve handling of the inst.auto option (gh#agama-project/agama#2534):
  - Replace the "agama-auto" service with "agama-autoinstall".
  - Report when the configuration could not be loaded.
  - Allow importing multiple configurations.
- Add a new `inst.install` option to stop the installation after
  loading the configuration.

-------------------------------------------------------------------
Fri Jul  4 11:33:44 UTC 2025 - José Iván López González <jlopez@suse.com>

- Reprobe the system after registering the product
  (gh#agama-project/agama#2532, bsc#1245400).

-------------------------------------------------------------------
Wed Jul  2 16:02:07 UTC 2025 - Imobach Gonzalez Sosa <igonzalezsosa@suse.com>

- Cache the list of products during the startup (bsc#1241208).

-------------------------------------------------------------------
Mon Jun 30 15:51:35 UTC 2025 - Imobach Gonzalez Sosa <igonzalezsosa@suse.com>

- Version 16

-------------------------------------------------------------------
Fri Jun 27 10:02:43 UTC 2025 - José Iván López González <jlopez@suse.com>

- Reprobe storage if need while loading a config (bsc#1245114).

-------------------------------------------------------------------
Fri Jun 27 06:29:46 UTC 2025 - Imobach Gonzalez Sosa <igonzalezsosa@suse.com>

- Add an end-point to check passwords strenght (bsc#1237480).

-------------------------------------------------------------------
Fri Jun 27 05:29:26 UTC 2025 - Imobach Gonzalez Sosa <igonzalezsosa@suse.com>

- Fix error messages formatting (gh#agama-project/agama#2471).

-------------------------------------------------------------------
Wed Jun 25 07:56:57 UTC 2025 - Josef Reidinger <jreidinger@suse.com>

- Allow to specify onlyRequired in software config and in software
  section of agama profile (jsc#AGM-154)

-------------------------------------------------------------------
Wed Jun 18 14:36:50 UTC 2025 - Knut Anderssen <kanderssen@suse.com>

- Allow to bind a connection to an specific device mac address
   (bsc#1244259).

-------------------------------------------------------------------
Wed Jun 18 07:17:30 UTC 2025 - Imobach Gonzalez Sosa <igonzalezsosa@suse.com>

- Preserve AutoYaST pre-scripts artifacts (bsc#1243776, gh#agama-project/agama#2344).

-------------------------------------------------------------------
Tue Jun 17 12:21:43 UTC 2025 - Imobach Gonzalez Sosa <igonzalezsosa@suse.com>

- Improve logging of WebSocket events (gh#agama-project/agama#2479).

-------------------------------------------------------------------
Mon Jun 16 14:28:22 UTC 2025 - Ancor Gonzalez Sosa <ancor@suse.com>

- Extend the storage schema to allow sorting storage devices as
  part of the search (gh#agama-project/agama#2474).

-------------------------------------------------------------------
Fri Jun 13 12:45:49 UTC 2025 - Ladislav Slezák <lslezak@suse.com>

- Configure the console font so the non-ASCII characters are
  displayed properly (bsc#1239462)

-------------------------------------------------------------------
Fri Jun 13 10:42:48 UTC 2025 - Imobach Gonzalez Sosa <igonzalezsosa@suse.com>

- The "logs store" saves all journald logs on a single file (related
  to gh#agama-project/agama#2466).

-------------------------------------------------------------------
Fri Jun 13 08:24:39 UTC 2025 - Josef Reidinger <jreidinger@suse.com>

- Split registration key and registered status to support RMT with
  empty registration key (gh#agama-project/agama#2469)

-------------------------------------------------------------------
Thu Jun 12 14:59:52 UTC 2025 - Imobach Gonzalez Sosa <igonzalezsosa@suse.com>

- Use "localectl" instead of "setxkbmap" to change the keymap
  (gh#agama-project/agama#2470).

-------------------------------------------------------------------
Wed Jun 11 13:12:12 UTC 2025 - Imobach Gonzalez Sosa <igonzalezsosa@suse.com>

- Consider `hashedPassword` as `false` when it is not specified
  (gh#agama-project/agama#2464).

-------------------------------------------------------------------
Tue Jun 10 13:33:09 UTC 2025 - Imobach Gonzalez Sosa <igonzalezsosa@suse.com>

- Expose the user and the root password when exporting the configuration
  (bsc#1235602).
- Do not export the "user" section unless a first user is defined.
- Do not export the "root" section unless an authentication mechanism
  is defined.

-------------------------------------------------------------------
Tue Jun 10 09:25:39 UTC 2025 - Martin Vidner <mvidner@suse.com>

- consistent CLI for unattended installation (gh#agama-project/agama#2347)
  - `agama config generate | agama config load` replaces `agama profile import`
  - `agama config generate` replaces `agama profile evaluate`
    and `agama profile autoyast`
  - `agama config validate` replaces `agama profile validate`, is also automatic
  - More consistency in stdio handling, adding --output option

-------------------------------------------------------------------
Mon Jun  9 06:19:39 UTC 2025 - José Iván López González <jlopez@suse.com>

- Extend the HTTP API to get available/candidate drives and MD
  RAIDs (gh#agama-project/agama#2419).
- Improve storage schema to avoid wrong device base name
  (bsc#1244049).

-------------------------------------------------------------------
Fri Jun  6 13:22:58 UTC 2025 - Knut Anderssen <kanderssen@suse.com>

- Added support for moving the connections from memory only to disk
  (gh#agama-project/agama#2402).

-------------------------------------------------------------------
Tue Jun  5 16:03:31 UTC 2025 - Jorik Cronenberg <jorik.cronenberg@suse.com>

- Use slave-type instead of port-type for NM<1.46.0 (gh#agama-project/agama#2433).

-------------------------------------------------------------------
Thu Jun  5 15:42:13 UTC 2025 - Josef Reidinger <jreidinger@suse.com>

- Add support to specify for extra repositories if it can be
  unsigned or list of GPG fingerprints that are trusted
  (jsc#AGM-125)

-------------------------------------------------------------------
Thu Jun  5 12:57:11 UTC 2025 - Imobach Gonzalez Sosa <igonzalezsosa@suse.com>

- Use camel case for the extra repositories key (gh#agama-project/agama#2442).

-------------------------------------------------------------------
Wed Jun  4 13:18:35 UTC 2025 - Imobach Gonzalez Sosa <igonzalezsosa@suse.com>

- Drop the autologin property from the JSON schema
  (gh#agama-project/agama#2438).

-------------------------------------------------------------------
Tue Jun  3 12:30:40 UTC 2025 - Josef Reidinger <jreidinger@suse.com>

- Add to api/software/config ability to set/get list of additional
  installatio repositories (jsc#AGM-125)
- Add extraRepositories key to software section in agama profile

-------------------------------------------------------------------
Fri May 30 15:05:35 UTC 2025 - Jorik Cronenberg <jorik.cronenberg@suse.com>

- Send different NM dbus values depending on version (gh#agama-project/agama#2356).

-------------------------------------------------------------------
Thu May 29 09:00:00 UTC 2025 - Clemens Famulla-Conrad <cfamullaconrad@suse.com>

- Fix bridge port config (bridge-port.priority and
  brdige-port.path_cost)

-------------------------------------------------------------------
Wed May 28 14:53:51 UTC 2025 - Ladislav Slezák <lslezak@suse.com>

- Refresh the software cache after resolving conflicts to
  show the correct current status
  (followup for gh#agama-project/agama#2348)

-------------------------------------------------------------------
Wed May 28 13:29:51 UTC 2025 - Imobach Gonzalez Sosa <igonzalezsosa@suse.com>

- Stop serving the web UI from $HOME/.local/share/agama
  (gh#agama-project/agama#2414).

-------------------------------------------------------------------
Mon May 26 19:51:52 UTC 2025 - Imobach Gonzalez Sosa <igonzalezsosa@suse.com>

- Version 15

-------------------------------------------------------------------
Fri May 23 13:22:15 UTC 2025 - Imobach Gonzalez Sosa <igonzalezsosa@suse.com>

- Proper handling of WebSocket secure connections (gh#agama-project/agama#2391):
  - "agama monitor" does not use "insecure" by default.
  - Do not encrypt the connection when using ws: URLs.

-------------------------------------------------------------------
Fri May 23 10:17:32 UTC 2025 - Imobach Gonzalez Sosa <igonzalezsosa@suse.com>

- Cache progress reporting to avoid blocking the clients
  (gh#agama-project/agama#2389).

-------------------------------------------------------------------
Thu May 22 17:19:10 UTC 2025 - Ancor Gonzalez Sosa <ancor@suse.com>

- Update schema of the storage model (gh#agama-project/agama#2346).

-------------------------------------------------------------------
Thu May 22 16:16:54 UTC 2025 - Josef Reidinger <jreidinger@suse.com>

- Provide software conflicts HTTP API (gh#agama-project/agama#2348)

-------------------------------------------------------------------
Thu May 22 13:16:49 UTC 2025 - Imobach Gonzalez Sosa <igonzalezsosa@suse.com>

- Cache issues to avoid blocking the clients
  (gh#agama-project/agama#2379).

-------------------------------------------------------------------
Tue May 20 14:54:17 UTC 2025 - Ladislav Slezák <lslezak@suse.com>

- Cache the software configuration and products in the web server,
  the software backend is blocked during package installation
  (bsc#1241208)

-------------------------------------------------------------------
Wed May 19 15:20:42 UTC 2025 - Knut Anderssen <kanderssen@suse.com>

- Add support for bridge connections (gh#openSUSE/agama#2258).

-------------------------------------------------------------------
Mon May 19 14:02:50 UTC 2025 - Imobach Gonzalez Sosa <igonzalezsosa@suse.com>

- Do not crash when network events do not contain "addresses",
  "nameservers", "dnsSearchlist", "routes4" or "routes6"
  (gh#agama-project/agama#2371).

-------------------------------------------------------------------
Mon May 19 12:02:46 UTC 2025 - Imobach Gonzalez Sosa <igonzalezsosa@suse.com>

- Adapt "install", "probe" and "finish" to use the HTTP API
  (gh#agama-project/agama#2368).
- Add commands for monitoring Agama (gh#agama-project/agama#2368):
  - "monitor": to display the progress.
  - "events": to display the events in JSON format.

-------------------------------------------------------------------
Wed May 14 15:17:25 UTC 2025 - José Iván López González <jlopez@suse.com>

- Add search conditions to storage schema
  (gh#agama-project/agama#2338).

-------------------------------------------------------------------
Wed May 14 12:28:57 UTC 2025 - Imobach Gonzalez Sosa <igonzalezsosa@suse.com>

- Extract network and utilities to the new agama-network and agama-utils
  packages (gh#agama-project/agama#2357).

-------------------------------------------------------------------
Tue May 13 09:28:46 UTC 2025 - Imobach Gonzalez Sosa <igonzalezsosa@suse.com>

- Fix setting the mode for questions (bsc#1242441).

-------------------------------------------------------------------
Mon May 12 12:55:40 UTC 2025 - Ladislav Slezák <lslezak@suse.com>

- Remove the delay between selecting the product and registering it,
  the problem has been fixed in the web UI
  (removed workaround for gh#agama-project/agama#2274)

-------------------------------------------------------------------
Wed May  7 21:04:24 UTC 2025 - Imobach Gonzalez Sosa <igonzalezsosa@suse.com>

- Fix automatic answer of questions with password (gh#agama-project/agama#2332).

-------------------------------------------------------------------
Wed May  7 15:08:36 UTC 2025 - Imobach Gonzalez Sosa <igonzalezsosa@suse.com>

- Fix agama-dbus-server to write to journald logs (gh#agama-project/agama#2339).

-------------------------------------------------------------------
Wed May  7 12:52:42 UTC 2025 - Imobach Gonzalez Sosa <igonzalezsosa@suse.com>

- Add validation of the product/addons section (gh#agama-project/agama#2336).

-------------------------------------------------------------------
Wed May  7 06:35:19 UTC 2025 - José Iván López González <jlopez@suse.com>

- Add MD RAIDs to the storage schema (gh#agama-project/agama#2286).

-------------------------------------------------------------------
Mon May  5 06:38:07 UTC 2025 - Imobach Gonzalez Sosa <igonzalezsosa@suse.com>

- Add the iscsi.schema.json to the agama-cli package (gh#agama-project/agama#2324).

-------------------------------------------------------------------
Fri May  2 07:42:21 UTC 2025 - Imobach Gonzalez Sosa <igonzalezsosa@suse.com>

- Update dependencies (gh#agama-project/agama#2317).

-------------------------------------------------------------------
Wed Apr 30 08:18:10 UTC 2025 - Imobach Gonzalez Sosa <igonzalezsosa@suse.com>

- Add support for relative URLs in files and scripts definitions
  (gh#agama-project/agama#2305).

-------------------------------------------------------------------
Fri Apr 25 10:50:01 UTC 2025 - Imobach Gonzalez Sosa <igonzalezsosa@suse.com>

- Refactor HTTP clients to simplify error handling
  (gh#agama-project/agama#2292).

-------------------------------------------------------------------
Thu Apr 24 14:13:19 UTC 2025 - Josef Reidinger <jreidinger@suse.com>

- Allow to specify in Agama profile SSL certificate fingerprint
  to handle self-signed certificates used for non default
  registration server
- Allow to specify registration server URL via Agama profile
  gh#agama-project/agama#2270


-------------------------------------------------------------------
Tue Apr 22 14:14:52 UTC 2025 - Imobach Gonzalez Sosa <igonzalezsosa@suse.com>

- Version 14

-------------------------------------------------------------------
Tue Apr 22 11:16:29 UTC 2025 - Ladislav Slezák <lslezak@suse.com>

- CLI: wait a bit between selecting the product to install and
  registering it so the Web UI has enough time to process all
  events (gh#agama-project/agama#2274)

-------------------------------------------------------------------
Mon Apr 21 13:42:13 UTC 2025 - Imobach Gonzalez Sosa <igonzalezsosa@suse.com>

- Allow to log in into multiple systems (gh#agama-project/agama#2261).
- Do not interactively ask for accepting insecure connections.

-------------------------------------------------------------------
Mon Apr 21 12:46:07 UTC 2025 - Imobach Gonzalez Sosa <igonzalezsosa@suse.com>

- Report and emit changes to the connections states. (gh#agama-project/agama#2247).
- Do not write wireless security settings when they are not used.

-------------------------------------------------------------------
Wed Apr 16 10:45:33 UTC 2025 - José Iván López González <jlopez@suse.com>

- Add missing help to finish command (gh#agama-project/agama#2272).

-------------------------------------------------------------------
Wed Apr 16 05:40:39 UTC 2025 - José Iván López González <jlopez@suse.com>

- Replace --api option by --host (gh#agama-project/agama#2271).

-------------------------------------------------------------------
Fri Apr 11 06:53:04 UTC 2025 - Imobach Gonzalez Sosa <igonzalezsosa@suse.com>

- Prevent agama-web-server from getting stuck in the POST
  /api/profile/autoyast calls (gh#agama-project/agama#2259).
- Temporarily disable AutoYaST profiles fetch errors.

-------------------------------------------------------------------
Thu Apr 10 20:24:06 UTC 2025 - Josef Reidinger <jreidinger@suse.com>

- Allow to specify extra kernel parameters in profile
  (jsc#PED-10810)

-------------------------------------------------------------------
Wed Apr  9 09:06:18 UTC 2025 - Martin Vidner <mvidner@suse.com>

- Made `--api URL` work with `agama profile`
  (gh#agama-project/agama#2103)
  - Added /api/profile on the backend
  - JSON validation error are more readable now
  - Error messages do not start with "Anyhow(...)"
  - Backend errors include causes

-------------------------------------------------------------------
Wed Apr  9 05:35:22 UTC 2025 - José Iván López González <jlopez@suse.com>

- Add HTTP API for configuring iSCSI (gh#agama-project/agama#2231).

-------------------------------------------------------------------
Tue Apr  8 22:04:03 UTC 2025 - Imobach Gonzalez Sosa <igonzalezsosa@suse.com>

- "agama download" do not crash if it cannot mount a file system
  (gh#agama-project/agama#2253).

-------------------------------------------------------------------
Mon Apr  7 14:02:57 UTC 2025 - Josef Reidinger <jreidinger@suse.com>

- Skip exporting scripts, files, bootloader and softare section
  in profile if they are empty (gh#agama-project/agama#2250)

-------------------------------------------------------------------
Tue Apr  1 12:44:57 UTC 2025 - Ladislav Slezák <lslezak@suse.com>

- Make the extension version attribute optional, search the version
  automatically if it is missing (related to jsc#AGM-100)

-------------------------------------------------------------------
Fri Mar 28 21:45:05 UTC 2025 - Josef Reidinger <jreidinger@suse.com>

- Allow to specify bootloader timeout in profile (jsc#PED-10810)

-------------------------------------------------------------------
Mon Mar 27 13:27:19 UTC 2025 - Jorik Cronenberg <jorik.cronenberg@suse.com>

- Add NM dhcp settings to network model (gh#agama-project/agama#2189).

-------------------------------------------------------------------
Thu Mar 27 12:40:02 UTC 2025 - Imobach Gonzalez Sosa <igonzalezsosa@suse.com>

- Version 13

-------------------------------------------------------------------
Tue Mar 25 12:12:50 UTC 2025 - Josef Reidinger <jreidinger@suse.com>

- Support for manual files deployment in unattended mode
  (gh#agama-project/agama#2121)

-------------------------------------------------------------------
Sat Mar 22 22:58:09 UTC 2025 - Imobach Gonzalez Sosa <igonzalezsosa@suse.com>

- Do not try to connect to the HTTP server when it is not needed
  (gh#agama-project/agama#2192).

-------------------------------------------------------------------
Fri Mar 21 16:37:32 UTC 2025 - Ladislav Slezák <lslezak@suse.com>

- Add extensions from the registration server (automatic
  installation only) (jsc#AGM-100)

-------------------------------------------------------------------
Thu Mar 20 09:05:26 UTC 2025 - Imobach Gonzalez Sosa <igonzalezsosa@suse.com>

- Improve init scripts execution (gh#agama-project/agama#2161):
  * Properly run the scripts (gh#agama-project/agama#2144).
  * Allow setting the scripts path with the SCRIPTS_DIR
    environment variable.
  * Do not exit with an error if there are not scripts.
  * Make agama-scripts.sh idempotent.

-------------------------------------------------------------------
Fri Mar 14 12:32:42 UTC 2025 - Imobach Gonzalez Sosa <igonzalezsosa@suse.com>

- Allow selecting individual packages through a configuration file
  (gh#agama-project/agama#2153).

-------------------------------------------------------------------
Wed Mar 12 17:12:10 UTC 2025 - Knut Alejandro Anderssen González <kanderssen@suse.com>

- Introduced the hostname model in order to start managing it
  (gh#agama-project/agama#2118).

-------------------------------------------------------------------
Wed Mar 12 13:09:52 UTC 2025 - Imobach Gonzalez Sosa <igonzalezsosa@suse.com>

- Set the extension in the disposition "filename" so Chrome uses
  the correct name (gh#agama-project/agama#2141).

-------------------------------------------------------------------
Mon Mar 10 12:13:19 UTC 2025 - José Iván López González <jlopez@suse.com>

- Package and install the storage model schema
  (gh#agama-project/agama#2135).

-------------------------------------------------------------------
Fri Mar  7 11:40:56 UTC 2025 - José Iván López González <jlopez@suse.com>

- Extend storage model schema with LVM (gh#agama-project/agama#2089).

-------------------------------------------------------------------
Thu Mar  6 12:51:42 UTC 2025 - Imobach Gonzalez Sosa <igonzalezsosa@suse.com>

- Extend agama download to support most of YaST-like URLs
  (device:, usb:, label:, cd:, dvd: and hd:) (gh#agama-project/agama#2118).

-------------------------------------------------------------------
Tue Mar  4 13:34:13 UTC 2025 - Martin Vidner <mvidner@suse.com>

- install and package also storage.schema.json (bsc#1238367)

-------------------------------------------------------------------
Wed Feb 26 06:52:52 UTC 2025 - José Iván López González <jlopez@suse.com>

- Extend storage model schema to support file system label (needed
  for jsc#AGM-122 and bsc#1237165).

-------------------------------------------------------------------
Wed Feb 26 06:51:37 UTC 2025 - Imobach Gonzalez Sosa <igonzalezsosa@suse.com>

- Version 12

-------------------------------------------------------------------
Tue Feb 25 22:36:38 UTC 2025 - Imobach Gonzalez Sosa <igonzalezsosa@suse.com>

- Add the missing shebang line to the agama-scripts.sh shell script
  (gh#agama-project/agama#2077).
- Save logs after running post installation scripts
  (gh#agama-project/agama#2078).

-------------------------------------------------------------------
Mon Feb 24 14:42:28 UTC 2025 - Imobach Gonzalez Sosa <igonzalezsosa@suse.com>

- Keep the encoding when storing the locale (gh#agama-project/agama#2062).

-------------------------------------------------------------------
Fri Feb 21 14:00:47 UTC 2025 - José Iván López González <jlopez@suse.com>

- Extend storage model schema to support global encryption
  (gh#agama-project/agama#2031).

-------------------------------------------------------------------
Thu Feb 20 12:58:09 UTC 2025 - Ancor Gonzalez Sosa <ancor@suse.com>

- Introduce the storage model to support the new storage user
  interface (gh#openSUSE/agama#2033)

-------------------------------------------------------------------
Tue Feb 18 12:05:56 UTC 2025 - Imobach Gonzalez Sosa <igonzalezsosa@suse.com>

- Expose root and first user passwords (gh#agama-project/agama#2005).
- Remove support for auto-login.

-------------------------------------------------------------------
Mon Feb 17 17:18:35 UTC 2025 - Knut Anderssen <kanderssen@suse.com>

- Added reboot command to the CLI (gh#agama-project/agama#1970)

-------------------------------------------------------------------
Fri Feb 14 17:00:33 UTC 2025 - Imobach Gonzalez Sosa <igonzalezsosa@suse.com>

- Set console and X11 keymaps when changing the installer keymap
  (bsc#1236174).
- Use the "dashed" form of the keymap identifier when calling
  systemd-firstboot (bsc#1236174).

-------------------------------------------------------------------
Mon Feb 10 13:28:34 UTC 2025 - Ladislav Slezák <lslezak@suse.com>

- Fixup: Make the "lang" URL query optional, do not fail when it
  is missing. This fixes crash on non-UEFI systems.

-------------------------------------------------------------------
Fri Feb  7 11:03:29 UTC 2025 - Ladislav Slezák <lslezak@suse.com>

- Forward the "lang" URL query parameter when redirecting in the
  "/login" endpoint (this allows to define the default language
  in the Firefox configuration file in local installation)

-------------------------------------------------------------------
Thu Feb  6 12:52:11 UTC 2025 - Imobach Gonzalez Sosa <igonzalezsosa@suse.com>

- Describe licenses API in OpenAPI documentation
  (gh#agama-project/agama#1929).

-------------------------------------------------------------------
Fri Jan 24 09:33:31 UTC 2025 - Imobach Gonzalez Sosa <igonzalezsosa@suse.com>

- Introduce a new installation phase "finish"
  (gh#agama-project/agama#1616).

-------------------------------------------------------------------
Fri Jan 24 06:43:05 UTC 2025 - Imobach Gonzalez Sosa <igonzalezsosa@suse.com>

- Change the registration property in a product's definition to a
  boolean (gh#agama-project/agama#1938).

-------------------------------------------------------------------
Wed Jan 22 14:49:56 UTC 2025 - Ladislav Slezák <lslezak@suse.com>

- Added a workaround for stuck web UI when importing auto
  installation profile with unreachable software repository
  (gh#agama-project/agama#1933)

-------------------------------------------------------------------
Mon Jan 20 16:44:02 UTC 2025 - Ladislav Slezák <lslezak@suse.com>

- The web server provides /api/software/repositories endpoint
  for reading the currently configured repositories,
  related to (gh#agama-project/agama#1894)

-------------------------------------------------------------------
Mon Jan 20 10:35:47 UTC 2025 - Imobach Gonzalez Sosa <igonzalezsosa@suse.com>

- Add support for specifying a license for each product
  (jsc#PED-11987).

-------------------------------------------------------------------
Thu Jan 16 13:10:54 UTC 2025 - Imobach Gonzalez Sosa <igonzalezsosa@suse.com>

- Stop the WebSocket handler when the client is disconnected
  (gh#agama-project/agama#1909).
- Log the events.

-------------------------------------------------------------------
Thu Jan 16 09:32:00 UTC 2025 - Martin Vidner <mvidner@suse.com>

- Fix typo in `agama profile import --help` (bsc#1235827)

-------------------------------------------------------------------
Fri Jan 10 21:22:01 UTC 2025 - Imobach Gonzalez Sosa <igonzalezsosa@suse.com>

- Version 11

-------------------------------------------------------------------
Fri Jan 10 08:58:29 UTC 2025 - Imobach Gonzalez Sosa <igonzalezsosa@suse.com>

- Disable the browser cache setting the "Cache-Control" header to
  "no-store" (gh#agama-project/agama#1880).

-------------------------------------------------------------------
Thu Jan  9 12:52:05 UTC 2025 - Josef Reidinger <jreidinger@suse.com>

- Increase disk size in _constraints to fix build on ppc
  (gh#agama-project/agama#1876).

-------------------------------------------------------------------
Wed Jan  8 14:05:34 UTC 2025 - Imobach Gonzalez Sosa <igonzalezsosa@suse.com>

- Add support for products registration (jsc#PED-11192,
  gh#agama-project/agama#1809).

-------------------------------------------------------------------
Fri Dec 20 12:17:26 UTC 2024 - Josef Reidinger <jreidinger@suse.com>

- Add bootloader.stopOnBootMenu section to profile to allow stop
  during boot for openQA (gh#agama-project/agama#1840)

-------------------------------------------------------------------
Thu Dec 19 11:39:14 UTC 2024 - Imobach Gonzalez Sosa <igonzalezsosa@suse.com>

- Fix several validation issues (gh#agama-project/agama#1845).

-------------------------------------------------------------------
Wed Dec 18 12:32:00 UTC 2024 - Imobach Gonzalez Sosa <igonzalezsosa@suse.com>

- Introduce a new AGAMA_LOG environment variable to control what to
  log (gh#agama-project/agama#1843).

-------------------------------------------------------------------
Wed Dec 18 10:11:44 UTC 2024 - Imobach Gonzalez Sosa <igonzalezsosa@suse.com>

- Add jsonnet as a BuildRequires dependency because it is needed
  when running tests (gh#agama-project/agama#1842).

-------------------------------------------------------------------
Thu Dec 12 16:42:18 UTC 2024 - Imobach Gonzalez Sosa <igonzalezsosa@suse.com>

- Fix profile URL handling (bsc#1234362):
  - Follow redirections.
  - Determine the file format from the content instead of the
    extension. It does not apply to AutoYaST profiles, where it still
    uses the extension in the URL for backward compatibility.

-------------------------------------------------------------------
Tue Dec  3 12:58:48 UTC 2024 - Imobach Gonzalez Sosa <igonzalezsosa@suse.com>

- Do not refer to the agama-dbus-monitor because it is part of the
  Ruby package (gh#agama-project/agama#1805).

-------------------------------------------------------------------
Mon Dec  2 11:29:46 UTC 2024 - Imobach Gonzalez Sosa <igonzalezsosa@suse.com>

- Upgrade rustc dependency to version 1.81 because it is needed by
  zbus 5 (gh#agama-project/agama#1797).

-------------------------------------------------------------------
Sun Dec  1 21:53:21 UTC 2024 - David Diaz <dgonzalez@suse.com>

- Rename flag to set password as encrypted
  (gh#agama-project/agama#1787).

-------------------------------------------------------------------
Fri Nov 29 12:14:25 UTC 2024 - Imobach Gonzalez Sosa <igonzalezsosa@suse.com>

- Add support for running user-defined post-scripts in a chroot
 (gh#agama-project/agama#1792).

-------------------------------------------------------------------
Fri Nov 29 08:57:19 UTC 2024 - Michal Filka <mfilka@suse.com>

- several improvements for CLI. agama logs store:
  - collects logs of agama-web-server service
  - collects list of installed packages (e.g. .packages.root or
    rpm -qa)
  - do not add into the archive empty files when log command
    returns nothing
  - do not explicitly set archive permissions on client side
  - do not hide backend errors (e.g. in case of invalid auth token)
- added service for monitoring Agama's D-Bus bus which stores
  errors into a log.

-------------------------------------------------------------------
Thu Nov 28 15:58:59 UTC 2024 - Ladislav Slezák <lslezak@suse.com>

- Drop the handler for the "po.js" path in the HTTP server,
  the web frontend now uses dynamic imports for loading the
  translation files (gh#agama-project/agama#1777)

-------------------------------------------------------------------
Thu Nov 28 11:07:58 UTC 2024 - Imobach Gonzalez Sosa <igonzalezsosa@suse.com>

- Add support for auto-installation "init" scripts
  (gh#agama-project/agama#1788).

-------------------------------------------------------------------
Mon Nov 25 19:51:20 UTC 2024 - Imobach Gonzalez Sosa <igonzalezsosa@suse.com>

- Fix the default path of the D-Bus Questions object and the ISCSI
  Initiator interface (gh#agama-project/agama#1785).

-------------------------------------------------------------------
Fri Nov 15 16:48:44 UTC 2024 - Ladislav Slezák <lslezak@suse.com>

- Allow using encrypted passord for root and the first user
  (gh#agama-project/agama#1771)

-------------------------------------------------------------------
Thu Nov 14 14:45:47 UTC 2024 - Knut Alejandro Anderssen González <kanderssen@suse.com>

- Get some wireless settings as optional in order to not break the
  connections reader (gh#agama-project/agama#1753).

-------------------------------------------------------------------
Wed Nov 13 12:03:02 UTC 2024 - Imobach Gonzalez Sosa <igonzalezsosa@suse.com>

- Properly update the localization settings of the D-Bus services
  (bsc#1233159, bsc#1233160).

-------------------------------------------------------------------
Mon Nov 11 09:52:59 UTC 2024 - Imobach Gonzalez Sosa <igonzalezsosa@suse.com>

- Add many missing elements to the OpenAPI spec
  (gh#agama-project/agama#1700).
- Update to utoipa 5.2 to generate the OpenAPI spec.

-------------------------------------------------------------------
Thu Nov  7 14:20:48 UTC 2024 - Imobach Gonzalez Sosa <igonzalezsosa@suse.com>

- Perform a system re-probing after executing pre-scripts
  (gh#agama-project/agama#1735).

-------------------------------------------------------------------
Mon Nov  4 07:51:55 UTC 2024 - Michal Filka <mfilka@suse.com>

- Follow-up of original fix for gh#agama-project/agama#1495
- Implemented HTTP API for downloading logs
- Adapted CLI command "logs" to use the HTTP API for downloading logs

-------------------------------------------------------------------
Wed Oct 30 15:27:11 UTC 2024 - Jorik Cronenberg <jorik.cronenberg@suse.com>

- Add autoconnect property for network connections
  (gh#agama-project/agama#1715)

-------------------------------------------------------------------
Mon Oct 28 09:24:48 UTC 2024 - Imobach Gonzalez Sosa <igonzalezsosa@suse.com>

- Use the correct method to apply the network configuration from
  the CLI (gh#agama-project/agama#1701).

-------------------------------------------------------------------
Thu Oct 24 14:19:46 UTC 2024 - José Iván López González <jlopez@suse.com>

- Storage: extend the HTTP API to allow getting the solved storage
  config (gh#agama-project/agama#1692).

-------------------------------------------------------------------
Wed Oct 23 15:25:36 UTC 2024 - Imobach Gonzalez Sosa <igonzalezsosa@suse.com>

- Fix the action to download the logs (gh#agama-project/agama#1693).

-------------------------------------------------------------------
Tue Oct 22 09:46:41 UTC 2024 - Imobach Gonzalez Sosa <igonzalezsosa@suse.com>

- Improve OpenAPI specification generation (gh#agama-project/agama#1564):
  - Add a lot of missing elements to make the specification valid.
  - Use a xtask to generate the OpenAPI specification at build time.
  - Ship the specification in a separate package (agama-openapi).

-------------------------------------------------------------------
Wed Oct 16 15:07:33 UTC 2024 - Imobach Gonzalez Sosa <igonzalezsosa@suse.com>

- Add support for running user-defined scripts before and after the
  installation (gh#agama-project/agama#1673).

-------------------------------------------------------------------
Wed Oct 16 07:55:27 UTC 2024 - Michal Filka <mfilka@suse.com>

- Implemented option for providing remote API address for the CLI
  gh#agama-project/agama#1495

-------------------------------------------------------------------
Mon Oct 14 13:53:10 UTC 2024 - Josef Reidinger <jreidinger@suse.com>

- CLI: change format for questions answers file from YAML to JSON
  to be consistent with other commands
  (gh#agama-project/agama#1667).

-------------------------------------------------------------------
Fri Sep 27 13:09:10 UTC 2024 - Jorik Cronenberg <jorik.cronenberg@suse.com>

- Fix optional network settings (gh#agama-project/agama#1641).

-------------------------------------------------------------------
Fri Sep 27 10:44:22 UTC 2024 - Imobach Gonzalez Sosa <igonzalezsosa@suse.com>

- Expose keymaps localized descriptions (gh#agama-project/agama#1643).

-------------------------------------------------------------------
Wed Sep 25 14:33:50 UTC 2024 - Clemens Famulla-Conrad <cfamullaconrad@suse.com>

- Rename wireless key-mgmt value wpa-eap-suite-b192 to
  wpa-eap-suite-b-192 (gh#agama-project/agama#1640)

-------------------------------------------------------------------
Fri Sep 20 11:42:06 UTC 2024 - Imobach Gonzalez Sosa <igonzalezsosa@suse.com>

- Version 10

-------------------------------------------------------------------
Fri Sep 20 11:24:56 UTC 2024 - Imobach Gonzalez Sosa <igonzalezsosa@suse.com>

- Change the license to GPL-2.0-or-later (gh#openSUSE/agama#1621).

-------------------------------------------------------------------
Tue Sep 18 13:20:47 UTC 2024 - Josef Reidinger <jreidinger@suse.com>

- Expose the zFCP D-Bus API through HTTP (gh#openSUSE/agama#1570).

-------------------------------------------------------------------
Wed Sep 18 08:27:13 UTC 2024 - Martin Vidner <mvidner@suse.com>

- For CLI, use HTTP clients instead of D-Bus clients,
  final piece: Storage (gh#openSUSE/agama#1600)
  - added StorageHTTPClient

-------------------------------------------------------------------
Wed Sep 13 12:25:28 UTC 2024 - Jorik Cronenberg <jorik.cronenberg@suse.com>

- Add additional wireless settings (gh#openSUSE/agama#1602).

-------------------------------------------------------------------
Wed Sep 10 15:00:33 UTC 2024 - Jorik Cronenberg <jorik.cronenberg@suse.com>

- Implement 802.1x (EAP) in network settings (gh#openSUSE/agama#1597).

-------------------------------------------------------------------
Mon Sep  9 09:09:54 UTC 2024 - Martin Vidner <mvidner@suse.com>

- For CLI, use HTTP clients instead of D-Bus clients,
  for Product (name and registration) (gh#openSUSE/agama#1548)
  - added ProductHTTPClient

-------------------------------------------------------------------
Thu Sep  5 16:25:00 UTC 2024 - Lubos Kocman <lubos.kocman@suse.com>

- Show product logo in product selector (gh#openSUSE/agama#1415).

-------------------------------------------------------------------
Wed Aug 28 12:37:34 UTC 2024 - Imobach Gonzalez Sosa <igonzalezsosa@suse.com>

- Expose the DASD D-Bus API through HTTP (gh#openSUSE/agama#1532).

-------------------------------------------------------------------
Tue Aug 27 13:57:35 UTC 2024 - José Iván López González <jlopez@suse.com>

- Schema definition for basic storage settings
  (gh#openSUSE/agama#1455).

-------------------------------------------------------------------
Mon Aug 26 11:19:27 UTC 2024 - Martin Vidner <mvidner@suse.com>

- For CLI, use HTTP clients instead of D-Bus clients,
  for Software (gh#openSUSE/agama#1548)
  - added SoftwareHTTPClient

-------------------------------------------------------------------
Thu Aug 15 08:33:02 UTC 2024 - Josef Reidinger <jreidinger@suse.com>

- Use sd_notify for starting agama-web-service to notify systemd
  when service is ready. It helps with race condition in agama-auto
  (gh#openSUSE/agama#1539)
- improve systemd dependencies of agama-web-service to ensure that
  agama service runs

-------------------------------------------------------------------
Fri Aug  9 08:50:31 UTC 2024 - Martin Vidner <mvidner@suse.com>

- For CLI, use HTTP clients instead of D-Bus clients,
  for Users and Localization (gh#openSUSE/agama#1438)
  - service clients used by CLI:
    - added UsersHTTPClient, LocalizationHTTPClient
    - removed LocalizationClient
    - BaseHTTPClient API reworked:
      - return () or deserialized objects
      - added PUT and PATCH
  - web service:
    - PUT /api/users/first: do report backend errors
    - PATCH /api/users/root: report the (potential) backend errors
  - tests:
    - added tests using httpmock
    - env_logger added to dev-dependencies

-------------------------------------------------------------------
Mon Jul 22 15:27:44 UTC 2024 - Josef Reidinger <jreidinger@suse.com>

- Fix `agama questions list` to list only unaswered questions and
  improve its performance
  (gh#openSUSE/agama#1476)

-------------------------------------------------------------------
Wed Jul 17 11:15:33 UTC 2024 - Jorik Cronenberg <jorik.cronenberg@suse.com>

- Add dns search domains and ignore-auto-dns to network settings
  (gh#openSUSE/agama#1330).

-------------------------------------------------------------------
Tue Jul 16 11:56:29 UTC 2024 - Josef Reidinger <jreidinger@suse.com>

- CLI:
-- Add `agama questions list` to get list of unanswered questions
-- Add `agama questions ask` to ask for question and wait for
   answer
- agama-lib:
-- Add BaseHTTPClient that is base for clients that communicate
   with agama-web-server
   (gh#openSUSE/agama#1457)

-------------------------------------------------------------------
Wed Jul 10 20:11:39 UTC 2024 - Josef Reidinger <jreidinger@suse.com>

- Add to HTTP API a method to remove questions
- Add to HTTP API method to get the answer to a question
  (gh#openSUSE/agama#1453)

-------------------------------------------------------------------
Wed Jul 10 10:01:18 UTC 2024 - Josef Reidinger <jreidinger@suse.com>

- Add to HTTP API method POST for question to ask new question
  (gh#openSUSE/agama#1451)

-------------------------------------------------------------------
Fri Jul  5 13:17:17 UTC 2024 - José Iván López González <jlopez@suse.com>

- Adapt storage model to changes in D-Bus API
  (gh#openSUSE/agama#1428).

-------------------------------------------------------------------
Mon Jul  1 15:50:40 UTC 2024 - José Iván López González <jlopez@suse.com>

- Schema definition for guided and AutoYaST storage proposals
  (gh#openSUSE/agama#1263).

-------------------------------------------------------------------
Fri Jun 28 06:56:02 UTC 2024 - Martin Vidner <mvidner@suse.com>

- Use gzip (.gz) instead of bzip2 (.bz2) to compress logs
  so that they can be attached to GitHub issues
  (gh#openSUSE/agama#1378)

-------------------------------------------------------------------
Thu Jun 27 13:22:51 UTC 2024 - Imobach Gonzalez Sosa <igonzalezsosa@suse.com>

- Version 9

-------------------------------------------------------------------
Thu Jun 27 07:02:29 UTC 2024 - Imobach Gonzalez Sosa <igonzalezsosa@suse.com>

- Improve the prompt to introduce the password in the "auth login"
  command (gh#openSUSE/agama#1271).

-------------------------------------------------------------------
Wed Jun 26 12:56:31 UTC 2024 - Knut Anderssen <kanderssen@suse.com>

- Filter only external configured connections
  (gh#openSUSE/agama#1383).
- Expose more details about devices status in the API
  (gh#openSUSE/agama#1365).

-------------------------------------------------------------------
Wed Jun 26 10:29:05 UTC 2024 - José Iván López González <jlopez@suse.com>

- Set and get storage config (gh#openSUSE/agama#1293).

-------------------------------------------------------------------
Tue Jun 25 15:16:33 UTC 2024 - Imobach Gonzalez Sosa <igonzalezsosa@suse.com>

- Use the new SetLocale D-Bus method to change the language and the
  keyboard layout (gh#openSUSE/agama#1375).

-------------------------------------------------------------------
Tue Jun 25 15:04:20 UTC 2024 - David Diaz <dgonzalez@suse.com>

- Add resize actions to storage model (gh#openSUSE/agama#1354).

-------------------------------------------------------------------
Thu Jun 21 15:00:00 UTC 2024 - Clemens Famulla-Conrad <cfamullaconrad@suse.de>

- Add tun/tap model (gh#openSUSE/agama#1353)

-------------------------------------------------------------------
Thu Jun 20 12:58:32 UTC 2024 - Imobach Gonzalez Sosa <igonzalezsosa@suse.com>

- Add a new "config edit" command allows editing installation
  settings using an external editor (gh#openSUSE/agama#1360).
- Remove the "--format" option (gh#openSUSE/agama#1360).

-------------------------------------------------------------------
Thu Jun 20 05:32:42 UTC 2024 - Imobach Gonzalez Sosa <igonzalezsosa@suse.com>

- Add support for progress sequences with pre-defined descriptions
  (gh#openSUSE/agama#1356).
- Fix the "Progress" signal to use camelCase
  (gh#openSUSE/agama#1356).

-------------------------------------------------------------------
Fri Jun 14 06:17:52 UTC 2024 - Imobach Gonzalez Sosa <igonzalezsosa@suse.com>

- Remove references to the old "config add/set" subcommands
  (gh#openSUSE/agama/#1338).

-------------------------------------------------------------------
Thu Jun 13 10:50:44 UTC 2024 - Knut Anderssen <kanderssen@suse.com>

- Apply network changes when connecting or disconnecting
  (gh#openSUSE/agama#1320).

-------------------------------------------------------------------
Thu Jun 13 10:39:57 UTC 2024 - Imobach Gonzalez Sosa <igonzalezsosa@suse.com>

- Expose Issues API in users-related interface
  (gh#openSUSE/agama#1202).
- Drop the old validations API.

-------------------------------------------------------------------
Wed Jun 12 10:15:33 UTC 2024 - Jorik Cronenberg <jorik.cronenberg@suse.com>

- Allow writing to loopback connection in agama-server
  (gh#openSUSE/agama#1318).

-------------------------------------------------------------------
Tue Jun 11 21:35:00 UTC 2024 - Imobach Gonzalez Sosa <igonzalezsosa@suse.com>

- CLI: use the master token /run/agama/token if available and
  readable (gh#openSUSE/agama#1287).
- CLI: remove the "config add/set" subcommands
  (gh#openSUSE/agama#1314).

-------------------------------------------------------------------
Mon Jun 10 14:24:33 UTC 2024 - Jorik Cronenberg <jorik.cronenberg@suse.com>

- Add mtu property for network connections
  (gh#openSUSE/agama#1101).

-------------------------------------------------------------------
Fri Jun  7 05:58:48 UTC 2024 - Michal Filka <mfilka@suse.com>

- Improvements in HTTPS setup
  - self-signed certificate contains hostname
  - self-signed certificate is stored into default location
  - before creating new self-signed certificate a default location
    (/etc/agama.d/ssl) is checked for a certificate
  - gh#openSUSE/agama#1228

-------------------------------------------------------------------
Wed Jun  5 13:53:59 UTC 2024 - José Iván López González <jlopez@suse.com>

- Process the legacyAutoyastStorage section of the profile
  (gh#openSUSE/agama#1284).

-------------------------------------------------------------------
Mon Jun  3 07:49:16 UTC 2024 - Josef Reidinger <jreidinger@suse.com>

- CLI: Add new commands "agama download" and
  "agama profile autoyast" and remove "agama profile download" to
  separate common curl-like download and autoyast specific one
  which do conversion to json (gh#openSUSE/agama#1279)

-------------------------------------------------------------------
Wed May 29 12:15:37 UTC 2024 - Josef Reidinger <jreidinger@suse.com>

- CLI: Add new command "agama profile import" that does the whole
  autoinstallation processing and loads the configuration
  (gh#openSUSE/agama#1270).

-------------------------------------------------------------------
Wed May 29 11:16:11 UTC 2024 - Imobach Gonzalez Sosa <igonzalezsosa@suse.com>

- Improve command-line interface help (gh#openSUSE/agama#1269 and
  (gh#openSUSE/agama#1273).
- agama-web-server connects to D-Bus only when needed
  (gh#openSUSE/agama#1273).

-------------------------------------------------------------------
Wed May 29 10:40:21 UTC 2024 - Imobach Gonzalez Sosa <igonzalezsosa@suse.com>

- The HTTP request to perform a probing is not blocking anymore
  (gh#openSUSE/agama#1272).

-------------------------------------------------------------------
Mon May 27 14:11:55 UTC 2024 - Imobach Gonzalez Sosa <igonzalezsosa@suse.com>

- The "agama auth" command reads the password from the standard
  input (gh#openSUSE/agama#1265).

-------------------------------------------------------------------
Mon May 27 05:49:46 UTC 2024 - Imobach Gonzalez Sosa <igonzalezsosa@suse.com>

- Add agama.libssonnet to the spec file (gh#openSUSE/agama#1261).

-------------------------------------------------------------------
Thu May 23 15:47:28 UTC 2024 - Ladislav Slezák <lslezak@suse.com>

- Avoid deadlock when "setxkbmap" call gets stucked, use a timeout
  (gh#openSUSE/agama#1249)

-------------------------------------------------------------------
Wed May 22 12:31:25 UTC 2024 - Josef Reidinger <jreidinger@suse.com>

- autoinstallation jsonnet: Inject complete lshw json output and
  provide helper functions for filtering it (gh#openSUSE/agama#1242)

-------------------------------------------------------------------
Fri May 17 09:52:25 UTC 2024 - Imobach Gonzalez Sosa <igonzalezsosa@suse.com>

- Version 8

-------------------------------------------------------------------
Tue May 16 12:48:42 UTC 2024 - Knut Anderssen <kanderssen@suse.com>

- Allow to download Agama logs through the manager HTTP API
  (gh#openSUSE/agama#1216).

-------------------------------------------------------------------
Thu May 16 12:34:43 UTC 2024 - Imobach Gonzalez Sosa <igonzalezsosa@suse.com>

- Restarting agama.service causes agama-web-server.service to be
  restarted too (gh#openSUSE/agama#1222).

-------------------------------------------------------------------
Thu May 16 12:24:26 UTC 2024 - José Iván López González <jlopez@suse.com>

- Small changes in the storage HTTP API (gh#openSUSE/agama#1208):
  - /storage/proposal/usable_devices (get): returns a list of SIDs
    instead of device names.
  - /storage/proposal/settings (put): returns whether the proposal
    was successfully calculated.

-------------------------------------------------------------------
Thu May 16 10:31:38 UTC 2024 - Imobach Gonzalez Sosa <igonzalezsosa@suse.com>

- The CLI does not fail when the storage proposal is missing
  (gh#openSUSE/agama#1220).
- Properly detect whether LVM is activated.

-------------------------------------------------------------------
Thu May 16 06:19:36 UTC 2024 - Imobach Gonzalez Sosa <igonzalezsosa@suse.com>

- Change the web server to listen on port 80 by default
  (gh#openSUSE/agama#1217).

-------------------------------------------------------------------
Wed May 15 15:21:30 UTC 2024 - Imobach Gonzalez Sosa <igonzalezsosa@suse.com>

- Improve logging in the D-Bus and web servers
  (gh#openSUSE/agama#1215):
  - Write to the stdout if they are not connected to
    systemd-journald.
  - The stdout logger includes the file/line (it was already
    included when logging to systemd-journald).

-------------------------------------------------------------------
Wed May 15 14:08:26 UTC 2024 - Imobach Gonzalez Sosa <igonzalezsosa@suse.com>

- Do not crash if the /etc/agama.d/locales file does not contain
  any valid locale (gh#openSUSE/agama#1213).

-------------------------------------------------------------------
Tue May 14 12:39:49 UTC 2024 - Imobach Gonzalez Sosa <igonzalezsosa@suse.com>

- If present, read the locales list from the /etc/agama.d/locales
  file (gh#openSUSE/agama#1205).

-------------------------------------------------------------------
Tue May 14 10:48:42 UTC 2024 - Knut Anderssen <kanderssen@suse.com>

- Dropped the network D-Bus service as it is not needed anymore
  (gh#openSUSE/agama#1199).

-------------------------------------------------------------------
Mon May 13 09:01:21 UTC 2024 - Imobach Gonzalez Sosa <igonzalezsosa@suse.com>

- Extend the storage HTTP API to support handling the iSCSI
  configuration (gh#openSUSE/agama#1187).

-------------------------------------------------------------------
Mon May 13 08:47:27 UTC 2024 - José Iván López González <jlopez@suse.com>

- Provide HTTP API for storage (gh#openSUSE/agama#1175).

-------------------------------------------------------------------
Mon May  6 05:13:54 UTC 2024 - Imobach Gonzalez Sosa <igonzalezsosa@suse.com>

- Extend the HTTP/JSON API:
  - Localization (gh#openSUSE/agama#1047, gh#openSUSE/agama#1120).
  - Networking (gh#openSUSE/agama#1064).
  - Software (gh#openSUSE/agama#1069).
  - Manager service (gh#openSUSE/agama#1089).
  - Questions (gh#openSUSE/agama#1091).
  - Progress interface (gh#openSUSE/agama#1092).
  - Issues interface (gh#openSUSE/agama#1100).
  - Users (gh#openSUSE/agama#1117).
  - Product registration (gh#openSUSE/agama#1146).
- Add an "agama-web-server" service (gh#openSUSE/agama/1119).
- Fix the generation of the self-signed certificate
  (gh#openSUSE/agama#1131).
- Improve agama-server logging (gh#openSUSE/agama#1143).
- Provide frontend translations via the /po.js path
  (gh#openSUSE/agama#1126).

-------------------------------------------------------------------
Wed Mar  13 12:42:58 UTC 2024 - Jorik Cronenberg <jorik.cronenberg@suse.com>

- Add infiniband to network model (gh#openSUSE/agama#1032).

-------------------------------------------------------------------
Thu Mar  7 10:52:58 UTC 2024 - Michal Filka <mfilka@suse.com>

- CLI: added auth command with login / logout / show subcommands
  for handling authentication token management with new agama web
  server

-------------------------------------------------------------------
Thu Feb 29 09:49:18 UTC 2024 - Ladislav Slezák <lslezak@suse.com>

- Web server:
  - Accept also IPv6 connections (gh#openSUSE/agama#1057)
  - Added SSL (HTTPS) support (gh#openSUSE/agama#1062)
    - Use either the cerfificate specified via command line
      arguments or generate a self-signed certificate
    - Redirect external HTTP requests to HTTPS
    - Allow HTTP for internal connections (http://localhost)
  - Optionally listen on a secondary address
    (to allow listening on both HTTP/80 and HTTPS/433 ports)

-------------------------------------------------------------------
Tue Feb 27 15:55:28 UTC 2024 - Imobach Gonzalez Sosa <igonzalezsosa@suse.com>

- Reorganize RPM packages (gh#openSUSE/agama#1056):
  * agama is now the main package and it contains agama-dbus-server
    and agama-web-server.
  * agama-cli is a subpackage.

-------------------------------------------------------------------
Wed Feb  7 11:49:02 UTC 2024 - Imobach Gonzalez Sosa <igonzalezsosa@suse.com>

- Add preliminary support to import AutoYaST profiles
  (gh#openSUSE/agama#1029).

-------------------------------------------------------------------
Mon Jan 29 15:53:56 UTC 2024 - Imobach Gonzalez Sosa <igonzalezsosa@suse.com>

- Better network configuration handling (gh#openSUSE/agama#1006):
  * Write only changed connections.
  * Roll back when updating the NetworkManager configuration
    failed.
  * Improved error handling when reading or writing the changes.
  * Properly remove deleted connections from the D-Bus tree.
  * Use the UUID to identify connections.
  * Do not support multiple connections with the same ID.

-------------------------------------------------------------------
Mon Jan 29 15:37:56 UTC 2024 - Jorik Cronenberg <jorik.cronenberg@suse.com>

- Add hidden property for wireless in network model
  (gh#openSUSE/agama#1024).

-------------------------------------------------------------------
Mon Jan 29 10:22:49 UTC 2024 - Jorik Cronenberg <jorik.cronenberg@suse.com>

- Add more wireless options to network model
  (gh#openSUSE/agama#1014).

-------------------------------------------------------------------
Thu Jan 23 18:00:00 UTC 2024 - Clemens Famulla-Conrad <cfamullaconrad@suse.de>

- Add Bridge model (gh#openSUSE/agama#1008)

-------------------------------------------------------------------
Thu Jan 23 17:38:23 UTC 2024 - Clemens Famulla-Conrad <cfamullaconrad@suse.de>

- Add VLAN model (gh#openSUSE/agama#918)

-------------------------------------------------------------------
Thu Jan 11 15:34:15 UTC 2024 - Imobach Gonzalez Sosa <igonzalezsosa@suse.com>

- Include the encoding as part of the locales (gh#openSUSE/agama#987).

-------------------------------------------------------------------
Mon Jan  8 17:02:40 UTC 2024 - José Iván López González <jlopez@suse.com>

- Fix the list of keymaps to avoid duplicated values
  (gh#openSUSE/agama#981).

-------------------------------------------------------------------
Thu Dec 21 14:23:33 UTC 2023 - Imobach Gonzalez Sosa <igonzalezsosa@suse.com>

- Version 7

-------------------------------------------------------------------
Thu Dec 21 11:12:45 UTC 2023 - Ancor Gonzalez Sosa <ancor@suse.com>

- The result of ListTimezones includes the localized country name
  for each timezone (gh#openSUSE/agama#946)

-------------------------------------------------------------------
Fri Dec 15 16:29:20 UTC 2023 - Imobach Gonzalez Sosa <igonzalezsosa@suse.com>

- Update agama-cli dependencies including the zerocopy crate to
  address a security alert (see gh#google/zerocopy#716).

-------------------------------------------------------------------
Wed Dec 13 22:41:34 UTC 2023 - Knut Anderssen <kanderssen@suse.com>

- Add support for bonding connections (gh#openSUSE/agama#885).

-------------------------------------------------------------------
Fri Dec  8 09:23:09 UTC 2023 - Josef Reidinger <jreidinger@suse.com>

- Change the config in a way that: (gh#openSUSE/agama#919)
  1. product is moved to own section and is now under product.id
  2. in product section is now also registrationCode and registrationEmail
  3. in software section is now patterns to select patterns to install
- adapt profile.schema according to above changes
- org.opensuse.Agama.Software1 API changed to report missing patterns

-------------------------------------------------------------------
Tue Dec  5 11:18:41 UTC 2023 - Jorik Cronenberg <jorik.cronenberg@suse.com>

- Add ability to assign a custom MAC address for network
  connections (gh#openSUSE/agama#893)

-------------------------------------------------------------------
Tue Dec  5 09:46:48 UTC 2023 - José Iván López González <jlopez@suse.com>

- Explicitly add dependencies instead of relying on the live ISO
  to provide the required packages (gh#openSUSE/agama/911).

-------------------------------------------------------------------
Tue Dec  5 08:56:13 UTC 2023 - Jorik Cronenberg <jorik.cronenberg@suse.com>

- Add support for dummy network devices although they are not
  exposed on D-Bus yet (gh#openSUSE/agama#913).

-------------------------------------------------------------------
Sun Dec  3 15:53:34 UTC 2023 - Imobach Gonzalez Sosa <igonzalezsosa@suse.com>

- Use a single call to systemd-firstboot to write the localization
  settings (gh#openSUSE/agama#903).

-------------------------------------------------------------------
Sat Dec  2 18:05:54 UTC 2023 - Imobach Gonzalez Sosa <igonzalezsosa@suse.com>

- Version 6

-------------------------------------------------------------------
Wed Nov 29 11:19:51 UTC 2023 - Imobach Gonzalez Sosa <igonzalezsosa@suse.com>

- Rework the org.opensuse.Agama1.Locale interface
  (gh#openSUSE/agama#881):
  * Replace LabelsForLocales function with ListLocales.
  * Add a ListKeymaps function.
  * Extend the ListTimezone function to include the translation of
    each part.
  * Drop ListUILocales and ListVConsoleKeyboards functions.
  * Remove the SupportedLocales and VConsoleKeyboard properties.
  * Do not read the lists of locales, keymaps and timezones on
    each request.
  * Peform some validation when trying to change the Locales,
    Keymap and Timezone properties.

-------------------------------------------------------------------
Thu Nov 16 11:06:30 UTC 2023 - Imobach Gonzalez Sosa <igonzalezsosa@suse.com>

- Update dependencies to compatible versions
  (gh#openSUSE/agama#874).
- Replace tempdir with tempfile to prevent RUSTSEC-2023-0018.

-------------------------------------------------------------------
Wed Nov 15 12:35:32 UTC 2023 - José Iván López González <jlopez@suse.com>

- Adapt to changes in software D-Bus API (gh#openSUSE/agama#869).

-------------------------------------------------------------------
Wed Nov 15 11:27:10 UTC 2023 - Michal Filka <mfilka@suse.com>

- Improved "agama logs store" (gh#openSUSE/agama#823)
  - added an option which allows to define the archive destination

-------------------------------------------------------------------
Tue Nov 14 15:44:15 UTC 2023 - Jorik Cronenberg <jorik.cronenberg@suse.com>

- Add support for routing to the network model (gh#openSUSE/agama#824)

-------------------------------------------------------------------
Mon Oct 23 14:43:59 UTC 2023 - Michal Filka <mfilka@suse.com>

- Improved "agama logs store" (gh#openSUSE/agama#812)
  - the archive file owner is root:root
  - the permissions is set to r/w for the owner

-------------------------------------------------------------------
Mon Oct 23 11:33:40 UTC 2023 - Imobach Gonzalez Sosa <igonzalezsosa@suse.com>

- Version 5

-------------------------------------------------------------------
Mon Oct 10 07:37:00 UTC 2023 - Michal Filka <mfilka@suse.com>

- Improve file and directory names in "agama logs store".
- Add an "agama logs list" subcommand.

-------------------------------------------------------------------
Tue Sep 26 15:57:14 UTC 2023 - Imobach Gonzalez Sosa <igonzalezsosa@suse.com>

- Version 4

-------------------------------------------------------------------
Tue Sep 26 12:05:52 UTC 2023 - Imobach Gonzalez Sosa <igonzalezsosa@suse.com>

- Wait until the manager is ready before probing
  (gh#openSUSE/agama#771).

-------------------------------------------------------------------
Mon Sep 25 11:32:53 UTC 2023 - Imobach Gonzalez Sosa <igonzalezsosa@suse.com>

- Add support for IPv6 network settings (gh#openSUSE/agama#761).

-------------------------------------------------------------------
Mon Sep 25 10:46:53 UTC 2023 - Michal Filka <mfilka@suse.com>

- CLI: added (sub)commands for handling logs. "store" subcommand is
  similar to what old save_y2logs did. (gh#openSUSE/agama#757)

-------------------------------------------------------------------
Tue Sep 19 11:16:16 UTC 2023 - José Iván López González <jlopez@suse.com>

- Adapt to new storage D-Bus API and explicitly call to probe after
  selecting a new product (gh#openSUSE/agama#748).

-------------------------------------------------------------------
Thu Sep 14 19:44:57 UTC 2023 - Josef Reidinger <jreidinger@suse.com>

- Improve questions CLI help text (gh#openSUSE/agama#754)

-------------------------------------------------------------------
Thu Sep 14 10:10:37 UTC 2023 - Imobach Gonzalez Sosa <igonzalezsosa@suse.com>

- Use a single D-Bus service to connect to the manager and the
  users API (gh#openSUSE/agama#753, follow-up of
  gh#openSUSE/agama#729).

-------------------------------------------------------------------
Wed Sep 13 09:27:22 UTC 2023 - Knut Anderssen <kanderssen@suse.com>

- Allow to bind a connection to an specific interface through its
  name or through a set of match settings (gh#opensSUSE/agama#723).

-------------------------------------------------------------------
Thu Aug 31 10:30:28 UTC 2023 - Imobach Gonzalez Sosa <igonzalezsosa@suse.com>

- Use a single D-Bus service to expose locale, network and
  questions settings (gh#openSUSE/agama#729).

-------------------------------------------------------------------
Wed Aug 30 12:57:59 UTC 2023 - Josef Reidinger <jreidinger@suse.com>

- Locale service: add value for UI locale (gh#openSUSE/agama#725)

-------------------------------------------------------------------
Thu Aug  3 08:34:14 UTC 2023 - Imobach Gonzalez Sosa <igonzalezsosa@suse.com>

- Move the settings functionality to a separate package,
  agama-settings (gh#openSUSE/agama#666).
- Make the "Settings" derive macro reusable from other crates.
- Extend the "Settings" derive macro to generate code for
  InstallSettings and NetworkSettings.
- Improve error reporting when working with the "config"
  subcommand.

-------------------------------------------------------------------
Wed Aug  2 10:03:18 UTC 2023 - Imobach Gonzalez Sosa <igonzalezsosa@suse.com>

- Version 3

-------------------------------------------------------------------
Wed Jul 26 11:08:09 UTC 2023 - Josef Reidinger <jreidinger@suse.com>

- CLI: add to "questions" command "answers" subcommand to set
  file with predefined answers
- dbus-server: add "AddAnswersFile" method to Questions service
  (gh#openSUSE/agama#669)

-------------------------------------------------------------------
Tue Jul 18 13:32:04 UTC 2023 - Josef Reidinger <jreidinger@suse.com>

- Add to CLI "questions" subcommand with mode option to set
  interactive and non-interactive mode (gh#openSUSE/agama#668)

-------------------------------------------------------------------
Mon Jul 17 13:36:56 UTC 2023 - Imobach Gonzalez Sosa <igonzalezsosa@suse.com>

- Fix the logic to decide which network connections to write
  due to a bug introduced in gh#openSUSE/agama#662
  (gh#openSUSE/agama#667).

-------------------------------------------------------------------
Mon Jul 17 09:16:38 UTC 2023 - Josef Reidinger <jreidinger@suse.com>

- Adapt to new questions D-Bus API to allow automatic answering of
  questions when requested (gh#openSUSE/agama#637, reverts
  gh#openSUSE/agama#649 as now default option is mandatory)

-------------------------------------------------------------------
Thu Jul 13 10:22:36 UTC 2023 - Imobach Gonzalez Sosa <igonzalezsosa@suse.com>

- Improve error reporting in the command-line interface
  (gh#openSUSE/agama#659 and gh#openSUSE/agama#660).

-------------------------------------------------------------------
Thu Jul 13 08:56:40 UTC 2023 - José Iván López González <jlopez@suse.com>

- Read the storage candidate devices and show them with
  "agama config show" (gh#openSUSE/agama#658).

-------------------------------------------------------------------
Fri Jul  7 14:12:03 UTC 2023 - Imobach Gonzalez Sosa <igonzalezsosa@suse.com>

- Improve the progress reporting (gh#openSUSE/agama#653).

-------------------------------------------------------------------
Thu Jul  6 09:13:47 UTC 2023 - Imobach Gonzalez Sosa <igonzalezsosa@suse.com>

- Improve the waiting logic and implement a retry mechanism for the
  "agama install" command (bsc#1213047).

-------------------------------------------------------------------
Wed Jul  5 11:11:20 UTC 2023 - Imobach Gonzalez Sosa <igonzalezsosa@suse.com>

- Fix the questions service to handle questions with no default
  option (gh#openSUSE/agama#649).

-------------------------------------------------------------------
Thu Jun  1 08:14:14 UTC 2023 - Imobach Gonzalez Sosa <igonzalezsosa@suse.com>

- Add a localization D-Bus service (gh#openSUSE/agama#533).
- Add a network D-Bus service (gh#openSUSE/agama#571).

-------------------------------------------------------------------
Tue May 23 11:51:26 UTC 2023 - Martin Vidner <mvidner@suse.com>

- Version 2.1

-------------------------------------------------------------------
Mon May 22 12:29:20 UTC 2023 - Martin Vidner <mvidner@suse.com>

- Version 2

-------------------------------------------------------------------
Thu May 11 11:00:11 UTC 2023 - Imobach Gonzalez Sosa <igonzalezsosa@suse.com>

- Import root authentication settings when reading a Jsonnet file
  (bsc#1211300, gh#openSUSE/agama#573).
- Do not export the SSH public key as an empty string when it is
  not defined.

-------------------------------------------------------------------
Fri Mar 24 14:36:36 UTC 2023 - Imobach Gonzalez Sosa <igonzalezsosa@suse.com>

- Version 0.2:
  * Add validation for software and users settings
    (gh#yast/agama-cli#48, gh#yast/agama-cli#51).
  * Better error reporting when the bus is not found
    (gh#yast/agama-cli#48).
  * Improve the progress reporting mechanism, although it is still
    a work in progress (gh#yast/agama-cli#50).

-------------------------------------------------------------------
Wed Mar 22 09:39:29 UTC 2023 - Imobach Gonzalez Sosa <igonzalezsosa@suse.com>

- Add support for setting root authentication mechanisms
  (gh#yast/agama-cli#47).

-------------------------------------------------------------------
Tue Mar 21 16:06:02 UTC 2023 - Martin Vidner <mvidner@suse.com>

- Do not fall back to the system D-Bus (gh#yast/agama-cli#45).

-------------------------------------------------------------------
Wed Mar 21 13:28:01 UTC 2023 - Imobach Gonzalez Sosa <igonzalezsosa@suse.com>

- Use JSON as the default format (gh#yast/agama-cli#46).

-------------------------------------------------------------------
Tue Mar 21 08:55:39 UTC 2023 - Josef Reidinger <jreidinger@suse.com>

- Fix the path of the JSON schema (gh#yast/agama-cli#44).

-------------------------------------------------------------------
Thu Mar 16 11:56:42 UTC 2023 - Imobach Gonzalez Sosa <igonzalezsosa@suse.com>

- First version of the package:
  * Querying and setting simple values.
  * Adding elements to collections
  * Handling of auto-installation profiles.
  * Basic error handling
- 0.1<|MERGE_RESOLUTION|>--- conflicted
+++ resolved
@@ -1,15 +1,14 @@
 -------------------------------------------------------------------
-<<<<<<< HEAD
-Mon Jul 21 12:11:27 UTC 2025 - Imobach Gonzalez Sosa <igonzalezsosa@suse.com>
+Mon Jul 21 14:35:57 UTC 2025 - Imobach Gonzalez Sosa <igonzalezsosa@suse.com>
 
 - Add support for an inst.script that allows to run an arbitrary
   script (bsc#1246702, gh#agama-project/agama#2589).
-=======
+
+-------------------------------------------------------------------
 Mon Jul 21 14:17:25 UTC 2025 - Josef Reidinger <jreidinger@suse.com>
 
 - Ensure software cache is updated even if part of its config
   cause error (gh#agama-project/agama#2585)
->>>>>>> 66554943
 
 -------------------------------------------------------------------
 Mon Jul 21 10:56:54 UTC 2025 - Knut Anderssen <kanderssen@suse.com>
