--- conflicted
+++ resolved
@@ -1,15 +1,14 @@
 -------------------------------------------------------------------
-<<<<<<< HEAD
-Mon Oct  6 08:15:47 UTC 2025 - Imobach Gonzalez Sosa <igonzalezsosa@suse.com>
+Wed Oct  8 06:48:47 UTC 2025 - Imobach Gonzalez Sosa <igonzalezsosa@suse.com>
 
 - Introduce a new "installation issues" API. The issues for all
   services are exposed through a /issues resource (gh#agama-project/agama#2775).
-=======
+
+-------------------------------------------------------------------
 Wed Oct  8 06:27:14 UTC 2025 - José Iván López González <jlopez@suse.com>
 
 - Add service for reporting progress and extend HTTP API to allow
   getting the installation status (gh#agama-project/agama#2787).
->>>>>>> 8d71d271
 
 -------------------------------------------------------------------
 Fri Oct  3 20:11:26 UTC 2025 - Imobach Gonzalez Sosa <igonzalezsosa@suse.com>
