--- conflicted
+++ resolved
@@ -1,6 +1,5 @@
 -------------------------------------------------------------------
-<<<<<<< HEAD
-Mon Jul 31 06:58:15 UTC 2023 - Imobach Gonzalez Sosa <igonzalezsosa@suse.com>
+Thu Aug  3 08:34:14 UTC 2023 - Imobach Gonzalez Sosa <igonzalezsosa@suse.com>
 
 - Move the settings functionality to a separate package,
   agama-settings (gh#openSUSE/agama#666).
@@ -9,11 +8,11 @@
   InstallSettings and NetworkSettings.
 - Improve error reporting when working with the "config"
   subcommand.
-=======
+  
+-------------------------------------------------------------------
 Wed Aug  2 10:03:18 UTC 2023 - Imobach Gonzalez Sosa <igonzalezsosa@suse.com>
 
 - Version 3
->>>>>>> fa00c194
 
 -------------------------------------------------------------------
 Wed Jul 26 11:08:09 UTC 2023 - Josef Reidinger <jreidinger@suse.com>
