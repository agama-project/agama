--- conflicted
+++ resolved
@@ -18,14 +18,10 @@
 zbus = "5.7.1"
 zvariant = "5.5.2"
 gettext-rs = { version = "0.7.2", features = ["gettext-system"] }
-<<<<<<< HEAD
-agama-locale-data = { path = "../agama-locale-data" }
 regex = "1.12.2"
 tracing = "0.1.41"
 serde_yaml = "0.9.34"
-=======
 uuid = { version = "1.10.0", features = ["v4"] }
->>>>>>> 0b9ab30d
 
 [dev-dependencies]
 tokio-test = "0.4.4"