--- conflicted
+++ resolved
@@ -18,11 +18,7 @@
 // To contact SUSE LLC about this file by physical or electronic mail, you may
 // find current contact information at www.suse.com.
 
-<<<<<<< HEAD
-use crate::api::{l10n, software};
-=======
-use crate::api::{l10n, network};
->>>>>>> 8742b524
+use crate::api::{l10n, network, software};
 use serde::Serialize;
 use serde_json::Value;
 
