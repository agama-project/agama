--- conflicted
+++ resolved
@@ -28,9 +28,7 @@
     #[serde(skip_serializing_if = "Option::is_none")]
     pub l10n: Option<l10n::Proposal>,
     #[serde(skip_serializing_if = "Option::is_none")]
-<<<<<<< HEAD
     pub software: Option<software::Proposal>,
-=======
+    #[serde(skip_serializing_if = "Option::is_none")]
     pub storage: Option<Value>,
->>>>>>> 0b9ab30d
 }