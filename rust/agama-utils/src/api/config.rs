--- conflicted
+++ resolved
@@ -18,11 +18,7 @@
 // To contact SUSE LLC about this file by physical or electronic mail, you may
 // find current contact information at www.suse.com.
 
-<<<<<<< HEAD
-use crate::api::{l10n, question, software};
-=======
-use crate::api::{l10n, question, storage};
->>>>>>> 0b9ab30d
+use crate::api::{l10n, question, software, storage};
 use serde::{Deserialize, Serialize};
 
 #[derive(Clone, Debug, Default, Deserialize, Serialize, utoipa::ToSchema)]
