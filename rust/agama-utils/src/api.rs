--- conflicted
+++ resolved
@@ -52,11 +52,7 @@
 pub use action::Action;
 
 pub mod l10n;
-<<<<<<< HEAD
 pub mod manager;
 pub mod question;
 pub mod software;
-=======
-pub mod question;
-pub mod storage;
->>>>>>> 0b9ab30d
+pub mod storage;