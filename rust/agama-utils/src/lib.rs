// Copyright (c) [2025] SUSE LLC
//
// All Rights Reserved.
//
// This program is free software; you can redistribute it and/or modify it
// under the terms of the GNU General Public License as published by the Free
// Software Foundation; either version 2 of the License, or (at your option)
// any later version.
//
// This program is distributed in the hope that it will be useful, but WITHOUT
// ANY WARRANTY; without even the implied warranty of MERCHANTABILITY or
// FITNESS FOR A PARTICULAR PURPOSE.  See the GNU General Public License for
// more details.
//
// You should have received a copy of the GNU General Public License along
// with this program; if not, contact SUSE LLC.
//
// To contact SUSE LLC about this file by physical or electronic mail, you may
// find current contact information at www.suse.com.

//! This crate offers a set of utility struct and functions to be used accross
//! other Agama's crates.

<<<<<<< HEAD
pub mod actor;
pub mod dbus;
pub mod issue;
pub mod openapi;
pub mod progress;
=======
pub mod service;
pub use service::Service;

pub mod actor;
pub mod api;
pub mod dbus;
pub mod issue;
pub mod openapi;
pub mod progress;
pub mod question;
>>>>>>> 973191e0
<|MERGE_RESOLUTION|>--- conflicted
+++ resolved
@@ -21,21 +21,10 @@
 //! This crate offers a set of utility struct and functions to be used accross
 //! other Agama's crates.
 
-<<<<<<< HEAD
-pub mod actor;
-pub mod dbus;
-pub mod issue;
-pub mod openapi;
-pub mod progress;
-=======
-pub mod service;
-pub use service::Service;
-
 pub mod actor;
 pub mod api;
 pub mod dbus;
 pub mod issue;
 pub mod openapi;
 pub mod progress;
-pub mod question;
->>>>>>> 973191e0
+pub mod question;