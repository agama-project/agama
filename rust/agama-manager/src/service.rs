// Copyright (c) [2025] SUSE LLC
//
// All Rights Reserved.
//
// This program is free software; you can redistribute it and/or modify it
// under the terms of the GNU General Public License as published by the Free
// Software Foundation; either version 2 of the License, or (at your option)
// any later version.
//
// This program is distributed in the hope that it will be useful, but WITHOUT
// ANY WARRANTY; without even the implied warranty of MERCHANTABILITY or
// FITNESS FOR A PARTICULAR PURPOSE.  See the GNU General Public License for
// more details.
//
// You should have received a copy of the GNU General Public License along
// with this program; if not, contact SUSE LLC.
//
// To contact SUSE LLC about this file by physical or electronic mail, you may
// find current contact information at www.suse.com.

use std::sync::Arc;

use crate::{l10n, message, network, software, storage};
use agama_utils::{
    actor::{self, Actor, Handler, MessageHandler},
    api::{
        self, event, manager, status::State, Action, Config, Event, Issue, IssueMap, IssueSeverity,
        Proposal, Scope, Status, SystemInfo,
    },
    issue,
    license::{Error as LicenseError, LicensesRegistry},
    products::{ProductSpec, ProductsRegistry, ProductsRegistryError},
    progress, question,
};
use async_trait::async_trait;
use merge_struct::merge;
use network::NetworkSystemClient;
use serde_json::Value;
use tokio::sync::{broadcast, RwLock};

#[derive(Debug, thiserror::Error)]
pub enum Error {
    #[error("Cannot merge the configuration")]
    MergeConfig,
    #[error(transparent)]
    Event(#[from] broadcast::error::SendError<Event>),
    #[error(transparent)]
    Actor(#[from] actor::Error),
    #[error(transparent)]
    L10n(#[from] l10n::service::Error),
    #[error(transparent)]
    Software(#[from] software::service::Error),
    #[error(transparent)]
    Storage(#[from] storage::service::Error),
    #[error(transparent)]
    Issues(#[from] issue::service::Error),
    #[error(transparent)]
    Questions(#[from] question::service::Error),
    #[error(transparent)]
    ProductsRegistry(#[from] ProductsRegistryError),
    #[error(transparent)]
    License(#[from] LicenseError),
    #[error(transparent)]
    Progress(#[from] progress::service::Error),
    #[error(transparent)]
    Network(#[from] network::NetworkSystemError),
}

pub struct Service {
    l10n: Handler<l10n::Service>,
    software: Handler<software::Service>,
    network: NetworkSystemClient,
    storage: Handler<storage::Service>,
    issues: Handler<issue::Service>,
    progress: Handler<progress::Service>,
    questions: Handler<question::Service>,
    products: ProductsRegistry,
    licenses: LicensesRegistry,
    product: Option<Arc<RwLock<ProductSpec>>>,
    state: State,
    config: Config,
    system: manager::SystemInfo,
    events: event::Sender,
}

impl Service {
    pub fn new(
        l10n: Handler<l10n::Service>,
        network: NetworkSystemClient,
        software: Handler<software::Service>,
        storage: Handler<storage::Service>,
        issues: Handler<issue::Service>,
        progress: Handler<progress::Service>,
        questions: Handler<question::Service>,
        events: event::Sender,
    ) -> Self {
        Self {
            l10n,
            network,
            software,
            storage,
            issues,
            progress,
            questions,
            products: ProductsRegistry::default(),
            licenses: LicensesRegistry::default(),
            // FIXME: state is already used for service state.
            state: State::Configuring,
            config: Config::default(),
            system: manager::SystemInfo::default(),
            product: None,
            events,
        }
    }

    /// Set up the service by reading the registries and determining the default product.
    ///
    /// If a default product is set, it asks the other services to initialize their configurations.
    pub async fn setup(&mut self) -> Result<(), Error> {
        self.read_registries().await?;

        if let Some(product) = self.products.default_product() {
            let product = Arc::new(RwLock::new(product.clone()));
            _ = self.software.cast(software::message::SetConfig::new(
                Arc::clone(&product),
                None,
            ));
            self.product = Some(product);
        }

        self.update_issues();
        Ok(())
    }

    async fn read_registries(&mut self) -> Result<(), Error> {
        self.licenses.read()?;
        self.products.read()?;
        self.system.licenses = self.licenses.licenses().into_iter().cloned().collect();
        self.system.products = self.products.products();
        Ok(())
    }

    async fn configure_l10n(&self, config: api::l10n::SystemConfig) -> Result<(), Error> {
        self.l10n
            .call(l10n::message::SetSystem::new(config.clone()))
            .await?;
        if let Some(locale) = config.locale {
            self.storage
                .cast(storage::message::SetLocale::new(locale.as_str()))?;
        }
        Ok(())
    }

    async fn activate_storage(&self) -> Result<(), Error> {
        self.storage.call(storage::message::Activate).await?;
        Ok(())
    }

    async fn probe_storage(&self) -> Result<(), Error> {
        self.storage.call(storage::message::Probe).await?;
        Ok(())
    }

    async fn install(&mut self) -> Result<(), Error> {
        self.state = State::Installing;
        self.events.send(Event::StateChanged)?;
        // TODO: translate progress steps.
        self.progress
            .call(progress::message::StartWithSteps::new(
                Scope::Manager,
                &["Installing l10n"],
            ))
            .await?;
        self.l10n.call(l10n::message::Install).await?;
        self.progress
            .call(progress::message::Finish::new(Scope::Manager))
            .await?;
        self.state = State::Finished;
        self.events.send(Event::StateChanged)?;
        Ok(())
    }

    fn set_product_from_config(&mut self, config: &Config) {
        let product_id = config
            .software
            .as_ref()
            .and_then(|s| s.product.as_ref())
            .and_then(|p| p.id.as_ref());

        if let Some(id) = product_id {
            if let Some(product_spec) = self.products.find(&id) {
                let product = RwLock::new(product_spec.clone());
                self.product = Some(Arc::new(product));
            } else {
                tracing::warn!("Unknown product '{id}'");
            }
        }
    }

    fn update_issues(&self) {
        if self.product.is_some() {
            _ = self.issues.cast(issue::message::Clear::new(Scope::Manager));
        } else {
            let issue = Issue::new(
                "no_product",
                "No product has been selected.",
                IssueSeverity::Error,
            );
            _ = self
                .issues
                .cast(issue::message::Set::new(Scope::Manager, vec![issue]));
        }
    }
}

impl Actor for Service {
    type Error = Error;
}

#[async_trait]
impl MessageHandler<message::GetStatus> for Service {
    /// It returns the status of the installation.
    async fn handle(&mut self, _message: message::GetStatus) -> Result<Status, Error> {
        let progresses = self.progress.call(progress::message::Get).await?;
        Ok(Status {
            state: self.state.clone(),
            progresses,
        })
    }
}

#[async_trait]
impl MessageHandler<message::GetSystem> for Service {
    /// It returns the information of the underlying system.
    async fn handle(&mut self, _message: message::GetSystem) -> Result<SystemInfo, Error> {
        let l10n = self.l10n.call(l10n::message::GetSystem).await?;
        let manager = self.system.clone();
        let storage = self.storage.call(storage::message::GetSystem).await?;
        let network = self.network.get_system().await?;
        Ok(SystemInfo {
            l10n,
            manager,
            network,
            storage,
        })
    }
}

#[async_trait]
impl MessageHandler<message::GetExtendedConfig> for Service {
    /// Gets the current configuration.
    ///
    /// It includes user and default values.
    async fn handle(&mut self, _message: message::GetExtendedConfig) -> Result<Config, Error> {
        let l10n = self.l10n.call(l10n::message::GetConfig).await?;
        let software = self.software.call(software::message::GetConfig).await?;
        let questions = self.questions.call(question::message::GetConfig).await?;
        let network = self.network.get_config().await?;
        let storage = self.storage.call(storage::message::GetConfig).await?;

        Ok(Config {
            l10n: Some(l10n),
            questions: questions,
            network: Some(network),
            software: Some(software),
            storage,
        })
    }
}

#[async_trait]
impl MessageHandler<message::GetConfig> for Service {
    /// Gets the current configuration set by the user.
    ///
    /// It includes only the values that were set by the user.
    async fn handle(&mut self, _message: message::GetConfig) -> Result<Config, Error> {
        Ok(self.config.clone())
    }
}

#[async_trait]
impl MessageHandler<message::SetConfig> for Service {
    /// Sets the user configuration with the given values.
    async fn handle(&mut self, message: message::SetConfig) -> Result<(), Error> {
        self.set_product_from_config(&message.config);

        self.config = message.config.clone();
        let config = message.config;

        self.questions
            .call(question::message::SetConfig::new(config.questions.clone()))
            .await?;

        if let Some(product) = &self.product {
            self.software
                .call(software::message::SetConfig::new(
                    Arc::clone(&product),
                    config.software.clone(),
                ))
                .await?;
        }

        self.l10n
            .call(l10n::message::SetConfig::new(config.l10n.clone()))
            .await?;

        self.storage
            .call(storage::message::SetConfig::new(config.storage.clone()))
            .await?;

        if let Some(network) = config.network.clone() {
            self.network.update_config(network).await?;
            self.network.apply().await?;
        }

        self.update_issues();
        self.config = config;
        Ok(())
    }
}

fn merge_network(mut config: Config, update_config: Config) -> Config {
    if let Some(network) = &update_config.network {
        if let Some(connections) = &network.connections {
            if let Some(ref mut config_network) = config.network {
                config_network.connections = Some(connections.clone());
            }
        }
    }

    config
}

#[async_trait]
impl MessageHandler<message::UpdateConfig> for Service {
    /// Patches the config.
    ///
    /// It merges the current config with the given one. If some scope is missing in the given
    /// config, then it keeps the values from the current config.
    async fn handle(&mut self, message: message::UpdateConfig) -> Result<(), Error> {
        let config = merge(&self.config, &message.config).map_err(|_| Error::MergeConfig)?;
        let config = merge_network(config, message.config);

        self.set_product_from_config(&config);

        if let Some(l10n) = &config.l10n {
            self.l10n
                .call(l10n::message::SetConfig::with(l10n.clone()))
                .await?;
        }

        if let Some(questions) = &config.questions {
            self.questions
                .call(question::message::SetConfig::with(questions.clone()))
                .await?;
        }

        if let Some(storage) = &config.storage {
            self.storage
                .call(storage::message::SetConfig::with(storage.clone()))
                .await?;
        }

        if let Some(product) = &self.product {
            if let Some(software) = &config.software {
                self.software
                    .call(software::message::SetConfig::with(
                        Arc::clone(&product),
                        software.clone(),
                    ))
                    .await?;
            }
        }

        if let Some(network) = &config.network {
            self.network.update_config(network.clone()).await?;
        }

        self.config = config;
        self.update_issues();
        Ok(())
    }
}

#[async_trait]
impl MessageHandler<message::GetProposal> for Service {
    /// It returns the current proposal, if any.
    async fn handle(&mut self, _message: message::GetProposal) -> Result<Option<Proposal>, Error> {
        let l10n = self.l10n.call(l10n::message::GetProposal).await?;
        let software = self.software.call(software::message::GetProposal).await?;
        let storage = self.storage.call(storage::message::GetProposal).await?;
        let network = self.network.get_proposal().await?;

        Ok(Some(Proposal {
            l10n,
            network,
            software,
            storage,
        }))
    }
}

#[async_trait]
impl MessageHandler<message::GetIssues> for Service {
    /// It returns the current proposal, if any.
    async fn handle(&mut self, _message: message::GetIssues) -> Result<IssueMap, Error> {
        Ok(self.issues.call(issue::message::Get).await?)
    }
}

#[async_trait]
impl MessageHandler<message::RunAction> for Service {
    /// It runs the given action.
    async fn handle(&mut self, message: message::RunAction) -> Result<(), Error> {
        match message.action {
            Action::ConfigureL10n(config) => {
                self.configure_l10n(config).await?;
            }
            Action::ActivateStorage => {
                self.activate_storage().await?;
            }
            Action::ProbeStorage => {
                self.probe_storage().await?;
            }
            Action::Install => {
                self.install().await?;
            }
        }
        Ok(())
    }
}

#[async_trait]
impl MessageHandler<message::GetStorageModel> for Service {
    /// It returns the storage model.
    async fn handle(&mut self, _message: message::GetStorageModel) -> Result<Option<Value>, Error> {
        Ok(self.storage.call(storage::message::GetConfigModel).await?)
    }
}

#[async_trait]
impl MessageHandler<message::SetStorageModel> for Service {
    /// It sets the storage model.
    async fn handle(&mut self, message: message::SetStorageModel) -> Result<(), Error> {
        Ok(self
            .storage
            .call(storage::message::SetConfigModel::new(message.model))
            .await?)
    }
}

<<<<<<< HEAD
#[async_trait]
impl MessageHandler<message::SolveStorageModel> for Service {
    /// It solves the storage model.
    async fn handle(
        &mut self,
        message: message::SolveStorageModel,
    ) -> Result<Option<Value>, Error> {
        Ok(self
            .storage
            .call(storage::message::SolveConfigModel::new(message.model))
            .await?)
=======
// FIXME: write a macro to forward a message.
#[async_trait]
impl MessageHandler<software::message::SetResolvables> for Service {
    /// It sets the software resolvables.
    async fn handle(&mut self, message: software::message::SetResolvables) -> Result<(), Error> {
        self.software.call(message).await?;
        Ok(())
>>>>>>> 4768c4c9
    }
}<|MERGE_RESOLUTION|>--- conflicted
+++ resolved
@@ -449,7 +449,6 @@
     }
 }
 
-<<<<<<< HEAD
 #[async_trait]
 impl MessageHandler<message::SolveStorageModel> for Service {
     /// It solves the storage model.
@@ -461,7 +460,9 @@
             .storage
             .call(storage::message::SolveConfigModel::new(message.model))
             .await?)
-=======
+    }
+}
+
 // FIXME: write a macro to forward a message.
 #[async_trait]
 impl MessageHandler<software::message::SetResolvables> for Service {
@@ -469,6 +470,5 @@
     async fn handle(&mut self, message: software::message::SetResolvables) -> Result<(), Error> {
         self.software.call(message).await?;
         Ok(())
->>>>>>> 4768c4c9
     }
 }