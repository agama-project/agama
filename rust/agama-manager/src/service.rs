--- conflicted
+++ resolved
@@ -18,24 +18,14 @@
 // To contact SUSE LLC about this file by physical or electronic mail, you may
 // find current contact information at www.suse.com.
 
-<<<<<<< HEAD
 use std::sync::Arc;
 
-use crate::message;
-use crate::{l10n, software};
+use crate::{l10n, message, software, storage};
 use agama_utils::{
     actor::{self, Actor, Handler, MessageHandler},
     api::{
-        event, manager, status::State, Action, Config, Event, Issue, IssueMap, IssueSeverity,
+        self, event, manager, status::State, Action, Config, Event, Issue, IssueMap, IssueSeverity,
         Proposal, Scope, Status, SystemInfo,
-=======
-use crate::{l10n, message, storage};
-use agama_utils::{
-    actor::{self, Actor, Handler, MessageHandler},
-    api::{
-        self, event, status::State, Action, Config, Event, IssueMap, Proposal, Scope, Status,
-        SystemInfo,
->>>>>>> 0b9ab30d
     },
     issue,
     license::{Error as LicenseError, LicensesRegistry},
@@ -44,12 +34,8 @@
 };
 use async_trait::async_trait;
 use merge_struct::merge;
-<<<<<<< HEAD
+use serde_json::Value;
 use tokio::sync::{broadcast, RwLock};
-=======
-use serde_json::Value;
-use tokio::sync::broadcast;
->>>>>>> 0b9ab30d
 
 #[derive(Debug, thiserror::Error)]
 pub enum Error {
@@ -62,33 +48,25 @@
     #[error(transparent)]
     L10n(#[from] l10n::service::Error),
     #[error(transparent)]
-<<<<<<< HEAD
     Software(#[from] software::service::Error),
-=======
+    #[error(transparent)]
     Storage(#[from] storage::service::Error),
->>>>>>> 0b9ab30d
     #[error(transparent)]
     Issues(#[from] issue::service::Error),
     #[error(transparent)]
     Questions(#[from] question::service::Error),
     #[error(transparent)]
-<<<<<<< HEAD
     ProductsRegistry(#[from] ProductsRegistryError),
     #[error(transparent)]
     License(#[from] LicenseError),
+    #[error(transparent)]
+    Progress(#[from] progress::service::Error),
 }
 
 pub struct Service {
     l10n: Handler<l10n::service::Service>,
     software: Handler<software::service::Service>,
-=======
-    Progress(#[from] progress::service::Error),
-}
-
-pub struct Service {
-    l10n: Handler<l10n::Service>,
     storage: Handler<storage::Service>,
->>>>>>> 0b9ab30d
     issues: Handler<issue::Service>,
     progress: Handler<progress::Service>,
     questions: Handler<question::Service>,
@@ -104,11 +82,8 @@
 impl Service {
     pub fn new(
         l10n: Handler<l10n::Service>,
-<<<<<<< HEAD
         software: Handler<software::Service>,
-=======
         storage: Handler<storage::Service>,
->>>>>>> 0b9ab30d
         issues: Handler<issue::Service>,
         progress: Handler<progress::Service>,
         questions: Handler<question::Service>,
@@ -116,11 +91,8 @@
     ) -> Self {
         Self {
             l10n,
-<<<<<<< HEAD
             software,
-=======
             storage,
->>>>>>> 0b9ab30d
             issues,
             progress,
             questions,
@@ -135,7 +107,6 @@
         }
     }
 
-<<<<<<< HEAD
     /// Set up the service by reading the registries and determining the default product.
     ///
     /// If a default product is set, it asks the other services to initialize their configurations.
@@ -150,26 +121,29 @@
             self.product = Some(product);
         } else {
             self.notify_no_product()
-=======
-    async fn configure_l10n(&self, config: api::l10n::SystemConfig) -> Result<(), Error> {
-        self.l10n
-            .call(l10n::message::SetSystem::new(config.clone()))
-            .await?;
-        if let Some(locale) = config.locale {
-            self.storage
-                .cast(storage::message::SetLocale::new(locale.as_str()))?;
->>>>>>> 0b9ab30d
-        }
-        Ok(())
-    }
-
-<<<<<<< HEAD
+        }
+        Ok(())
+    }
+
     async fn read_registries(&mut self) -> Result<(), Error> {
         self.licenses.read()?;
         self.products.read()?;
         self.system.licenses = self.licenses.licenses().into_iter().cloned().collect();
         self.system.products = self.products.products();
-=======
+        Ok(())
+    }
+
+    async fn configure_l10n(&self, config: api::l10n::SystemConfig) -> Result<(), Error> {
+        self.l10n
+            .call(l10n::message::SetSystem::new(config.clone()))
+            .await?;
+        if let Some(locale) = config.locale {
+            self.storage
+                .cast(storage::message::SetLocale::new(locale.as_str()))?;
+        }
+        Ok(())
+    }
+
     async fn activate_storage(&self) -> Result<(), Error> {
         self.storage.call(storage::message::Activate).await?;
         Ok(())
@@ -177,7 +151,6 @@
 
     async fn probe_storage(&self) -> Result<(), Error> {
         self.storage.call(storage::message::Probe).await?;
->>>>>>> 0b9ab30d
         Ok(())
     }
 
@@ -208,7 +181,7 @@
         );
         _ = self
             .issues
-            .cast(issue::message::Update::new(Scope::Manager, vec![issue]));
+            .cast(issue::message::Set::new(Scope::Manager, vec![issue]));
     }
 }
 
@@ -233,13 +206,13 @@
     /// It returns the information of the underlying system.
     async fn handle(&mut self, _message: message::GetSystem) -> Result<SystemInfo, Error> {
         let l10n = self.l10n.call(l10n::message::GetSystem).await?;
-<<<<<<< HEAD
         let manager = self.system.clone();
-        Ok(SystemInfo { manager, l10n })
-=======
         let storage = self.storage.call(storage::message::GetSystem).await?;
-        Ok(SystemInfo { l10n, storage })
->>>>>>> 0b9ab30d
+        Ok(SystemInfo {
+            l10n,
+            manager,
+            storage,
+        })
     }
 }
 
@@ -255,13 +228,9 @@
         let storage = self.storage.call(storage::message::GetConfig).await?;
         Ok(Config {
             l10n: Some(l10n),
-<<<<<<< HEAD
-            questions: Some(questions),
+            questions,
             software: Some(software),
-=======
-            questions,
             storage,
->>>>>>> 0b9ab30d
         })
     }
 }
@@ -278,8 +247,8 @@
 
 #[async_trait]
 impl MessageHandler<message::SetConfig> for Service {
-<<<<<<< HEAD
     /// Sets the user configuration with the given values.
+    /// Sets the config.
     async fn handle(&mut self, message: message::SetConfig) -> Result<(), Error> {
         let product_id = message
             .config
@@ -297,48 +266,31 @@
         }
 
         self.config = message.config.clone();
-
-        if let Some(l10n) = &message.config.l10n {
-            self.l10n
-                .call(l10n::message::SetConfig::new(l10n.clone()))
-                .await?;
-        }
-
-        if let Some(questions) = &message.config.questions {
-            self.questions
-                .call(question::message::SetConfig::new(questions.clone()))
-                .await?;
-        }
+        let config = message.config;
+
+        self.questions
+            .call(question::message::SetConfig::new(config.questions.clone()))
+            .await?;
 
         if let Some(product) = &self.product {
             self.software
                 .call(software::message::SetConfig::new(
                     Arc::clone(&product),
-                    message.config.software.clone(),
+                    config.software.clone(),
                 ))
                 .await?;
         } else {
             self.notify_no_product();
         }
-=======
-    /// Sets the config.
-    async fn handle(&mut self, message: message::SetConfig) -> Result<(), Error> {
-        let config = message.config;
 
         self.l10n
             .call(l10n::message::SetConfig::new(config.l10n.clone()))
             .await?;
 
-        self.questions
-            .call(question::message::SetConfig::new(config.questions.clone()))
-            .await?;
-
         self.storage
             .call(storage::message::SetConfig::new(config.storage.clone()))
             .await?;
 
-        self.config = config;
->>>>>>> 0b9ab30d
         Ok(())
     }
 }
@@ -380,13 +332,13 @@
     /// It returns the current proposal, if any.
     async fn handle(&mut self, _message: message::GetProposal) -> Result<Option<Proposal>, Error> {
         let l10n = self.l10n.call(l10n::message::GetProposal).await?;
-<<<<<<< HEAD
         let software = self.software.call(software::message::GetProposal).await?;
-        Ok(Some(Proposal { l10n, software }))
-=======
         let storage = self.storage.call(storage::message::GetProposal).await?;
-        Ok(Some(Proposal { l10n, storage }))
->>>>>>> 0b9ab30d
+        Ok(Some(Proposal {
+            l10n,
+            software,
+            storage,
+        }))
     }
 }
 
