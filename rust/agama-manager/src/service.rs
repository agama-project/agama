--- conflicted
+++ resolved
@@ -29,11 +29,7 @@
 };
 use async_trait::async_trait;
 use merge_struct::merge;
-<<<<<<< HEAD
-use network::{NetworkSystemClient, NetworkSystemError};
-=======
 use network::NetworkSystemClient;
->>>>>>> a6c2788a
 use serde_json::Value;
 use tokio::sync::broadcast;
 
@@ -56,11 +52,7 @@
     #[error(transparent)]
     Progress(#[from] progress::service::Error),
     #[error(transparent)]
-<<<<<<< HEAD
-    NetworkSystemError(#[from] NetworkSystemError),
-=======
     Network(#[from] network::NetworkSystemError),
->>>>>>> a6c2788a
 }
 
 pub struct Service {
@@ -161,12 +153,8 @@
     async fn handle(&mut self, _message: message::GetSystem) -> Result<SystemInfo, Error> {
         let l10n = self.l10n.call(l10n::message::GetSystem).await?;
         let storage = self.storage.call(storage::message::GetSystem).await?;
-<<<<<<< HEAD
-        let network = self.network.get_system_config().await?;
-=======
         let network = self.network.get_system().await?;
 
->>>>>>> a6c2788a
         Ok(SystemInfo {
             l10n,
             network,
