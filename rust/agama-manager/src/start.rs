// Copyright (c) [2025] SUSE LLC
//
// All Rights Reserved.
//
// This program is free software; you can redistribute it and/or modify it
// under the terms of the GNU General Public License as published by the Free
// Software Foundation; either version 2 of the License, or (at your option)
// any later version.
//
// This program is distributed in the hope that it will be useful, but WITHOUT
// ANY WARRANTY; without even the implied warranty of MERCHANTABILITY or
// FITNESS FOR A PARTICULAR PURPOSE.  See the GNU General Public License for
// more details.
//
// You should have received a copy of the GNU General Public License along
// with this program; if not, contact SUSE LLC.
//
// To contact SUSE LLC about this file by physical or electronic mail, you may
// find current contact information at www.suse.com.

<<<<<<< HEAD
use crate::{l10n, service::Service, software, storage};
=======
use crate::{l10n, network, service::Service, storage};
>>>>>>> 8742b524
use agama_utils::{
    actor::{self, Handler},
    api::event,
    issue, progress, question,
};

#[derive(thiserror::Error, Debug)]
pub enum Error {
    #[error(transparent)]
    Progress(#[from] progress::start::Error),
    #[error(transparent)]
    L10n(#[from] l10n::start::Error),
    #[error(transparent)]
    Manager(#[from] crate::service::Error),
    #[error(transparent)]
    Software(#[from] software::start::Error),
    #[error(transparent)]
    Storage(#[from] storage::start::Error),
    #[error(transparent)]
<<<<<<< HEAD
    Issues(#[from] issue::start::Error),
=======
    Network(#[from] network::start::Error),
>>>>>>> 8742b524
}

/// Starts the manager service.
///
/// * `events`: channel to emit the [events](agama_utils::Event).
/// * `dbus`: connection to Agama's D-Bus server. If it is not given, those features
///           that require to connect to the Agama's D-Bus server won't work.
pub async fn start(
    questions: Handler<question::Service>,
    events: event::Sender,
    dbus: zbus::Connection,
) -> Result<Handler<Service>, Error> {
    let issues = issue::start(events.clone(), dbus.clone()).await?;
    let progress = progress::start(events.clone()).await?;
    let l10n = l10n::start(issues.clone(), events.clone()).await?;
    let software = software::start(issues.clone(), progress.clone(), events.clone()).await?;
    let storage = storage::start(progress.clone(), issues.clone(), events.clone(), dbus).await?;
<<<<<<< HEAD

    let mut service = Service::new(
        l10n,
        software,
        storage,
        issues,
        progress,
        questions,
        events.clone(),
    );
    service.setup().await?;
=======
    let network = network::start().await?;
    let service = Service::new(l10n, network, storage, issues, progress, questions, events);
>>>>>>> 8742b524
    let handler = actor::spawn(service);
    Ok(handler)
}

#[cfg(test)]
mod test {
    use crate::{self as manager, message, service::Service};
    use agama_utils::{
        actor::Handler,
        api::{l10n, Config, Event},
        question, test,
    };
    use std::path::PathBuf;
    use tokio::sync::broadcast;

    async fn start_service() -> Handler<Service> {
        let (events_sender, mut events_receiver) = broadcast::channel::<Event>(16);
        let dbus = test::dbus::connection().await.unwrap();

        tokio::spawn(async move {
            while let Ok(event) = events_receiver.recv().await {
                println!("{:?}", event);
            }
        });

        let questions = question::start(events_sender.clone()).await.unwrap();
        manager::start(questions, events_sender, dbus)
            .await
            .unwrap()
    }

    #[tokio::test]
    #[cfg(not(ci))]
    async fn test_update_config() -> Result<(), Box<dyn std::error::Error>> {
        let share_dir = PathBuf::from(env!("CARGO_MANIFEST_DIR")).join("../test/share");
        std::env::set_var("AGAMA_SHARE_DIR", share_dir.display().to_string());

        let handler = start_service().await;

        let input_config = Config {
            l10n: Some(l10n::Config {
                locale: Some("es_ES.UTF-8".to_string()),
                keymap: Some("es".to_string()),
                timezone: Some("Atlantic/Canary".to_string()),
            }),
            ..Default::default()
        };

        handler
            .call(message::SetConfig::new(input_config.clone()))
            .await?;

        let config = handler.call(message::GetConfig).await?;

        assert_eq!(input_config.l10n.unwrap(), config.l10n.unwrap());

        Ok(())
    }

    #[tokio::test]
    #[cfg(not(ci))]
    async fn test_patch_config() -> Result<(), Box<dyn std::error::Error>> {
        let handler = start_service().await;

        // Ensure the keymap is different to the system one.
        let config = handler.call(message::GetExtendedConfig).await?;
        let keymap = if config.l10n.unwrap().keymap.unwrap() == "es" {
            "en"
        } else {
            "es"
        };

        let input_config = Config {
            l10n: Some(l10n::Config {
                keymap: Some(keymap.to_string()),
                ..Default::default()
            }),
            ..Default::default()
        };

        handler
            .call(message::UpdateConfig::new(input_config.clone()))
            .await?;

        let config = handler.call(message::GetConfig).await?;

        assert_eq!(input_config.l10n.unwrap(), config.l10n.unwrap());

        let extended_config = handler.call(message::GetExtendedConfig).await?;
        let l10n_config = extended_config.l10n.unwrap();

        assert!(l10n_config.locale.is_some());
        assert!(l10n_config.keymap.is_some());
        assert!(l10n_config.timezone.is_some());

        Ok(())
    }
}<|MERGE_RESOLUTION|>--- conflicted
+++ resolved
@@ -18,11 +18,7 @@
 // To contact SUSE LLC about this file by physical or electronic mail, you may
 // find current contact information at www.suse.com.
 
-<<<<<<< HEAD
-use crate::{l10n, service::Service, software, storage};
-=======
-use crate::{l10n, network, service::Service, storage};
->>>>>>> 8742b524
+use crate::{l10n, network, service::Service, software, storage};
 use agama_utils::{
     actor::{self, Handler},
     api::event,
@@ -38,15 +34,13 @@
     #[error(transparent)]
     Manager(#[from] crate::service::Error),
     #[error(transparent)]
+    Network(#[from] network::start::Error),
+    #[error(transparent)]
     Software(#[from] software::start::Error),
     #[error(transparent)]
     Storage(#[from] storage::start::Error),
     #[error(transparent)]
-<<<<<<< HEAD
     Issues(#[from] issue::start::Error),
-=======
-    Network(#[from] network::start::Error),
->>>>>>> 8742b524
 }
 
 /// Starts the manager service.
@@ -62,12 +56,13 @@
     let issues = issue::start(events.clone(), dbus.clone()).await?;
     let progress = progress::start(events.clone()).await?;
     let l10n = l10n::start(issues.clone(), events.clone()).await?;
+    let network = network::start().await?;
     let software = software::start(issues.clone(), progress.clone(), events.clone()).await?;
     let storage = storage::start(progress.clone(), issues.clone(), events.clone(), dbus).await?;
-<<<<<<< HEAD
 
     let mut service = Service::new(
         l10n,
+        network,
         software,
         storage,
         issues,
@@ -76,10 +71,7 @@
         events.clone(),
     );
     service.setup().await?;
-=======
-    let network = network::start().await?;
-    let service = Service::new(l10n, network, storage, issues, progress, questions, events);
->>>>>>> 8742b524
+
     let handler = actor::spawn(service);
     Ok(handler)
 }
