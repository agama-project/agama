// Copyright (c) [2025] SUSE LLC
//
// All Rights Reserved.
//
// This program is free software; you can redistribute it and/or modify it
// under the terms of the GNU General Public License as published by the Free
// Software Foundation; either version 2 of the License, or (at your option)
// any later version.
//
// This program is distributed in the hope that it will be useful, but WITHOUT
// ANY WARRANTY; without even the implied warranty of MERCHANTABILITY or
// FITNESS FOR A PARTICULAR PURPOSE.  See the GNU General Public License for
// more details.
//
// You should have received a copy of the GNU General Public License along
// with this program; if not, contact SUSE LLC.
//
// To contact SUSE LLC about this file by physical or electronic mail, you may
// find current contact information at www.suse.com.

mod start;
pub use start::start;

pub mod service;
pub use service::Service;

pub mod message;

pub use agama_l10n as l10n;
<<<<<<< HEAD
pub use agama_software as software;
=======
pub use agama_network as network;
>>>>>>> 8742b524
pub use agama_storage as storage;<|MERGE_RESOLUTION|>--- conflicted
+++ resolved
@@ -27,9 +27,6 @@
 pub mod message;
 
 pub use agama_l10n as l10n;
-<<<<<<< HEAD
+pub use agama_network as network;
 pub use agama_software as software;
-=======
-pub use agama_network as network;
->>>>>>> 8742b524
 pub use agama_storage as storage;