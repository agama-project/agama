[package]
name = "agama-manager"
version = "0.1.0"
rust-version.workspace = true
edition.workspace = true

[dependencies]
agama-utils = { path = "../agama-utils" }
agama-l10n = { path = "../agama-l10n" }
<<<<<<< HEAD
agama-software = { path = "../agama-software" }
=======
agama-network = { path = "../agama-network" }
>>>>>>> 8742b524
agama-storage = { path = "../agama-storage" }
thiserror = "2.0.12"
tokio = { version = "1.40.0", features = ["macros", "rt-multi-thread", "sync"] }
async-trait = "0.1.83"
zbus = { version = "5", default-features = false, features = ["tokio"] }
merge-struct = "0.1.0"
serde_json = "1.0.140"
tracing = "0.1.41"

[dev-dependencies]
tokio-test = "0.4.4"

[lints.rust]
unexpected_cfgs = { level = "warn", check-cfg = ['cfg(ci)'] }<|MERGE_RESOLUTION|>--- conflicted
+++ resolved
@@ -7,11 +7,8 @@
 [dependencies]
 agama-utils = { path = "../agama-utils" }
 agama-l10n = { path = "../agama-l10n" }
-<<<<<<< HEAD
+agama-network = { path = "../agama-network" }
 agama-software = { path = "../agama-software" }
-=======
-agama-network = { path = "../agama-network" }
->>>>>>> 8742b524
 agama-storage = { path = "../agama-storage" }
 thiserror = "2.0.12"
 tokio = { version = "1.40.0", features = ["macros", "rt-multi-thread", "sync"] }
