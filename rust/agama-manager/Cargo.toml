[package]
name = "agama-manager"
version = "0.1.0"
rust-version.workspace = true
edition.workspace = true

[dependencies]
agama-utils = { path = "../agama-utils" }
agama-l10n = { path = "../agama-l10n" }
<<<<<<< HEAD
agama-software = { path = "../agama-software" }
=======
agama-storage = { path = "../agama-storage" }
>>>>>>> 0b9ab30d
thiserror = "2.0.12"
tokio = { version = "1.40.0", features = ["macros", "rt-multi-thread", "sync"] }
async-trait = "0.1.83"
zbus = { version = "5", default-features = false, features = ["tokio"] }
merge-struct = "0.1.0"
serde_json = "1.0.140"

[dev-dependencies]
tokio-test = "0.4.4"

[lints.rust]
unexpected_cfgs = { level = "warn", check-cfg = ['cfg(ci)'] }<|MERGE_RESOLUTION|>--- conflicted
+++ resolved
@@ -7,11 +7,8 @@
 [dependencies]
 agama-utils = { path = "../agama-utils" }
 agama-l10n = { path = "../agama-l10n" }
-<<<<<<< HEAD
 agama-software = { path = "../agama-software" }
-=======
 agama-storage = { path = "../agama-storage" }
->>>>>>> 0b9ab30d
 thiserror = "2.0.12"
 tokio = { version = "1.40.0", features = ["macros", "rt-multi-thread", "sync"] }
 async-trait = "0.1.83"
