// Copyright (c) [2024] SUSE LLC
//
// All Rights Reserved.
//
// This program is free software; you can redistribute it and/or modify it
// under the terms of the GNU General Public License as published by the Free
// Software Foundation; either version 2 of the License, or (at your option)
// any later version.
//
// This program is distributed in the hope that it will be useful, but WITHOUT
// ANY WARRANTY; without even the implied warranty of MERCHANTABILITY or
// FITNESS FOR A PARTICULAR PURPOSE.  See the GNU General Public License for
// more details.
//
// You should have received a copy of the GNU General Public License along
// with this program; if not, contact SUSE LLC.
//
// To contact SUSE LLC about this file by physical or electronic mail, you may
// find current contact information at www.suse.com.

use std::{
    io::{self, Write},
    path::PathBuf,
    process::Command,
};

<<<<<<< HEAD
use crate::{cli_input::CliInput, show_progress};
use agama_lib::{
    base_http_client::BaseHTTPClient, context::InstallationContext,
    install_settings::InstallSettings, profile::ValidationOutcome, utils::FileFormat,
    Store as SettingsStore,
=======
use agama_lib::{
    context::InstallationContext, http::BaseHTTPClient, install_settings::InstallSettings,
    monitor::MonitorClient, Store as SettingsStore,
>>>>>>> a5a7f8b1
};
use anyhow::{anyhow, Context};
use clap::Subcommand;
use console::style;
use fluent_uri::Uri;
use tempfile::Builder;

use crate::show_progress;

const DEFAULT_EDITOR: &str = "/usr/bin/vi";

/// Represents the ways user can specify the output for the command line.
#[derive(Clone, Debug)]
pub enum CliOutput {
    Path(PathBuf),
    /// Specified as `-` by the user
    Stdout,
}

impl From<String> for CliOutput {
    fn from(path: String) -> Self {
        if path == "-" {
            Self::Stdout
        } else {
            Self::Path(path.into())
        }
    }
}

impl CliOutput {
    pub fn write(&self, contents: &str) -> anyhow::Result<()> {
        match self {
            Self::Stdout => {
                let mut stdout = io::stdout().lock();
                stdout.write_all(contents.as_bytes())?
            }
            Self::Path(path) => {
                let mut file = std::fs::OpenOptions::new()
                    .create(true)
                    .truncate(true)
                    .write(true)
                    .open(path)
                    .context(format!("Writing to {:?}", path))?;
                file.write_all(contents.as_bytes())?
            }
        }
        Ok(())
    }
}

#[derive(Subcommand, Debug)]
pub enum ConfigCommands {
    /// Generate an installation profile with the current settings.
    ///
    /// It is possible that many configuration settings do not have a value. Those settings
    /// are not included in the output.
    ///
    /// The output of command can be used as input for the "agama config load".
    Show {
        /// Save the output here (goes to stdout if not given)
        #[arg(short, long, value_name = "FILE_PATH")]
        output: Option<CliOutput>,
    },

    /// Read and load a profile
    Load {
        /// JSON file: URL or path or `-` for standard input
        url_or_path: Option<CliInput>,
    },

    /// Validate a profile using JSON Schema
    ///
    /// Schema is available at /usr/share/agama-cli/profile.schema.json
    /// TODO: Validation is automatic
    Validate {
        /// JSON file, URL or path or `-` for standard input
        url_or_path: CliInput,
    },

    /// Generate and print a native Agama JSON configuration from any kind and location.
    ///
    /// Kinds:
    /// - JSON
    /// - Jsonnet, injecting the hardware information
    /// - AutoYaST profile, including ERB and rules/classes
    ///
    /// Locations:
    /// - path
    /// - URL (including AutoYaST specific schemes)
    ///
    /// For an example of Jsonnet-based profile, see
    /// https://github.com/openSUSE/agama/blob/master/rust/agama-lib/share/examples/profile.jsonnet
    #[command(verbatim_doc_comment)]
    Generate {
        /// JSON file: URL or path or `-` for standard input
        url_or_path: Option<CliInput>,
    },

    /// Edit and update installation option using an external editor.
    ///
    /// The changes are not applied if the editor exits with an error code.
    ///
    /// If an editor is not specified, it honors the EDITOR environment variable. It falls back to
    /// `/usr/bin/vi` as a last resort.
    Edit {
        /// Editor command (including additional arguments if needed)
        #[arg(short, long)]
        editor: Option<String>,
    },
}

<<<<<<< HEAD
// FIXME: `agama profile` no longer exists as a command, but merge its descriptions into `agama config`
pub enum ProfileCommands {
    /// Download the autoyast profile and print resulting json
    Autoyast {
        /// AutoYaST profile's URL. Any AutoYaST scheme, ERB and rules/classes are supported.
        /// all schemas that autoyast supports.
        url: String,
    },

    /// Evaluate a profile, injecting the hardware information from D-Bus
    ///
    /// For an example of Jsonnet-based profile, see
    /// https://github.com/openSUSE/agama/blob/master/rust/agama-lib/share/examples/profile.jsonnet
    Evaluate {
        /// Jsonnet file, URL or path or `-` for standard input
        url_or_path: CliInput,
    },

    /// Process autoinstallation profile and loads it into agama
    ///
    /// This is top level command that do all autoinstallation processing beside starting
    /// installation. Unless there is a need to inject additional commands between processing
    /// use this command instead of set of underlying commands.
    Import {
        /// Profile's URL. Supports the same schemas as the "download" command plus
        /// AutoYaST specific ones. Supported files are json, jsonnet, sh for Agama profiles and ERB, XML, and rules/classes directories
        /// for AutoYaST support.
        url: String,
    },
}

pub async fn run(http_client: BaseHTTPClient, subcommand: ConfigCommands) -> anyhow::Result<()> {
    let store = SettingsStore::new(http_client.clone()).await?;
=======
pub async fn run(
    http_client: BaseHTTPClient,
    monitor: MonitorClient,
    subcommand: ConfigCommands,
) -> anyhow::Result<()> {
    let store = SettingsStore::new(http_client).await?;
>>>>>>> a5a7f8b1

    match subcommand {
        ConfigCommands::Show { output } => {
            let model = store.load().await?;
            let json = serde_json::to_string_pretty(&model)?;

            let destination = output.unwrap_or(CliOutput::Stdout);
            destination.write(&json)?;
            Ok(())
        }
        ConfigCommands::Load { url_or_path } => {
            let url_or_path = url_or_path.unwrap_or(CliInput::Stdin);
            let contents = url_or_path.read_to_string()?;
            let result = InstallSettings::from_json(&contents, &InstallationContext::from_env()?)?;
            tokio::spawn(async move {
                show_progress(monitor, true).await;
            });
            store.store(&result).await?;
            Ok(())
        }
        ConfigCommands::Validate { url_or_path } => validate(&http_client, url_or_path).await,
        ConfigCommands::Generate { url_or_path } => {
            let url_or_path = url_or_path.unwrap_or(CliInput::Stdin);

            generate(&http_client, url_or_path).await
        }
        ConfigCommands::Edit { editor } => {
            let model = store.load().await?;
            let editor = editor
                .or_else(|| std::env::var("EDITOR").ok())
                .unwrap_or(DEFAULT_EDITOR.to_string());
            let result = edit(&model, &editor)?;
            tokio::spawn(async move {
                show_progress(monitor, true).await;
            });
            store.store(&result).await?;
            Ok(())
        }
    }
}

/// Validate a JSON profile, by doing a HTTP client request.
async fn validate_client(
    client: &BaseHTTPClient,
    url_or_path: CliInput,
) -> anyhow::Result<ValidationOutcome> {
    let mut url = client.base_url.join("profile/validate").unwrap();
    url_or_path.add_query(&mut url)?;

    let body = url_or_path.body_for_web()?;
    // we use plain text .body instead of .json
    let response: Result<reqwest::Response, agama_lib::error::ServiceError> = client
        .client
        .request(reqwest::Method::POST, url)
        .body(body)
        .send()
        .await
        .map_err(|e| e.into());

    let result = client.deserialize_or_error(response?).await;
    result.map_err(|e| e.into())
}

async fn validate(client: &BaseHTTPClient, url_or_path: CliInput) -> anyhow::Result<()> {
    let validity = validate_client(client, url_or_path).await?;
    match validity {
        ValidationOutcome::Valid => {
            eprintln!("{} {}", style("\u{2713}").bold().green(), validity);
        }
        ValidationOutcome::NotValid(_) => {
            eprintln!("{} {}", style("\u{2717}").bold().red(), validity);
        }
    }
    Ok(())
}

fn is_autoyast(url_or_path: &CliInput) -> bool {
    let path = match url_or_path {
        CliInput::Path(pathbuf) => pathbuf.as_os_str().to_str().unwrap_or_default().to_string(),
        CliInput::Url(url_string) => {
            let url = Uri::parse(url_string.as_str()).unwrap_or_default();
            let path = url.path().to_string();
            path
        }
        _ => {
            return false;
        }
    };

    path.ends_with(".xml") || path.ends_with(".erb") || path.ends_with('/')
}

async fn generate(client: &BaseHTTPClient, url_or_path: CliInput) -> anyhow::Result<()> {
    let profile_json = if is_autoyast(&url_or_path) {
        // AutoYaST specific download and convert to JSON
        let config_string =
            match url_or_path {
                CliInput::Url(url_string) => {
                    let url = Uri::parse(url_string)?;
                    autoyast_client(client, &url).await?
                }
                _ => return Err(anyhow::Error::msg(
                    "FIXME: Path input not implemented yet for this command, use file://ABS_PATH",
                )),
            };
        config_string
    } else {
        from_json_or_jsonnet(&client, url_or_path).await?
    };

    println!("{}", &profile_json);
    validate(client, CliInput::Full(profile_json.clone())).await?;
    Ok(())
}

/// Process AutoYaST profile (*url* ending with .xml, .erb, or dir/) by doing a HTTP client request.
/// Note that this client does not act on this *url*, it passes it as a parameter
/// to our web backend.
/// Return well-formed Agama JSON on success.
async fn autoyast_client(client: &BaseHTTPClient, url: &Uri<String>) -> anyhow::Result<String> {
    // FIXME: how to escape it?
    let api_url = format!("/profile/autoyast?url={}", url);
    let output: Box<serde_json::value::RawValue> = client.post(&api_url, &()).await?;
    let config_string = format!("{}", output);
    Ok(config_string)
}

// Retrieve and preprocess the profile.
//
// The profile can be a JSON or a Jsonnet file.
//
// * If it is a JSON file, no preprocessing is needed.
// * If it is a Jsonnet file, it is converted to JSON.
// * If it is a script, it is an error (formerly a feature, deprecated in favor of in-profile scripts)
async fn from_json_or_jsonnet(
    client: &BaseHTTPClient,
    url_or_path: CliInput,
) -> anyhow::Result<String> {
    let any_profile = url_or_path.read_to_string()?;

    match FileFormat::from_string(&any_profile) {
        FileFormat::Jsonnet => {
            let json_string = evaluate_client(client, CliInput::Full(any_profile)).await?;
            Ok(json_string)
        }
        FileFormat::Json => Ok(any_profile),
        FileFormat::Script => Err(anyhow::Error::msg(
            // TODO: remove execute_script on backend
            "Scripts are no longer supported as full profiles. Use /TODO/.../script",
        )),
        _ => Err(anyhow::Error::msg(
            "Unsupported file format. Expected JSON, or Jsonnet",
        )),
    }
}

/// Evaluate a Jsonnet profile, by doing a HTTP client request.
/// Return well-formed Agama JSON on success.
async fn evaluate_client(client: &BaseHTTPClient, url_or_path: CliInput) -> anyhow::Result<String> {
    let mut url = client.base_url.join("profile/evaluate").unwrap();
    url_or_path.add_query(&mut url)?;

    let body = url_or_path.body_for_web()?;
    // we use plain text .body instead of .json
    let response: Result<reqwest::Response, agama_lib::error::ServiceError> = client
        .client
        .request(reqwest::Method::POST, url)
        .body(body)
        .send()
        .await
        .map_err(|e| e.into());

    let output: Box<serde_json::value::RawValue> = client.deserialize_or_error(response?).await?;
    Ok(output.to_string())
}

/// Edit the installation settings using an external editor.
///
/// If the editor does not return a successful error code, it returns an error.
///
/// * `model`: current installation settings.
/// * `editor`: editor command.
fn edit(model: &InstallSettings, editor: &str) -> anyhow::Result<InstallSettings> {
    let content = serde_json::to_string_pretty(model)?;
    let mut file = Builder::new().suffix(".json").tempfile()?;
    let path = PathBuf::from(file.path());
    write!(file, "{}", content)?;

    let mut command = editor_command(editor);
    let status = command.arg(path.as_os_str()).status()?;
    if status.success() {
        return Ok(InstallSettings::from_file(
            path,
            &InstallationContext::from_env()?,
        )?);
    }

    Err(anyhow!(
        "Ignoring the changes becase the editor was closed with an error code."
    ))
}

/// Return the Command to run the editor.
///
/// Separate the program and the arguments and build a Command struct.
///
/// * `command`: command to run as editor.
fn editor_command(command: &str) -> Command {
    let mut parts = command.split_whitespace();
    let program = parts.next().unwrap_or(DEFAULT_EDITOR);

    let mut command = Command::new(program);
    command.args(parts.collect::<Vec<&str>>());
    command
}<|MERGE_RESOLUTION|>--- conflicted
+++ resolved
@@ -24,17 +24,9 @@
     process::Command,
 };
 
-<<<<<<< HEAD
-use crate::{cli_input::CliInput, show_progress};
-use agama_lib::{
-    base_http_client::BaseHTTPClient, context::InstallationContext,
-    install_settings::InstallSettings, profile::ValidationOutcome, utils::FileFormat,
-    Store as SettingsStore,
-=======
 use agama_lib::{
     context::InstallationContext, http::BaseHTTPClient, install_settings::InstallSettings,
-    monitor::MonitorClient, Store as SettingsStore,
->>>>>>> a5a7f8b1
+    monitor::MonitorClient, profile::ValidationOutcome, utils::FileFormat, Store as SettingsStore,
 };
 use anyhow::{anyhow, Context};
 use clap::Subcommand;
@@ -42,7 +34,7 @@
 use fluent_uri::Uri;
 use tempfile::Builder;
 
-use crate::show_progress;
+use crate::{cli_input::CliInput, show_progress};
 
 const DEFAULT_EDITOR: &str = "/usr/bin/vi";
 
@@ -146,7 +138,6 @@
     },
 }
 
-<<<<<<< HEAD
 // FIXME: `agama profile` no longer exists as a command, but merge its descriptions into `agama config`
 pub enum ProfileCommands {
     /// Download the autoyast profile and print resulting json
@@ -178,16 +169,12 @@
     },
 }
 
-pub async fn run(http_client: BaseHTTPClient, subcommand: ConfigCommands) -> anyhow::Result<()> {
-    let store = SettingsStore::new(http_client.clone()).await?;
-=======
 pub async fn run(
     http_client: BaseHTTPClient,
     monitor: MonitorClient,
     subcommand: ConfigCommands,
 ) -> anyhow::Result<()> {
-    let store = SettingsStore::new(http_client).await?;
->>>>>>> a5a7f8b1
+    let store = SettingsStore::new(http_client.clone()).await?;
 
     match subcommand {
         ConfigCommands::Show { output } => {
