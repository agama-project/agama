{
  "$schema": "https://json-schema.org/draft/2019-09/schema",
  "$id": "https://github.com/openSUSE/agama/blob/master/rust/agama-lib/share/profile.schema.json",
  "title": "Profile",
  "description": "Profile definition for automated installation",
  "type": "object",
  "additionalProperties": false,
  "properties": {
    "files": {
      "title": "User-defined files to deploy",
      "description": "User-defined files to deploy after installation just before post install scripts",
      "type": "array",
      "items": {
        "$ref": "#/$defs/file"
      }
    },
    "scripts": {
      "title": "User-defined installation scripts",
      "description": "User-defined scripts to run at different points of the installation",
      "type": "object",
      "additionalProperties": false,
      "properties": {
        "pre": {
          "title": "Pre-installation scripts",
          "description": "User-defined scripts to run before the installation starts",
          "type": "array",
          "items": {
            "$ref": "#/$defs/preScript"
          }
        },
        "postPartitioning": {
          "title": "Post-partitioning scripts",
          "description": "User-defined scripts to run after the partitioning finishes",
          "type": "array",
          "items": {
            "$ref": "#/$defs/postPartitioning"
          }
        },
        "post": {
          "title": "Post-installation scripts",
          "description": "User-defined scripts to run after the installation finishes",
          "type": "array",
          "items": {
            "$ref": "#/$defs/postScript"
          }
        },
        "init": {
          "title": "Init scripts",
          "description": "User-defined scripts to run booting the installed system",
          "type": "array",
          "items": {
            "$ref": "#/$defs/initScript"
          }
        }
      }
    },
    "bootloader": {
      "title": "Bootloader settings",
      "type": "object",
      "properties": {
        "stopOnBootMenu": {
          "title": "Specify if bootloader should stop on menu during boot.",
          "type": "boolean"
        },
        "timeout": {
          "title": "Specify how long bootloader should wait on menu before going with default entry.",
          "type": "integer",
          "minimum": 0
        },
        "extraKernelParams": {
          "title": "Specify additional kernel parameters that are added beside ones added by the installer.",
          "type": "string"
        }
      },
      "oneOf": [
        { "required": ["stopOnBootMenu"] },
        { "required": ["timeout"] },
        {
          "not": {
            "anyOf": [
              { "required": ["stopOnBootMenu"] },
              { "required": ["timeout"] }
            ]
          }
        }
      ]
    },
    "dasd": {
      "title": "DASD device activation (s390x only)",
      "type": "object",
      "properties": {
        "devices": {
          "title": "List of DASD devices",
          "type": "array",
          "items": {
            "type": "object",
            "properties": {
              "channel": {
                "title": "DASD device channel",
                "type": "string"
              },
              "state": {
                "title": "Specify target state of device. Either activate it or deactivate it.",
                "type": "string",
                "enum": ["active", "offline"],
                "default": "active"
              },
              "format": {
                "title": "If device should be formatted. If not specified then it format device only if not already formatted.",
                "type": "boolean"
              },
              "diag": {
                "title": "If device have set diag flag. If not specified then it keep what device has before.",
                "type": "boolean"
              }
            },
            "required": ["channel"]
          }
        }
      }
    },
    "zfcp": {
      "title": "zFCP device activation (s390x only)",
      "type": "object",
      "properties": {
        "devices": {
          "title": "List of zFCP devices",
          "type": "array",
          "items": {
            "type": "object",
            "properties": {
              "channel": {
                "title": "zFCP controller channel id (e.g., 0.0.fa00)",
                "type": "string"
              },
              "wwpn": {
                "title": "WWPN of the target port (e.g., 0x500507630300c562)",
                "type": "string"
              },
              "lun": {
                "title": "LUN of the SCSI device (e.g. 0x4010403300000000)",
                "type": "string"
              }
            },
            "required": ["channel", "wwpn", "lun"]
          }
        }
      }
    },
    "hostname": {
      "title": "Hostname settings",
      "type": "object",
      "properties": {
        "static": {
          "title": "System static hostname.",
          "type": "string"
        },
        "transient": {
          "title": "System transient hostname.",
          "type": "string"
        }
      }
    },
    "security": {
      "title": "Security settings",
      "type": "object",
      "properties": {
        "sslCertificates": {
          "title": "List of SSL certificates to add to system",
          "type": "array",
          "items": {
            "type": "object",
            "properties": {
              "fingerprint": {
                "title": "fingerprint of ssl certificate",
                "type": "string",
                "examples": [
                  "A8:DE:08:B1:57:52:FE:70:DF:D5:31:EA:E3:53:BB:39:EE:01:FF:B9"
                ]
              },
              "algorithm": {
                "title": "Fingerprint algorithm used to compute it",
                "type": "string",
                "enum": ["SHA1", "SHA256"],
                "examples": ["SHA1"]
              }
            },
            "required": ["fingerprint", "algorithm"]
          }
        }
      }
    },
    "software": {
      "title": "Software settings",
      "type": "object",
      "properties": {
        "patterns": {
          "anyOf": [
            { "$ref": "#/$defs/patternsArray" },
            { "$ref": "#/$defs/patternsObject" }
          ]
        },
        "packages": {
          "title": "List of packages to install",
          "type": "array",
          "items": {
            "type": "string",
            "examples": ["vim"]
          }
        },
        "onlyRequired": {
          "title": "Flag if only minimal hard dependencies should be used in solver",
          "type": "boolean"
        },
        "extraRepositories": {
          "title": "List of user specified repositories that will be used on top of default ones",
          "type": "array",
          "items": {
            "type": "object",
            "required": ["alias", "url"],
            "properties": {
              "alias": {
                "title": "alias used for repository. Acting as identifier",
                "type": "string"
              },
              "url": {
                "title": "URL pointing to repository",
                "type": "string"
              },
              "priority": {
                "title": "Repository priority",
                "type": "integer"
              },
              "name": {
                "title": "User visible name. Defaults to alias",
                "type": "string"
              },
              "productDir": {
                "title": "product directory on multi repo DVD. Usually not needed",
                "type": "string"
              },
              "enabled": {
                "title": "If repository should be enabled. Defaults to true. Useful when adding additional repo that should not be immediately use.",
                "type": "boolean"
              },
              "allowUnsigned": {
                "title": "If unsigned repositories are allowed. Mainly useful for repositories that is hand crafted without GPG signature.",
                "type": "boolean"
              },
              "gpgFingerprints": {
                "title": "List of GPG fingerprints that is accepted for this repository. Useful for own repositories with proper GPG signature.",
                "type": "array",
                "items": {
                  "type": "string",
                  "pattern": "^[0-9a-fA-F ]+"
                }
              }
            }
          }
        }
      }
    },
    "questions": {
      "title": "How to handle Agama questions",
      "type": "object",
      "additionalProperties": false,
      "properties": {
        "policy": {
          "title": "Policy to answer questions",
          "description": "Ask questions to the user or select the default value",
          "type": "string",
          "enum": ["auto", "user"],
          "default": "user"
        },
        "answers": {
          "title": "Pre-defined answer for a matching question",
          "type": "array",
          "items": {
            "$ref": "#/$defs/answer"
          }
        }
      }
    },
    "product": {
      "title": "Product to install",
      "type": "object",
      "additionalProperties": false,
      "required": ["id"],
      "properties": {
        "id": {
          "title": "Product identifier",
          "description": "The id field from a products.d/foo.yaml file",
          "type": "string"
        },
        "registrationCode": {
          "title": "Product registration code",
          "type": "string"
        },
        "registrationEmail": {
          "title": "Product registration email",
          "type": "string"
        },
        "registrationUrl": {
          "title": "URL of the registration server",
          "type": "string"
        },
        "addons": {
          "title": "List of add-ons to activate",
          "type": "array",
          "items": {
            "type": "object",
            "additionalProperties": false,
            "required": ["id"],
            "properties": {
              "id": {
                "title": "Add-on identifier",
                "type": "string",
                "examples": ["sle-ha"]
              },
              "version": {
                "title": "Version of the add-on",
                "description": "It is mandatory if there are multiple available versions",
                "type": "string"
              },
              "registrationCode": {
                "title": "Add-on registration code",
                "type": "string"
              }
            }
          }
        }
      }
    },
    "network": {
      "title": "Network settings",
      "type": "object",
      "additionalProperties": false,
      "properties": {
        "state": {
<<<<<<< HEAD
          "title": "Network general state settings",
          "type": "object",
          "properties": {
            "connectivity": {
              "title": "Determines whether the user is able to access the Internet",
=======
          "title": "Network general settings",
          "type": "object",
          "properties": {
            "connectivity": {
              "title": "Whether the user is able to access the Internet",
>>>>>>> a6c2788a
              "type": "boolean",
              "readOnly": true
            },
            "copyNetwork": {
              "title": "Whether the network configuration should be copied to the target system",
              "type": "boolean"
            },
            "networkingEnabled": {
              "title": "Whether the network should be enabled",
              "type": "boolean"
            },
            "wirelessEnabled": {
              "title": "Whether the wireless should be enabled",
              "type": "boolean"
            }
          }
        },
        "connections": {
          "title": "Network connections to be defined",
          "type": "array",
          "items": {
            "type": "object",
            "additionalProperties": false,
            "required": ["id"],
            "properties": {
              "id": {
                "title": "Connection ID",
                "type": "string"
              },
              "interface": {
                "title": "The name of the network interface bound to this connection",
                "type": "string"
              },
              "customMacAddress": {
                "title": "Custom MAC address to use",
                "description": "Can also be 'preserve', 'permanent', 'random' or 'stable'.",
                "type": "string"
              },
              "macAddress": {
                "title": "The MAC address of the interface bound to this connection",
                "type": "string"
              },
              "mtu": {
                "description": "Connection MTU",
                "type": "integer",
                "minimum": 0
              },
              "method4": {
                "title": "IPv4 configuration method",
                "type": "string",
                "enum": ["auto", "manual", "link-local", "disabled"]
              },
              "method6": {
                "title": "IPv6 configuration method",
                "type": "string",
                "enum": ["auto", "manual", "link-local", "disabled"]
              },
              "gateway4": {
                "title": "Connection gateway address",
                "type": "string",
                "examples": ["192.168.122.1"]
              },
              "gateway6": {
                "title": "Connection gateway address",
                "type": "string",
                "examples": ["::ffff:c0a8:7a01"]
              },
              "addresses": {
                "type": "array",
                "items": {
                  "title": "Connection addresses",
                  "type": "string"
                }
              },
              "nameservers": {
                "type": "array",
                "items": {
                  "title": "Nameservers",
                  "description": "IPv4 and/or IPv6 are allowed.",
                  "type": "string"
                }
              },
              "dnsSearchlist": {
                "type": "array",
                "items": {
                  "description": "DNS search domains",
                  "type": "string"
                }
              },
              "ignoreAutoDns": {
                "description": "Whether DNS options provided via DHCP are used or not",
                "type": "boolean"
              },
              "status": {
                "title": "Connection status",
                "description": "The status of the connection",
                "type": "string",
                "enum": ["up", "down", "keep", "removed"]
              },
              "autoconnect": {
                "title": "Auto-connected",
                "description": "Whether the connection should be automatically connected",
                "type": "boolean"
              },
              "persistent": {
                "title": "Persistent",
                "description": "Whether the connection should be written to disk permanently",
                "type": "boolean"
              },
              "wireless": {
                "type": "object",
                "title": "Wireless configuration",
                "additionalProperties": false,
                "properties": {
                  "password": {
                    "title": "Password of the wireless network",
                    "type": "string"
                  },
                  "security": {
                    "title": "Security method/key management",
                    "type": "string",
                    "enum": [
                      "none",
                      "owe",
                      "ieee8021x",
                      "wpa-psk",
                      "sae",
                      "wpa-eap",
                      "wpa-eap-suite-b-192"
                    ]
                  },
                  "ssid": {
                    "title": "SSID of the wireless network",
                    "type": "string"
                  },
                  "mode": {
                    "title": "Wireless network mode",
                    "type": "string",
                    "enum": ["infrastructure", "adhoc", "mesh", "ap"]
                  },
                  "hidden": {
                    "title": "Indicates that the wireless network is not broadcasting its SSID",
                    "type": "boolean"
                  },
                  "band": {
                    "title": "Frequency band of the wireless network",
                    "type": "string",
                    "enum": ["a", "bg"]
                  },
                  "channel": {
                    "title": "Wireless channel of the wireless network",
                    "type": "integer",
                    "minimum": 0
                  },
                  "bssid": {
                    "title": "Only allow connection to this mac address",
                    "type": "string"
                  },
                  "groupAlgorithms": {
                    "type": "array",
                    "items": {
                      "title": "A list of group/broadcast encryption algorithms",
                      "type": "string",
                      "enum": ["wep40", "wep104", "tkip", "ccmp"]
                    }
                  },
                  "pairwiseAlgorithms": {
                    "type": "array",
                    "items": {
                      "title": "A list of pairwise encryption algorithms",
                      "type": "string",
                      "enum": ["tkip", "ccmp"]
                    }
                  },
                  "wpaProtocolVersions": {
                    "type": "array",
                    "items": {
                      "title": "A list of allowed WPA protocol versions",
                      "type": "string",
                      "enum": ["wpa", "rsn"]
                    }
                  },
                  "pmf": {
                    "title": "Indicates whether Protected Management Frames must be enabled for the connection",
                    "type": "integer"
                  }
                }
              },
              "bond": {
                "type": "object",
                "title": "Bonding configuration",
                "additionalProperties": false,
                "properties": {
                  "mode": {
                    "type": "string",
                    "enum": [
                      "balance-rr",
                      "active-backup",
                      "balance-xor",
                      "broadcast",
                      "802.3ad",
                      "balance-tlb",
                      "balance-alb"
                    ]
                  },
                  "options": {
                    "type": "string"
                  },
                  "ports": {
                    "type": "array",
                    "items": {
                      "title": "A list of the interfaces or connections to be bonded",
                      "type": "string"
                    }
                  }
                }
              },
              "bridge": {
                "type": "object",
                "title": "Bridge configuration",
                "additionalProperties": false,
                "properties": {
                  "stp": {
                    "title": "whether the Spanning Tree Protocol is enabled or not",
                    "type": "boolean"
                  },
                  "forwardDelay": {
                    "title": "Spanning Tree Protocol forward delay, in seconds",
                    "type": "integer",
                    "minimum": 0
                  },
                  "priority": {
                    "title": "Spanning Tree Protocol priority (lower values are 'better')",
                    "type": "integer",
                    "minimum": 0
                  },
                  "maxAge": {
                    "title": "Spanning Tree Protocol maximum message age, in seconds",
                    "type": "integer",
                    "minimum": 0
                  },
                  "helloTime": {
                    "title": "Spanning Tree Protocol hello time, in seconds",
                    "type": "integer",
                    "minimum": 0
                  },
                  "ports": {
                    "type": "array",
                    "items": {
                      "title": "A list of the interface(s) or connection(s) to be part of the bridge",
                      "type": "string"
                    }
                  }
                }
              },
              "match": {
                "type": "object",
                "title": "Match settings",
                "description": "Identifies the network interface to apply the connection settings to",
                "additionalProperties": false,
                "properties": {
                  "kernel": {
                    "type": "array",
                    "items": {
                      "title": "A list of kernel command line arguments to match",
                      "type": "string"
                    }
                  },
                  "interface": {
                    "type": "array",
                    "items": {
                      "title": "A list of interface names to match",
                      "type": "string"
                    }
                  },
                  "driver": {
                    "type": "array",
                    "items": {
                      "title": "A list of driver names to match",
                      "type": "string"
                    }
                  },
                  "path": {
                    "type": "array",
                    "items": {
                      "title": "A list of paths to match against the ID_PATH udev property of devices",
                      "type": "string"
                    }
                  }
                }
              },
              "ieee-8021x": {
                "type": "object",
                "title": "IEEE 802.1x (EAP) settings",
                "properties": {
                  "eap": {
                    "type": "array",
                    "items": {
                      "title": "List of EAP methods used",
                      "type": "string",
                      "enum": [
                        "leap",
                        "md5",
                        "tls",
                        "peap",
                        "ttls",
                        "pwd",
                        "fast"
                      ]
                    }
                  },
                  "phase2Auth": {
                    "title": "Phase 2 inner auth method",
                    "type": "string",
                    "enum": [
                      "pap",
                      "chap",
                      "mschap",
                      "mschapv2",
                      "gtc",
                      "otp",
                      "md5",
                      "tls"
                    ]
                  },
                  "identity": {
                    "title": "Identity string, often for example the user's login name",
                    "type": "string"
                  },
                  "password": {
                    "title": "Password string used for EAP authentication",
                    "type": "string"
                  },
                  "caCert": {
                    "title": "Path to CA certificate",
                    "type": "string"
                  },
                  "caCertPassword": {
                    "title": "Password string for CA certificate if it is encrypted",
                    "type": "string"
                  },
                  "clientCert": {
                    "title": "Path to client certificate",
                    "type": "string"
                  },
                  "clientCertPassword": {
                    "title": "Password string for client certificate if it is encrypted",
                    "type": "string"
                  },
                  "privateKey": {
                    "title": "Path to private key",
                    "type": "string"
                  },
                  "privateKeyPassword": {
                    "title": "Password string for private key if it is encrypted",
                    "type": "string"
                  },
                  "anonymousIdentity": {
                    "title": "Anonymous identity string for EAP authentication methods",
                    "type": "string"
                  },
                  "peapVersion": {
                    "title": "Which PEAP version is used when PEAP is set as the EAP method in the 'eap' property",
                    "type": "string",
                    "enum": ["0", "1"]
                  },
                  "peapLabel": {
                    "title": "Force the use of the new PEAP label during key derivation",
                    "type": "boolean"
                  }
                }
              },
              "vlan": {
                "type": "object",
                "title": "VLAN configuration",
                "additionalProperties": false,
                "required": ["id", "parent"],
                "properties": {
                  "id": {
                    "title": "VLAN Identifier",
                    "type": "integer",
                    "minimum": 0,
                    "maximum": 4095
                  },
                  "parent": {
                    "title": "Parent interface",
                    "type": "string"
                  },
                  "protocol": {
                    "title": "VLAN protocol for encapsulation",
                    "type": "string",
                    "default": "802.1Q",
                    "enum": ["802.1Q", "802.1ad"]
                  }
                }
              }
            }
          }
        }
      }
    },
    "user": {
      "title": "First user settings",
      "type": "object",
      "additionalProperties": false,
      "properties": {
        "fullName": {
          "title": "Full name",
          "type": "string",
          "examples": ["Jane Doe"]
        },
        "userName": {
          "title": "User login name",
          "type": "string",
          "examples": ["jane.doe"]
        },
        "password": {
          "title": "User password (plain text or hashed depending on the \"hashedPassword\" field)",
          "type": "string",
          "examples": ["nots3cr3t"]
        },
        "hashedPassword": {
          "title": "Flag for hashed password (true) or plain text password (false or not defined)",
          "type": "boolean"
        }
      },
      "required": ["fullName", "userName", "password"]
    },
    "root": {
      "title": "Root authentication settings",
      "type": "object",
      "additionalProperties": false,
      "properties": {
        "password": {
          "title": "Root password (plain text or hashed depending on the \"hashedPassword\" field)",
          "type": "string"
        },
        "hashedPassword": {
          "title": "Flag for hashed password (true) or plain text password (false or not defined)",
          "type": "boolean"
        },
        "sshPublicKey": {
          "title": "SSH public key",
          "type": "string"
        }
      }
    },
    "l10n": {
      "title": "Localization settings",
      "type": "object",
      "additionalProperties": false,
      "properties": {
        "locale": {
          "title": "Locale ID",
          "type": "string",
          "examples": ["en_US.UTF-8", "en_US"]
        },
        "keymap": {
          "title": "Keymap ID",
          "type": "string",
          "examples": ["us", "en", "es"]
        },
        "timezone": {
          "title": "Time zone ID",
          "type": "string",
          "examples": ["Europe/Berlin"]
        }
      }
    },
    "localization": {
      "deprecated": true,
      "title": "Localization settings (old schema)",
      "type": "object",
      "additionalProperties": false,
      "properties": {
        "language": {
          "title": "System language ID",
          "type": "string",
          "examples": ["en_US.UTF-8", "en_US"]
        },
        "keyboard": {
          "title": "Keyboard layout ID",
          "type": "string"
        },
        "timezone": {
          "title": "Time zone identifier such as 'Europe/Berlin'",
          "type": "string",
          "examples": ["Europe/Berlin"]
        }
      }
    },
    "storage": {
      "$ref": "storage.schema.json"
    },
    "legacyAutoyastStorage": {
      "title": "Legacy AutoYaST storage settings",
      "description": "Accepts all options of the AutoYaST partitioning section (i.e., XML to JSON)",
      "type": "array",
      "items": {
        "type": "object"
      }
    },
    "iscsi": {
      "$ref": "iscsi.schema.json"
    }
  },
  "$defs": {
    "preScript": {
      "title": "User-defined installation script that runs before the installation starts",
      "type": "object",
      "additionalProperties": false,
      "properties": {
        "name": {
          "description": "Script name, to be used as file name",
          "type": "string"
        },
        "body": {
          "title": "Script content",
          "description": "Script content, starting with the shebang. DEPRECATED: replaced by 'content'",
          "type": "string",
          "deprecated": true
        },
        "content": {
          "title": "Script content",
          "description": "Script content, starting with the shebang.",
          "type": "string"
        },
        "url": {
          "title": "Script URL reference",
          "description": "Absolute or relative URL to fetch the script from"
        }
      },
      "required": ["name"],
      "oneOf": [
        { "required": ["body"] },
        { "required": ["url"] },
        { "required": ["content"] }
      ]
    },
    "postPartitioning": {
      "title": "User-defined installation script that runs after the partitioning finishes",
      "type": "object",
      "additionalProperties": false,
      "properties": {
        "name": {
          "description": "Script name, to be used as file name",
          "type": "string"
        },
        "body": {
          "title": "Script content",
          "description": "Script content, starting with the shebang. DEPRECATED: replaced by 'content'",
          "type": "string",
          "deprecated": true
        },
        "content": {
          "title": "Script content",
          "description": "Script content, starting with the shebang.",
          "type": "string"
        },
        "url": {
          "title": "Script URL reference",
          "description": "Absolute or relative URL to fetch the script from."
        }
      },
      "required": ["name"],
      "oneOf": [
        { "required": ["body"] },
        { "required": ["url"] },
        { "required": ["content"] }
      ]
    },
    "postScript": {
      "title": "User-defined installation script that runs after the installation finishes",
      "type": "object",
      "additionalProperties": false,
      "properties": {
        "name": {
          "description": "Script name, to be used as file name",
          "type": "string"
        },
        "body": {
          "title": "Script content",
          "description": "Script content, starting with the shebang. DEPRECATED: replaced by 'content'",
          "type": "string",
          "deprecated": true
        },
        "content": {
          "title": "Script content",
          "description": "Script content, starting with the shebang.",
          "type": "string"
        },
        "url": {
          "title": "Script URL reference",
          "description": "Absolute or relative URL to fetch the script from."
        },
        "chroot": {
          "title": "Whether it should run in the installed system using a chroot environment",
          "description": "whether to chroot to the target system (default: yes) or not",
          "type": "boolean"
        }
      },
      "required": ["name"],
      "oneOf": [
        { "required": ["body"] },
        { "required": ["url"] },
        { "required": ["content"] }
      ]
    },
    "initScript": {
      "title": "User-defined installation script that runs during the first boot of the target system, once the installation is finished",
      "type": "object",
      "additionalProperties": false,
      "properties": {
        "name": {
          "description": "Script name, to be used as file name",
          "type": "string"
        },
        "body": {
          "title": "Script content",
          "description": "Script content, starting with the shebang. DEPRECATED: replaced by 'content'",
          "type": "string",
          "deprecated": true
        },
        "content": {
          "title": "Script content",
          "description": "Script content, starting with the shebang.",
          "type": "string"
        },
        "url": {
          "title": "Script URL reference",
          "description": "Absolute or relative URL to fetch the script from."
        }
      },
      "required": ["name"],
      "oneOf": [
        { "required": ["body"] },
        { "required": ["url"] },
        { "required": ["content"] }
      ]
    },
    "file": {
      "title": "User-defined file to deploy",
      "type": "object",
      "additionalProperties": false,
      "properties": {
        "destination": {
          "description": "path where file should be deployed",
          "type": "string"
        },
        "content": {
          "title": "File content",
          "description": "File content",
          "type": "string"
        },
        "url": {
          "title": "File URL reference",
          "description": "Absolute or relative URL to fetch the file from."
        },
        "permissions": {
          "title": "File permissions",
          "description": "file permissions on installed system",
          "type": "string"
        },
        "user": {
          "title": "File owner user",
          "description": "User owning the file on installed system. User has to already exist",
          "type": "string"
        },
        "group": {
          "title": "File owner group",
          "description": "Group owning the file on installed system. User has to already exist",
          "type": "string"
        }
      },
      "required": ["destination"],
      "oneOf": [{ "required": ["url"] }, { "required": ["content"] }]
    },
    "answer": {
      "title": "Automatic answer to questions",
      "type": "object",
      "additionalProperties": false,
      "properties": {
        "class": {
          "title": "Question class",
          "description": "Each question has a \"class\" which works as an identifier.",
          "type": "string",
          "examples": ["storage.activate_multipath"]
        },
        "text": {
          "title": "Question text",
          "description": "Question full text",
          "type": "string"
        },
        "answer": {
          "title": "Question answer",
          "description": "Answer to use for the question.",
          "type": "string"
        },
        "password": {
          "title": "Password provided as response to a password-based question",
          "type": "string"
        },
        "data": {
          "title": "Additional data for matching questions",
          "description": "Additional data for matching questions and answers",
          "type": "object",
          "examples": [{ "device": "/dev/sda" }]
        }
      }
    },
    "patternsArray": {
      "title": "List of user-selected patterns to install",
      "type": "array",
      "items": {
        "type": "string",
        "examples": ["minimal_base"]
      }
    },
    "patternsObject": {
      "title": "Modifications for the list of user-selected patterns to install",
      "type": "object",
      "additionalProperties": false,
      "properties": {
        "add": {
          "title": "List of user-selected patterns to add to the list",
          "type": "array",
          "items": { "type": "string" }
        },
        "remove": {
          "title": "List of user-selected patterns to remove from the list",
          "type": "array",
          "items": { "type": "string" }
        }
      }
    }
  }
}<|MERGE_RESOLUTION|>--- conflicted
+++ resolved
@@ -337,19 +337,11 @@
       "additionalProperties": false,
       "properties": {
         "state": {
-<<<<<<< HEAD
-          "title": "Network general state settings",
-          "type": "object",
-          "properties": {
-            "connectivity": {
-              "title": "Determines whether the user is able to access the Internet",
-=======
           "title": "Network general settings",
           "type": "object",
           "properties": {
             "connectivity": {
               "title": "Whether the user is able to access the Internet",
->>>>>>> a6c2788a
               "type": "boolean",
               "readOnly": true
             },
