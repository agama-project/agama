--- conflicted
+++ resolved
@@ -19,11 +19,7 @@
 // find current contact information at www.suse.com.
 
 use crate::{
-<<<<<<< HEAD
-    base_http_client::{BaseHTTPClient, BaseHTTPClientError},
-=======
     http::{BaseHTTPClient, BaseHTTPClientError},
->>>>>>> cfd94f80
     logs::LogsLists,
     manager::InstallerStatus,
 };
@@ -50,11 +46,7 @@
     }
 
     /// Starts a "probing".
-<<<<<<< HEAD
-    pub async fn probe(&self) -> Result<(), BaseHTTPClientError> {
-=======
     pub async fn probe(&self) -> Result<(), ManagerHTTPClientError> {
->>>>>>> cfd94f80
         // BaseHTTPClient did not anticipate POST without request body
         // so we pass () which is rendered as `null`
         Ok(self.client.post_void("/manager/probe_sync", &()).await?)
@@ -86,33 +78,11 @@
     /// will be added according to the compression type found in the response
     ///
     /// Returns path to logs
-<<<<<<< HEAD
-    pub async fn store(&self, path: &Path) -> Result<PathBuf, BaseHTTPClientError> {
-=======
     pub async fn store(&self, path: &Path) -> Result<PathBuf, ManagerHTTPClientError> {
->>>>>>> cfd94f80
         // 1) response with logs
         let response = self.client.get_raw("/manager/logs/store").await?;
 
         // 2) find out the destination file name
-<<<<<<< HEAD
-        let ext =
-            &response
-                .headers()
-                .get(CONTENT_ENCODING)
-                .ok_or(BaseHTTPClientError::MissingHeader(
-                    CONTENT_ENCODING.to_string(),
-                ))?;
-        let mut destination = path.to_path_buf();
-
-        destination.set_extension(ext.to_str()?);
-
-        // 3) store response's binary content (logs) in a file
-        let mut file = std::fs::File::create(destination.as_path())?;
-        let mut content = Cursor::new(response.bytes().await?);
-
-        std::io::copy(&mut content, &mut file)?;
-=======
         let ext = &response.headers().get(CONTENT_ENCODING).ok_or(
             ManagerHTTPClientError::CannotGenerateLogs(String::from("Invalid response")),
         )?;
@@ -135,22 +105,12 @@
                 "Cannot store received response",
             ))
         })?;
->>>>>>> cfd94f80
 
         Ok(destination)
     }
 
     /// Asks backend for lists of log files and commands used for creating logs archive returned by
     /// store (/logs/store) backed HTTP API command
-<<<<<<< HEAD
-    pub async fn list(&self) -> Result<LogsLists, BaseHTTPClientError> {
-        self.client.get("/manager/logs/list").await
-    }
-
-    /// Returns the installer status.
-    pub async fn status(&self) -> Result<InstallerStatus, BaseHTTPClientError> {
-        self.client
-=======
     pub async fn list(&self) -> Result<LogsLists, ManagerHTTPClientError> {
         Ok(self.client.get("/manager/logs/list").await?)
     }
@@ -159,7 +119,6 @@
     pub async fn status(&self) -> Result<InstallerStatus, ManagerHTTPClientError> {
         let status = self
             .client
->>>>>>> cfd94f80
             .get::<InstallerStatus>("/manager/installer")
             .await?;
         Ok(status)
