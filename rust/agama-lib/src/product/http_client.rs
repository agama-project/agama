--- conflicted
+++ resolved
@@ -18,12 +18,6 @@
 // To contact SUSE LLC about this file by physical or electronic mail, you may
 // find current contact information at www.suse.com.
 
-<<<<<<< HEAD
-use crate::base_http_client::{BaseHTTPClient, BaseHTTPClientError};
-use crate::software::model::RegistrationInfo;
-use crate::software::model::RegistrationParams;
-use crate::software::model::SoftwareConfig;
-=======
 use crate::http::{BaseHTTPClient, BaseHTTPClientError};
 use crate::software::model::{
     AddonParams, RegistrationError, RegistrationInfo, RegistrationParams, SoftwareConfig,
@@ -39,7 +33,6 @@
     #[error("Registration failed: {0}")]
     FailedRegistration(String, Option<u32>),
 }
->>>>>>> cfd94f80
 
 pub struct ProductHTTPClient {
     client: BaseHTTPClient,
@@ -50,18 +43,6 @@
         Self { client: base }
     }
 
-<<<<<<< HEAD
-    pub async fn get_software(&self) -> Result<SoftwareConfig, BaseHTTPClientError> {
-        self.client.get("/software/config").await
-    }
-
-    pub async fn set_software(&self, config: &SoftwareConfig) -> Result<(), BaseHTTPClientError> {
-        self.client.put_void("/software/config", config).await
-    }
-
-    /// Returns the id of the selected product to install
-    pub async fn product(&self) -> Result<String, BaseHTTPClientError> {
-=======
     pub async fn get_software(&self) -> Result<SoftwareConfig, ProductHTTPClientError> {
         Ok(self.client.get("/software/config").await?)
     }
@@ -75,7 +56,6 @@
 
     /// Returns the id of the selected product to install
     pub async fn product(&self) -> Result<String, ProductHTTPClientError> {
->>>>>>> cfd94f80
         let config = self.get_software().await?;
         if let Some(product) = config.product {
             Ok(product)
@@ -85,11 +65,7 @@
     }
 
     /// Selects the product to install
-<<<<<<< HEAD
-    pub async fn select_product(&self, product_id: &str) -> Result<(), BaseHTTPClientError> {
-=======
     pub async fn select_product(&self, product_id: &str) -> Result<(), ProductHTTPClientError> {
->>>>>>> cfd94f80
         let config = SoftwareConfig {
             product: Some(product_id.to_owned()),
             patterns: None,
@@ -100,18 +76,6 @@
         self.set_software(&config).await
     }
 
-<<<<<<< HEAD
-    pub async fn get_registration(&self) -> Result<RegistrationInfo, BaseHTTPClientError> {
-        self.client.get("/software/registration").await
-    }
-
-    /// register product
-    pub async fn register(
-        &self,
-        key: &str,
-        email: &str,
-    ) -> Result<(u32, String), BaseHTTPClientError> {
-=======
     pub async fn get_registration(&self) -> Result<RegistrationInfo, ProductHTTPClientError> {
         Ok(self.client.get("/software/registration").await?)
     }
@@ -136,7 +100,6 @@
 
     /// register product
     pub async fn register(&self, key: &str, email: &str) -> Result<(), ProductHTTPClientError> {
->>>>>>> cfd94f80
         // note RegistrationParams != RegistrationInfo, fun!
         let params = RegistrationParams {
             key: key.to_owned(),
