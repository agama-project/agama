// Copyright (c) [2024-2025] SUSE LLC
//
// All Rights Reserved.
//
// This program is free software; you can redistribute it and/or modify it
// under the terms of the GNU General Public License as published by the Free
// Software Foundation; either version 2 of the License, or (at your option)
// any later version.
//
// This program is distributed in the hope that it will be useful, but WITHOUT
// ANY WARRANTY; without even the implied warranty of MERCHANTABILITY or
// FITNESS FOR A PARTICULAR PURPOSE.  See the GNU General Public License for
// more details.
//
// You should have received a copy of the GNU General Public License along
// with this program; if not, contact SUSE LLC.
//
// To contact SUSE LLC about this file by physical or electronic mail, you may
// find current contact information at www.suse.com.

<<<<<<< HEAD
use std::collections::HashMap;

=======
>>>>>>> 03e4fddf
use crate::dbus::{get_optional_property, get_property};
use crate::error::ServiceError;
use crate::software::proxies::SoftwareProductProxy;
use serde::Serialize;
use std::collections::HashMap;
use zbus::Connection;

use super::proxies::RegistrationProxy;

/// Represents a software product
#[derive(Default, Debug, Serialize, utoipa::ToSchema)]
#[serde(rename_all = "camelCase")]
pub struct Product {
    /// Product ID (eg., "ALP", "Tumbleweed", etc.)
    pub id: String,
    /// Product name (e.g., "openSUSE Tumbleweed")
    pub name: String,
    /// Product description
    pub description: String,
    /// Product icon (e.g., "default.svg")
    pub icon: String,
    /// Registration requirement
    pub registration: bool,
    /// License ID
    pub license: Option<String>,
}

/// D-Bus client for the software service
#[derive(Clone)]
pub struct ProductClient<'a> {
    product_proxy: SoftwareProductProxy<'a>,
    registration_proxy: RegistrationProxy<'a>,
}

impl<'a> ProductClient<'a> {
    pub async fn new(connection: Connection) -> Result<ProductClient<'a>, ServiceError> {
        Ok(Self {
            product_proxy: SoftwareProductProxy::new(&connection).await?,
            registration_proxy: RegistrationProxy::new(&connection).await?,
        })
    }

    /// Returns the available products
    pub async fn products(&self) -> Result<Vec<Product>, ServiceError> {
        let products: Vec<Product> = self
            .product_proxy
            .available_products()
            .await?
            .into_iter()
            .map(|(id, name, data)| {
                let description = match data.get("description") {
                    Some(value) => value.try_into().unwrap(),
                    None => "",
                };
                let icon = match data.get("icon") {
                    Some(value) => value.try_into().unwrap(),
                    None => "default.svg",
                };

                let registration = get_property::<bool>(&data, "registration").unwrap_or(false);

                let license = get_optional_property::<String>(&data, "license").unwrap_or_default();

                Product {
                    id,
                    name,
                    description: description.to_string(),
                    icon: icon.to_string(),
                    registration,
                    license,
                }
            })
            .collect();
        Ok(products)
    }

    /// Returns the id of the selected product to install
    pub async fn product(&self) -> Result<String, ServiceError> {
        Ok(self.product_proxy.selected_product().await?)
    }

    /// Selects the product to install
    pub async fn select_product(&self, product_id: &str) -> Result<(), ServiceError> {
        let result = self.product_proxy.select_product(product_id).await?;

        match result {
            (0, _) => Ok(()),
            (3, description) => {
                let products = self.products().await?;
                let ids: Vec<String> = products.into_iter().map(|p| p.id).collect();
                let error = format!("{0}. Available products: '{1:?}'", description, ids);
                Err(ServiceError::UnsuccessfulAction(error))
            }
            (_, description) => Err(ServiceError::UnsuccessfulAction(description)),
        }
    }

    /// registration code used to register product
    pub async fn registration_code(&self) -> Result<String, ServiceError> {
        Ok(self.registration_proxy.reg_code().await?)
    }

    /// email used to register product
    pub async fn email(&self) -> Result<String, ServiceError> {
        Ok(self.registration_proxy.email().await?)
    }

    /// register product
    pub async fn register(&self, code: &str, email: &str) -> Result<(u32, String), ServiceError> {
        let mut options: HashMap<&str, &zbus::zvariant::Value> = HashMap::new();
        let value = zbus::zvariant::Value::from(email);
        if !email.is_empty() {
            options.insert("Email", &value);
        }
        Ok(self.registration_proxy.register(code, options).await?)
    }

    /// de-register product
    pub async fn deregister(&self) -> Result<(u32, String), ServiceError> {
        Ok(self.registration_proxy.deregister().await?)
    }
}<|MERGE_RESOLUTION|>--- conflicted
+++ resolved
@@ -18,11 +18,6 @@
 // To contact SUSE LLC about this file by physical or electronic mail, you may
 // find current contact information at www.suse.com.
 
-<<<<<<< HEAD
-use std::collections::HashMap;
-
-=======
->>>>>>> 03e4fddf
 use crate::dbus::{get_optional_property, get_property};
 use crate::error::ServiceError;
 use crate::software::proxies::SoftwareProductProxy;
