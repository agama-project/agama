--- conflicted
+++ resolved
@@ -76,20 +76,8 @@
         Ok(())
     }
 
-<<<<<<< HEAD
-    async fn store_first_user(&self, settings: &FirstUserSettings) -> Result<(), ServiceError> {
-        let first_user = FirstUser {
-            user_name: settings.user_name.clone().unwrap_or_default(),
-            full_name: settings.full_name.clone().unwrap_or_default(),
-            autologin: settings.autologin.unwrap_or_default(),
-            password: settings.password.clone().unwrap_or_default(),
-            encrypted_password: settings.encrypted_password.unwrap_or_default(),
-        };
-        Ok(self.users_client.set_first_user(&first_user).await?)
-=======
     async fn store_first_user(&self, settings: &FirstUserSettings) -> UsersStoreResult<()> {
         Ok(self.users_client.set_first_user(&settings.into()).await?)
->>>>>>> cfd94f80
     }
 
     async fn store_root_user(&self, settings: &RootUserSettings) -> UsersStoreResult<()> {
