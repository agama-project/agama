// Copyright (c) [2024] SUSE LLC
//
// All Rights Reserved.
//
// This program is free software; you can redistribute it and/or modify it
// under the terms of the GNU General Public License as published by the Free
// Software Foundation; either version 2 of the License, or (at your option)
// any later version.
//
// This program is distributed in the hope that it will be useful, but WITHOUT
// ANY WARRANTY; without even the implied warranty of MERCHANTABILITY or
// FITNESS FOR A PARTICULAR PURPOSE.  See the GNU General Public License for
// more details.
//
// You should have received a copy of the GNU General Public License along
// with this program; if not, contact SUSE LLC.
//
// To contact SUSE LLC about this file by physical or electronic mail, you may
// find current contact information at www.suse.com.

<<<<<<< HEAD
use crate::base_http_client::{BaseHTTPClient, BaseHTTPClientError};
=======
use crate::http::{BaseHTTPClient, BaseHTTPClientError};
>>>>>>> cfd94f80

use super::{Script, ScriptsGroup};

#[derive(Debug, thiserror::Error)]
pub enum ScriptsClientError {
    #[error(transparent)]
    HTTP(#[from] BaseHTTPClientError),
}

/// HTTP client to interact with scripts.
pub struct ScriptsClient {
    client: BaseHTTPClient,
}

impl ScriptsClient {
    pub fn new(base: BaseHTTPClient) -> Self {
        Self { client: base }
    }

    /// Adds a script to the given group.
    ///
    /// * `script`: script's definition.
<<<<<<< HEAD
    pub async fn add_script(&self, script: Script) -> Result<(), BaseHTTPClientError> {
        self.client.post_void("/scripts", &script).await
=======
    pub async fn add_script(&self, script: Script) -> Result<(), ScriptsClientError> {
        Ok(self.client.post_void("/scripts", &script).await?)
>>>>>>> cfd94f80
    }

    /// Runs user-defined scripts of the given group.
    ///
    /// * `group`: group of the scripts to run
<<<<<<< HEAD
    pub async fn run_scripts(&self, group: ScriptsGroup) -> Result<(), BaseHTTPClientError> {
        self.client.post_void("/scripts/run", &group).await
    }

    /// Returns the user-defined scripts.
    pub async fn scripts(&self) -> Result<Vec<Script>, BaseHTTPClientError> {
        self.client.get("/scripts").await
    }

    /// Remove all the user-defined scripts.
    pub async fn delete_scripts(&self) -> Result<(), BaseHTTPClientError> {
        self.client.delete_void("/scripts").await
=======
    pub async fn run_scripts(&self, group: ScriptsGroup) -> Result<(), ScriptsClientError> {
        Ok(self.client.post_void("/scripts/run", &group).await?)
    }

    /// Returns the user-defined scripts.
    pub async fn scripts(&self) -> Result<Vec<Script>, ScriptsClientError> {
        Ok(self.client.get("/scripts").await?)
    }

    /// Remove all the user-defined scripts.
    pub async fn delete_scripts(&self) -> Result<(), ScriptsClientError> {
        Ok(self.client.delete_void("/scripts").await?)
>>>>>>> cfd94f80
    }
}<|MERGE_RESOLUTION|>--- conflicted
+++ resolved
@@ -18,11 +18,7 @@
 // To contact SUSE LLC about this file by physical or electronic mail, you may
 // find current contact information at www.suse.com.
 
-<<<<<<< HEAD
-use crate::base_http_client::{BaseHTTPClient, BaseHTTPClientError};
-=======
 use crate::http::{BaseHTTPClient, BaseHTTPClientError};
->>>>>>> cfd94f80
 
 use super::{Script, ScriptsGroup};
 
@@ -45,32 +41,13 @@
     /// Adds a script to the given group.
     ///
     /// * `script`: script's definition.
-<<<<<<< HEAD
-    pub async fn add_script(&self, script: Script) -> Result<(), BaseHTTPClientError> {
-        self.client.post_void("/scripts", &script).await
-=======
     pub async fn add_script(&self, script: Script) -> Result<(), ScriptsClientError> {
         Ok(self.client.post_void("/scripts", &script).await?)
->>>>>>> cfd94f80
     }
 
     /// Runs user-defined scripts of the given group.
     ///
     /// * `group`: group of the scripts to run
-<<<<<<< HEAD
-    pub async fn run_scripts(&self, group: ScriptsGroup) -> Result<(), BaseHTTPClientError> {
-        self.client.post_void("/scripts/run", &group).await
-    }
-
-    /// Returns the user-defined scripts.
-    pub async fn scripts(&self) -> Result<Vec<Script>, BaseHTTPClientError> {
-        self.client.get("/scripts").await
-    }
-
-    /// Remove all the user-defined scripts.
-    pub async fn delete_scripts(&self) -> Result<(), BaseHTTPClientError> {
-        self.client.delete_void("/scripts").await
-=======
     pub async fn run_scripts(&self, group: ScriptsGroup) -> Result<(), ScriptsClientError> {
         Ok(self.client.post_void("/scripts/run", &group).await?)
     }
@@ -83,6 +60,5 @@
     /// Remove all the user-defined scripts.
     pub async fn delete_scripts(&self) -> Result<(), ScriptsClientError> {
         Ok(self.client.delete_void("/scripts").await?)
->>>>>>> cfd94f80
     }
 }