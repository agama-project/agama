// Copyright (c) [2024] SUSE LLC
//
// All Rights Reserved.
//
// This program is free software; you can redistribute it and/or modify it
// under the terms of the GNU General Public License as published by the Free
// Software Foundation; either version 2 of the License, or (at your option)
// any later version.
//
// This program is distributed in the hope that it will be useful, but WITHOUT
// ANY WARRANTY; without even the implied warranty of MERCHANTABILITY or
// FITNESS FOR A PARTICULAR PURPOSE.  See the GNU General Public License for
// more details.
//
// You should have received a copy of the GNU General Public License along
// with this program; if not, contact SUSE LLC.
//
// To contact SUSE LLC about this file by physical or electronic mail, you may
// find current contact information at www.suse.com.

use std::{
    fs,
    io::Write,
    os::unix::fs::OpenOptionsExt,
    path::{Path, PathBuf},
    process,
};

use serde::{Deserialize, Serialize};

use crate::utils::Transfer;

use super::ScriptError;

#[derive(
    Debug, Clone, Copy, PartialEq, strum::Display, Serialize, Deserialize, utoipa::ToSchema,
)]
#[strum(serialize_all = "camelCase")]
#[serde(rename_all = "camelCase")]
pub enum ScriptsGroup {
    Pre,
    PostPartitioning,
    Post,
    Init,
}

#[derive(Clone, Debug, Serialize, Deserialize, utoipa::ToSchema)]
pub struct BaseScript {
    pub name: String,
    #[serde(flatten)]
    pub source: ScriptSource,
}

impl BaseScript {
    fn write<P: AsRef<Path>>(&self, workdir: P) -> Result<(), ScriptError> {
        let script_path = workdir.as_ref().join(&self.name);
        std::fs::create_dir_all(script_path.parent().unwrap())?;

        let mut file = fs::OpenOptions::new()
            .create(true)
            .write(true)
            .truncate(true)
            .mode(0o500)
            .open(&script_path)?;

        match &self.source {
<<<<<<< HEAD
            ScriptSource::Text { content } => write!(file, "{}", &content)?,
            ScriptSource::Remote { url } => Transfer::get(url, file)?,
=======
            ScriptSource::Text { body } => write!(file, "{}", &body)?,
            ScriptSource::Remote { url } => Transfer::get(url, &mut file)?,
>>>>>>> f10e7ed2
        };

        Ok(())
    }
}

#[derive(Clone, Debug, Serialize, Deserialize, utoipa::ToSchema)]
#[serde(untagged)]
pub enum ScriptSource {
    /// Script's content. Deprecated name was body which is still accepted.
    #[serde(alias = "body")]
    Text { content: String },
    /// URL to get the script from.
    Remote { url: String },
}

/// Represents a script to run as part of the installation process.
///
/// There are different types of scripts that can run at different stages of the installation.
#[derive(Clone, Debug, Serialize, Deserialize, utoipa::ToSchema)]
#[serde(tag = "type", rename_all = "camelCase")]
pub enum Script {
    Pre(PreScript),
    PostPartitioning(PostPartitioningScript),
    Post(PostScript),
    Init(InitScript),
}

impl Script {
    fn base(&self) -> &BaseScript {
        match self {
            Script::Pre(inner) => &inner.base,
            Script::PostPartitioning(inner) => &inner.base,
            Script::Post(inner) => &inner.base,
            Script::Init(inner) => &inner.base,
        }
    }

    /// Returns the name of the script.
    pub fn name(&self) -> &str {
        self.base().name.as_str()
    }

    /// Writes the script to the given work directory.
    ///
    /// The name of the script depends on the work directory and the script's group.
    pub fn write<P: AsRef<Path>>(&self, workdir: P) -> Result<(), ScriptError> {
        let path = workdir.as_ref().join(self.group().to_string());
        self.base().write(&path)
    }

    /// Script's group.
    ///
    /// It determines whether the script runs.
    pub fn group(&self) -> ScriptsGroup {
        match self {
            Script::Pre(_) => ScriptsGroup::Pre,
            Script::PostPartitioning(_) => ScriptsGroup::PostPartitioning,
            Script::Post(_) => ScriptsGroup::Post,
            Script::Init(_) => ScriptsGroup::Init,
        }
    }

    /// Runs the script in the given work directory.
    ///
    /// It saves the logs and the exit status of the execution.
    ///
    /// * `workdir`: where to run the script.
    pub fn run<P: AsRef<Path>>(&self, workdir: P) -> Result<(), ScriptError> {
        let path = workdir
            .as_ref()
            .join(self.group().to_string())
            .join(self.name());
        let runner = match self {
            Script::Pre(inner) => &inner.runner(),
            Script::PostPartitioning(inner) => &inner.runner(),
            Script::Post(inner) => &inner.runner(),
            Script::Init(inner) => &inner.runner(),
        };

        let Some(runner) = runner else {
            log::info!("No runner defined for script {:?}", &self);
            return Ok(());
        };

        runner.run(&path)
    }
}

/// Trait to allow getting the runner for a script.
trait WithRunner {
    /// Returns the runner for the script if any.
    fn runner(&self) -> Option<ScriptRunner> {
        Some(ScriptRunner::default())
    }
}

/// Represents a script that runs before the installation starts.
#[derive(Clone, Debug, Serialize, Deserialize, utoipa::ToSchema)]
pub struct PreScript {
    #[serde(flatten)]
    pub base: BaseScript,
}

impl From<PreScript> for Script {
    fn from(value: PreScript) -> Self {
        Self::Pre(value)
    }
}

impl TryFrom<Script> for PreScript {
    type Error = ScriptError;

    fn try_from(value: Script) -> Result<Self, Self::Error> {
        match value {
            Script::Pre(inner) => Ok(inner),
            _ => Err(ScriptError::WrongScriptType),
        }
    }
}

impl WithRunner for PreScript {}

/// Represents a script that runs after partitioning.
#[derive(Clone, Debug, Serialize, Deserialize, utoipa::ToSchema)]
pub struct PostPartitioningScript {
    #[serde(flatten)]
    pub base: BaseScript,
}

impl From<PostPartitioningScript> for Script {
    fn from(value: PostPartitioningScript) -> Self {
        Self::PostPartitioning(value)
    }
}

impl TryFrom<Script> for PostPartitioningScript {
    type Error = ScriptError;

    fn try_from(value: Script) -> Result<Self, Self::Error> {
        match value {
            Script::PostPartitioning(inner) => Ok(inner),
            _ => Err(ScriptError::WrongScriptType),
        }
    }
}

impl WithRunner for PostPartitioningScript {}
/// Represents a script that runs after the installation finishes.
#[derive(Clone, Debug, Serialize, Deserialize, utoipa::ToSchema)]
pub struct PostScript {
    #[serde(flatten)]
    pub base: BaseScript,
    /// Whether the script should be run in a chroot environment.
    pub chroot: Option<bool>,
}

impl From<PostScript> for Script {
    fn from(value: PostScript) -> Self {
        Self::Post(value)
    }
}

impl TryFrom<Script> for PostScript {
    type Error = ScriptError;

    fn try_from(value: Script) -> Result<Self, Self::Error> {
        match value {
            Script::Post(inner) => Ok(inner),
            _ => Err(ScriptError::WrongScriptType),
        }
    }
}

impl WithRunner for PostScript {
    fn runner(&self) -> Option<ScriptRunner> {
        Some(ScriptRunner::new().with_chroot(self.chroot.unwrap_or(true)))
    }
}

/// Represents a script that runs during the first boot of the target system,
/// once the installation is finished.
#[derive(Clone, Debug, Serialize, Deserialize, utoipa::ToSchema)]
pub struct InitScript {
    #[serde(flatten)]
    pub base: BaseScript,
}

impl From<InitScript> for Script {
    fn from(value: InitScript) -> Self {
        Self::Init(value)
    }
}

impl TryFrom<Script> for InitScript {
    type Error = ScriptError;

    fn try_from(value: Script) -> Result<Self, Self::Error> {
        match value {
            Script::Init(inner) => Ok(inner),
            _ => Err(ScriptError::WrongScriptType),
        }
    }
}

impl WithRunner for InitScript {
    /// Returns the runner for the script if any.
    fn runner(&self) -> Option<ScriptRunner> {
        None
    }
}

/// Manages a set of installation scripts.
///
/// It offers an API to add and execute installation scripts.
pub struct ScriptsRepository {
    workdir: PathBuf,
    pub scripts: Vec<Script>,
}

impl ScriptsRepository {
    /// Builds a new repository.
    ///
    /// * `workdir`: directory to store the scripts.
    pub fn new<P: AsRef<Path>>(workdir: P) -> ScriptsRepository {
        ScriptsRepository {
            workdir: PathBuf::from(workdir.as_ref()),
            ..Default::default()
        }
    }

    /// Adds a new script to the repository.
    ///
    /// * `script`: script to add.
    pub fn add(&mut self, script: Script) -> Result<(), ScriptError> {
        script.write(&self.workdir)?;
        self.scripts.push(script);
        Ok(())
    }

    /// Removes all the scripts from the repository.
    pub fn clear(&mut self) -> Result<(), ScriptError> {
        self.scripts.clear();
        if self.workdir.exists() {
            std::fs::remove_dir_all(&self.workdir)?;
        }
        Ok(())
    }

    /// Runs the scripts in the given group.
    ///
    /// They run in the order they were added to the repository. If does not return an error
    /// if running a script fails, although it logs the problem.
    pub fn run(&self, group: ScriptsGroup) -> Result<(), ScriptError> {
        let scripts: Vec<_> = self.scripts.iter().filter(|s| s.group() == group).collect();
        for script in scripts {
            if let Err(error) = script.run(&self.workdir) {
                log::error!(
                    "Failed to run user-defined script '{}': {:?}",
                    &script.name(),// TODO: implement
                    error
                );
            }
        }
        Ok(())
    }
}

impl Default for ScriptsRepository {
    fn default() -> Self {
        Self {
            workdir: PathBuf::from("/run/agama/scripts"),
            scripts: vec![],
        }
    }
}

/// Implements the logic to run a command.
///
/// At this point, it only supports running a command in a chroot environment. In the future, it
/// might implement support for other features, like progress reporting (like AutoYaST does).
#[derive(Default)]
struct ScriptRunner {
    chroot: bool,
}

impl ScriptRunner {
    fn new() -> Self {
        Default::default()
    }

    fn with_chroot(mut self, chroot: bool) -> Self {
        self.chroot = chroot;
        self
    }

    fn run<P: AsRef<Path>>(&self, path: P) -> Result<(), ScriptError> {
        let path = path.as_ref();
        let output = if self.chroot {
            process::Command::new("chroot")
                .args(["/mnt", &path.to_string_lossy()])
                .output()?
        } else {
            process::Command::new(path).output()?
        };

        fs::write(path.with_extension("log"), output.stdout)?;
        fs::write(path.with_extension("err"), output.stderr)?;
        fs::write(path.with_extension("out"), output.status.to_string())?;

        Ok(())
    }
}

#[cfg(test)]
mod test {
    use tempfile::TempDir;
    use tokio::test;

    use crate::scripts::{BaseScript, PreScript, Script, ScriptSource};

    use super::{ScriptsGroup, ScriptsRepository};

    #[test]
    async fn test_add_script() {
        let tmp_dir = TempDir::with_prefix("scripts-").expect("a temporary directory");
        let mut repo = ScriptsRepository::new(&tmp_dir);

        let base = BaseScript {
            name: "test".to_string(),
            source: ScriptSource::Text {
                content: "".to_string(),
            },
        };
        let script = Script::Pre(PreScript { base });
        repo.add(script).unwrap();

        let script = repo.scripts.first().unwrap();
        assert_eq!("test".to_string(), script.name());

        let script_path = tmp_dir.path().join("pre").join("test");
        assert!(script_path.exists());
    }

    #[test]
    async fn test_run_scripts() {
        let tmp_dir = TempDir::with_prefix("scripts-").expect("a temporary directory");
        let mut repo = ScriptsRepository::new(&tmp_dir);
        let content = "#!/bin/bash\necho hello\necho error >&2".to_string();

        let base = BaseScript {
            name: "test".to_string(),
            source: ScriptSource::Text { content },
        };
        let script = Script::Pre(PreScript { base });
        repo.add(script).unwrap();
        repo.run(ScriptsGroup::Pre).unwrap();

        repo.scripts.first().unwrap();

        let path = &tmp_dir.path().join("pre").join("test.log");
        let body: Vec<u8> = std::fs::read(path).unwrap();
        let body = String::from_utf8(body).unwrap();
        assert_eq!("hello\n", body);

        let path = &tmp_dir.path().join("pre").join("test.err");
        let body: Vec<u8> = std::fs::read(path).unwrap();
        let body = String::from_utf8(body).unwrap();
        assert_eq!("error\n", body);
    }

    #[test]
    async fn test_clear_scripts() {
        let tmp_dir = TempDir::with_prefix("scripts-").expect("a temporary directory");
        let mut repo = ScriptsRepository::new(&tmp_dir);
        let content = "#!/bin/bash\necho hello\necho error >&2".to_string();

        let base = BaseScript {
            name: "test".to_string(),
            source: ScriptSource::Text { content },
        };
        let script = Script::Pre(PreScript { base });
        repo.add(script).expect("add the script to the repository");

        let script_path = tmp_dir.path().join("pre").join("test");
        assert!(script_path.exists());
        _ = repo.clear();
        assert!(!script_path.exists());
    }
}<|MERGE_RESOLUTION|>--- conflicted
+++ resolved
@@ -64,13 +64,8 @@
             .open(&script_path)?;
 
         match &self.source {
-<<<<<<< HEAD
             ScriptSource::Text { content } => write!(file, "{}", &content)?,
-            ScriptSource::Remote { url } => Transfer::get(url, file)?,
-=======
-            ScriptSource::Text { body } => write!(file, "{}", &body)?,
             ScriptSource::Remote { url } => Transfer::get(url, &mut file)?,
->>>>>>> f10e7ed2
         };
 
         Ok(())
