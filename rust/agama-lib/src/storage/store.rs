--- conflicted
+++ resolved
@@ -20,11 +20,6 @@
 
 //! Implements the store for the storage settings.
 
-<<<<<<< HEAD
-use super::StorageSettings;
-use crate::base_http_client::{BaseHTTPClient, BaseHTTPClientError};
-use crate::storage::http_client::StorageHTTPClient;
-=======
 pub mod dasd;
 pub mod zfcp;
 
@@ -36,7 +31,6 @@
 pub struct StorageStoreError(#[from] StorageHTTPClientError);
 
 type StorageStoreResult<T> = Result<T, StorageStoreError>;
->>>>>>> cfd94f80
 
 /// Loads and stores the storage settings from/to the HTTP service.
 pub struct StorageStore {
@@ -44,30 +38,17 @@
 }
 
 impl StorageStore {
-<<<<<<< HEAD
-    pub fn new(client: BaseHTTPClient) -> Result<StorageStore, BaseHTTPClientError> {
-        Ok(Self {
-=======
     pub fn new(client: BaseHTTPClient) -> StorageStore {
         Self {
->>>>>>> cfd94f80
             storage_client: StorageHTTPClient::new(client),
         }
     }
 
-<<<<<<< HEAD
-    pub async fn load(&self) -> Result<StorageSettings, BaseHTTPClientError> {
-        self.storage_client.get_config().await
-    }
-
-    pub async fn store(&self, settings: &StorageSettings) -> Result<(), BaseHTTPClientError> {
-=======
     pub async fn load(&self) -> StorageStoreResult<Option<StorageSettings>> {
         Ok(self.storage_client.get_config().await?)
     }
 
     pub async fn store(&self, settings: &StorageSettings) -> StorageStoreResult<()> {
->>>>>>> cfd94f80
         self.storage_client.set_config(settings).await?;
         Ok(())
     }
