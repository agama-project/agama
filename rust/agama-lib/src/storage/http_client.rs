// Copyright (c) [2024] SUSE LLC
//
// All Rights Reserved.
//
// This program is free software; you can redistribute it and/or modify it
// under the terms of the GNU General Public License as published by the Free
// Software Foundation; either version 2 of the License, or (at your option)
// any later version.
//
// This program is distributed in the hope that it will be useful, but WITHOUT
// ANY WARRANTY; without even the implied warranty of MERCHANTABILITY or
// FITNESS FOR A PARTICULAR PURPOSE.  See the GNU General Public License for
// more details.
//
// You should have received a copy of the GNU General Public License along
// with this program; if not, contact SUSE LLC.
//
// To contact SUSE LLC about this file by physical or electronic mail, you may
// find current contact information at www.suse.com.

//! Implements a client to access Agama's storage service.
<<<<<<< HEAD
use crate::base_http_client::{BaseHTTPClient, BaseHTTPClientError};
use crate::storage::StorageSettings;
=======

pub mod dasd;
pub mod iscsi;
pub mod zfcp;

use crate::{
    http::{BaseHTTPClient, BaseHTTPClientError},
    storage::StorageSettings,
};

#[derive(Debug, thiserror::Error)]
pub enum StorageHTTPClientError {
    #[error(transparent)]
    Storage(#[from] BaseHTTPClientError),
}
>>>>>>> cfd94f80

pub struct StorageHTTPClient {
    client: BaseHTTPClient,
}

impl StorageHTTPClient {
    pub fn new(client: BaseHTTPClient) -> Self {
        Self { client }
    }

    pub async fn get_config(&self) -> Result<Option<StorageSettings>, StorageHTTPClientError> {
        Ok(self.client.get("/storage/config").await?)
    }

    pub async fn set_config(&self, config: &StorageSettings) -> Result<(), StorageHTTPClientError> {
        Ok(self.client.put_void("/storage/config", config).await?)
    }

<<<<<<< HEAD
    pub async fn get_config(&self) -> Result<StorageSettings, BaseHTTPClientError> {
        self.client.get("/storage/config").await
    }

    pub async fn set_config(&self, config: &StorageSettings) -> Result<(), BaseHTTPClientError> {
        self.client.put_void("/storage/config", config).await
=======
    pub async fn is_dirty(&self) -> Result<bool, StorageHTTPClientError> {
        Ok(self.client.get("/storage/devices/dirty").await?)
    }

    pub async fn reprobe(&self) -> Result<(), StorageHTTPClientError> {
        Ok(self.client.post_void("/storage/reprobe", &()).await?)
>>>>>>> cfd94f80
    }
}<|MERGE_RESOLUTION|>--- conflicted
+++ resolved
@@ -19,11 +19,6 @@
 // find current contact information at www.suse.com.
 
 //! Implements a client to access Agama's storage service.
-<<<<<<< HEAD
-use crate::base_http_client::{BaseHTTPClient, BaseHTTPClientError};
-use crate::storage::StorageSettings;
-=======
-
 pub mod dasd;
 pub mod iscsi;
 pub mod zfcp;
@@ -38,7 +33,6 @@
     #[error(transparent)]
     Storage(#[from] BaseHTTPClientError),
 }
->>>>>>> cfd94f80
 
 pub struct StorageHTTPClient {
     client: BaseHTTPClient,
@@ -57,20 +51,11 @@
         Ok(self.client.put_void("/storage/config", config).await?)
     }
 
-<<<<<<< HEAD
-    pub async fn get_config(&self) -> Result<StorageSettings, BaseHTTPClientError> {
-        self.client.get("/storage/config").await
-    }
-
-    pub async fn set_config(&self, config: &StorageSettings) -> Result<(), BaseHTTPClientError> {
-        self.client.put_void("/storage/config", config).await
-=======
     pub async fn is_dirty(&self) -> Result<bool, StorageHTTPClientError> {
         Ok(self.client.get("/storage/devices/dirty").await?)
     }
 
     pub async fn reprobe(&self) -> Result<(), StorageHTTPClientError> {
         Ok(self.client.post_void("/storage/reprobe", &()).await?)
->>>>>>> cfd94f80
     }
 }