--- conflicted
+++ resolved
@@ -23,7 +23,11 @@
 mod packages;
 mod registration;
 
-<<<<<<< HEAD
+pub use conflict::*;
+pub use license::*;
+pub use packages::*;
+pub use registration::*;
+
 /// Software service configuration (product, patterns, etc.).
 #[derive(Clone, Serialize, Deserialize, utoipa::ToSchema)]
 pub struct SoftwareConfig {
@@ -227,10 +231,4 @@
         let packages = selection.get("agama", ResolvableType::Package, true);
         assert_eq!(packages, None);
     }
-}
-=======
-pub use conflict::*;
-pub use license::*;
-pub use packages::*;
-pub use registration::*;
->>>>>>> cfd94f80
+}