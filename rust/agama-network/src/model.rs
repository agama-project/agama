--- conflicted
+++ resolved
@@ -160,12 +160,6 @@
         Ok(())
     }
 
-<<<<<<< HEAD
-    pub fn update_state(&mut self, config: Config) -> Result<(), NetworkStateError> {
-        if let Some(connections) = config.connections {
-            let mut collection: ConnectionCollection = connections.clone().try_into()?;
-            for conn in collection.0.iter_mut() {
-=======
     /// Updates the current [NetworkState] with the configuration provided.
     ///
     /// The config could contain a [NetworkConnectionsCollection] to be updated, in case of
@@ -176,7 +170,6 @@
         if let Some(connections) = config.connections {
             let mut collection: ConnectionCollection = connections.clone().try_into()?;
             for conn in collection.iter_mut() {
->>>>>>> a6c2788a
                 if let Some(current_conn) = self.get_connection(conn.id.as_str()) {
                     // Replaced the UUID with a real one
                     conn.uuid = current_conn.uuid;
@@ -1345,20 +1338,6 @@
 
 impl ConnectionCollection {
     pub fn ports_for(&self, uuid: Uuid) -> Vec<String> {
-<<<<<<< HEAD
-        self.0
-            .iter()
-            .filter(|c| c.controller == Some(uuid))
-            .map(|c| {
-                if let Some(interface) = c.interface.to_owned() {
-                    interface
-                } else {
-                    c.clone().id
-                }
-            })
-            .collect()
-    }
-=======
         self.iter()
             .filter(|c| c.controller == Some(uuid))
             .map(|c| c.interface.as_ref().unwrap_or(&c.id).clone())
@@ -1372,7 +1351,6 @@
     fn iter_mut(&mut self) -> impl Iterator<Item = &mut Connection> {
         self.0.iter_mut()
     }
->>>>>>> a6c2788a
 }
 
 impl TryFrom<ConnectionCollection> for NetworkConnectionsCollection {
@@ -1380,10 +1358,6 @@
 
     fn try_from(collection: ConnectionCollection) -> Result<Self, Self::Error> {
         let network_connections = collection
-<<<<<<< HEAD
-            .0
-=======
->>>>>>> a6c2788a
             .iter()
             .filter(|c| c.controller.is_none())
             .map(|c| {
@@ -1427,20 +1401,11 @@
         }
 
         for (port, uuid) in controller_ports {
-<<<<<<< HEAD
-            let default = Connection::new(port.clone(), DeviceType::Ethernet);
-            let mut conn = conns
-                .iter()
-                .find(|&c| c.id == port || c.interface == Some(port.to_string()))
-                .unwrap_or(&default)
-                .to_owned();
-=======
             let mut conn = conns
                 .iter()
                 .find(|c| c.id == port || c.interface.as_ref() == Some(&port))
                 .cloned()
                 .unwrap_or_else(|| Connection::new(port, DeviceType::Ethernet));
->>>>>>> a6c2788a
             conn.controller = Some(uuid);
             conns.push(conn);
         }
@@ -1449,33 +1414,6 @@
     }
 }
 
-<<<<<<< HEAD
-impl TryFrom<NetworkState> for NetworkConnectionsCollection {
-    type Error = NetworkStateError;
-
-    fn try_from(state: NetworkState) -> Result<Self, Self::Error> {
-        let network_connections = state
-            .connections
-            .iter()
-            .filter(|c| c.controller.is_none())
-            .map(|c| {
-                let mut conn = NetworkConnection::try_from(c.clone()).unwrap();
-                if let Some(ref mut bond) = conn.bond {
-                    bond.ports = state.ports_for(c.uuid);
-                }
-                if let Some(ref mut bridge) = conn.bridge {
-                    bridge.ports = state.ports_for(c.uuid);
-                };
-                conn
-            })
-            .collect();
-
-        Ok(NetworkConnectionsCollection(network_connections))
-    }
-}
-
-=======
->>>>>>> a6c2788a
 impl TryFrom<GeneralState> for StateSettings {
     type Error = NetworkStateError;
 
@@ -1489,19 +1427,6 @@
     }
 }
 
-<<<<<<< HEAD
-impl TryFrom<NetworkState> for NetworkSettings {
-    type Error = NetworkStateError;
-
-    fn try_from(state: NetworkState) -> Result<Self, Self::Error> {
-        let connections: NetworkConnectionsCollection = state.try_into()?;
-
-        Ok(NetworkSettings { connections })
-    }
-}
-
-=======
->>>>>>> a6c2788a
 impl TryFrom<NetworkState> for Config {
     type Error = NetworkStateError;
 
