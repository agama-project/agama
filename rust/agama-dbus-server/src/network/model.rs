--- conflicted
+++ resolved
@@ -263,11 +263,8 @@
     Ethernet(EthernetConnection),
     Wireless(WirelessConnection),
     Loopback(LoopbackConnection),
-<<<<<<< HEAD
+    Dummy(DummyConnection),
     Bond(BondConnection),
-=======
-    Dummy(DummyConnection),
->>>>>>> 2bc452b3
 }
 
 impl Connection {
@@ -283,14 +280,11 @@
             }),
             DeviceType::Loopback => Connection::Loopback(LoopbackConnection { base }),
             DeviceType::Ethernet => Connection::Ethernet(EthernetConnection { base }),
-<<<<<<< HEAD
+            DeviceType::Dummy => Connection::Dummy(DummyConnection { base }),
             DeviceType::Bond => Connection::Bond(BondConnection {
                 base,
                 ..Default::default()
             }),
-=======
-            DeviceType::Dummy => Connection::Dummy(DummyConnection { base }),
->>>>>>> 2bc452b3
         }
     }
 
@@ -301,11 +295,8 @@
             Connection::Ethernet(conn) => &conn.base,
             Connection::Wireless(conn) => &conn.base,
             Connection::Loopback(conn) => &conn.base,
-<<<<<<< HEAD
+            Connection::Dummy(conn) => &conn.base,
             Connection::Bond(conn) => &conn.base,
-=======
-            Connection::Dummy(conn) => &conn.base,
->>>>>>> 2bc452b3
         }
     }
 
@@ -314,11 +305,8 @@
             Connection::Ethernet(conn) => &mut conn.base,
             Connection::Wireless(conn) => &mut conn.base,
             Connection::Loopback(conn) => &mut conn.base,
-<<<<<<< HEAD
+            Connection::Dummy(conn) => &mut conn.base,
             Connection::Bond(conn) => &mut conn.base,
-=======
-            Connection::Dummy(conn) => &mut conn.base,
->>>>>>> 2bc452b3
         }
     }
 
@@ -632,7 +620,11 @@
 }
 
 #[derive(Debug, Default, PartialEq, Clone)]
-<<<<<<< HEAD
+pub struct DummyConnection {
+    pub base: BaseConnection,
+}
+
+#[derive(Debug, Default, PartialEq, Clone)]
 pub struct BondConnection {
     pub base: BaseConnection,
     pub bond: BondConfig,
@@ -698,14 +690,7 @@
     Ports(Vec<String>),
 }
 
-#[derive(Debug, Default, Clone, PartialEq)]
-=======
-pub struct DummyConnection {
-    pub base: BaseConnection,
-}
-
 #[derive(Debug, Default, PartialEq, Clone)]
->>>>>>> 2bc452b3
 pub struct WirelessConfig {
     pub mode: WirelessMode,
     pub ssid: SSID,
